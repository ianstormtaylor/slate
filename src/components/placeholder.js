
import React from 'react'
import Types from 'prop-types'

/**
 * Placeholder.
 *
 * @type {Component}
 */

class Placeholder extends React.Component {

  /**
   * Property types.
   *
   * @type {Object}
   */

  static propTypes = {
<<<<<<< HEAD
    children: React.PropTypes.any.isRequired,
    className: React.PropTypes.string,
    firstOnly: React.PropTypes.bool,
    node: React.PropTypes.object.isRequired,
    parent: React.PropTypes.object.isRequired,
    state: React.PropTypes.object.isRequired,
    style: React.PropTypes.object
=======
    children: Types.any.isRequired,
    className: Types.string,
    node: Types.object.isRequired,
    parent: Types.object.isRequired,
    state: Types.object.isRequired,
    style: Types.object
>>>>>>> 26777b43
  }

  /**
   * Default properties.
   *
   * @type {Object}
   */

  static defaultProps = {
    firstOnly: true
  }

  /**
   * Should the placeholder update?
   *
   * @param {Object} props
   * @param {Object} state
   * @return {Boolean}
   */

  shouldComponentUpdate = (props, state) => {
    return (
      props.children != this.props.children ||
      props.className != this.props.className ||
      props.firstOnly != this.props.firstOnly ||
      props.parent != this.props.parent ||
      props.node != this.props.node ||
      props.style != this.props.style
    )
  }

  /**
   * Is the placeholder visible?
   *
   * @return {Boolean}
   */

  isVisible = () => {
    const { firstOnly, node, parent } = this.props
    if (node.text) return false
    if (parent.nodes.size > 1) return false

    const index = parent.nodes && parent.nodes.indexOf(node)
    const isFirst = index === 0
    if (index === -1) return false
    if (!firstOnly || (firstOnly && isFirst)) return true

    return false
  }

  /**
   * Render.
   *
   * If the placeholder is a string, and no `className` or `style` has been
   * passed, give it a default style of lowered opacity.
   *
   * @return {Element}
   */

  render = () => {
    const isVisible = this.isVisible()
    if (!isVisible) return null

    const { children, className } = this.props
    let { style } = this.props

    if (typeof children === 'string' && style == null && className == null) {
      style = { opacity: '0.333' }
    } else if (style == null) {
      style = {}
    }

    const styles = {
      position: 'absolute',
      top: '0px',
      right: '0px',
      bottom: '0px',
      left: '0px',
      pointerEvents: 'none',
      ...style
    }

    return (
      <span contentEditable={false} className={className} style={styles}>
        {children}
      </span>
    )
  }

}

/**
 * Export.
 *
 * @type {Component}
 */

export default Placeholder<|MERGE_RESOLUTION|>--- conflicted
+++ resolved
@@ -17,22 +17,13 @@
    */
 
   static propTypes = {
-<<<<<<< HEAD
-    children: React.PropTypes.any.isRequired,
-    className: React.PropTypes.string,
-    firstOnly: React.PropTypes.bool,
-    node: React.PropTypes.object.isRequired,
-    parent: React.PropTypes.object.isRequired,
-    state: React.PropTypes.object.isRequired,
-    style: React.PropTypes.object
-=======
     children: Types.any.isRequired,
     className: Types.string,
+    firstOnly: Types.bool,
     node: Types.object.isRequired,
     parent: Types.object.isRequired,
     state: Types.object.isRequired,
     style: Types.object
->>>>>>> 26777b43
   }
 
   /**
