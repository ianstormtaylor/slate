
import React from 'react'
import Types from 'prop-types'

/**
 * Placeholder.
 *
 * @type {Component}
 */

class Placeholder extends React.Component {

  /**
   * Property types.
   *
   * @type {Object}
   */

  static propTypes = {
<<<<<<< HEAD
    children: React.PropTypes.any.isRequired,
    className: React.PropTypes.string,
    firstOnly: React.PropTypes.bool,
    node: React.PropTypes.object.isRequired,
    parent: React.PropTypes.object,
    state: React.PropTypes.object.isRequired,
    style: React.PropTypes.object
=======
    children: Types.any.isRequired,
    className: Types.string,
    firstOnly: Types.bool,
    node: Types.object.isRequired,
    parent: Types.object.isRequired,
    state: Types.object.isRequired,
    style: Types.object
>>>>>>> 8ed2e57c
  }

  /**
   * Default properties.
   *
   * @type {Object}
   */

  static defaultProps = {
    firstOnly: true
  }

  /**
   * Should the placeholder update?
   *
   * @param {Object} props
   * @param {Object} state
   * @return {Boolean}
   */

  shouldComponentUpdate = (props, state) => {
    return (
      props.children != this.props.children ||
      props.className != this.props.className ||
      props.firstOnly != this.props.firstOnly ||
      (props.firstOnly && (props.parent != this.props.parent)) ||
      props.node != this.props.node ||
      props.style != this.props.style
    )
  }

  /**
   * Is the placeholder visible?
   *
   * @return {Boolean}
   */

  isVisible = () => {
    const { firstOnly, node, parent } = this.props
    if (node.text) return false

    if (firstOnly) {
      if (parent.nodes.size > 1) return false
      if (parent.nodes.first() === node) return true
      return false
    } else {
      return true
    }
  }

  /**
   * Render.
   *
   * If the placeholder is a string, and no `className` or `style` has been
   * passed, give it a default style of lowered opacity.
   *
   * @return {Element}
   */

  render = () => {
    const isVisible = this.isVisible()
    if (!isVisible) return null

    const { children, className } = this.props
    let { style } = this.props

    if (typeof children === 'string' && style == null && className == null) {
      style = { opacity: '0.333' }
    } else if (style == null) {
      style = {}
    }

    const styles = {
      position: 'absolute',
      top: '0px',
      right: '0px',
      bottom: '0px',
      left: '0px',
      pointerEvents: 'none',
      ...style
    }

    return (
      <span contentEditable={false} className={className} style={styles}>
        {children}
      </span>
    )
  }

}

/**
 * Export.
 *
 * @type {Component}
 */

export default Placeholder<|MERGE_RESOLUTION|>--- conflicted
+++ resolved
@@ -17,23 +17,13 @@
    */
 
   static propTypes = {
-<<<<<<< HEAD
-    children: React.PropTypes.any.isRequired,
-    className: React.PropTypes.string,
-    firstOnly: React.PropTypes.bool,
-    node: React.PropTypes.object.isRequired,
-    parent: React.PropTypes.object,
-    state: React.PropTypes.object.isRequired,
-    style: React.PropTypes.object
-=======
     children: Types.any.isRequired,
     className: Types.string,
     firstOnly: Types.bool,
     node: Types.object.isRequired,
-    parent: Types.object.isRequired,
+    parent: Types.object,
     state: Types.object.isRequired,
     style: Types.object
->>>>>>> 8ed2e57c
   }
 
   /**
@@ -79,8 +69,10 @@
       if (parent.nodes.size > 1) return false
       if (parent.nodes.first() === node) return true
       return false
+
     } else {
       return true
+
     }
   }
 
