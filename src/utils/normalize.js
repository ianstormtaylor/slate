--- conflicted
+++ resolved
@@ -19,13 +19,14 @@
 
 function block(value) {
   if (Block.isBlock(value)) return value
+
   if (
     Inline.isInline(value) ||
     Mark.isMark(value) ||
     Text.isText(value) ||
     Selection.isSelection(value)
   ) {
-    throw new Error(`Invalid \`block\` argument! It must be a block, an object, or a string. You passed: "${value}".`)
+    throw new Error(`Invalid \`block\` argument! It must be a block, an object, or a string. You passed: ${value}`)
   }
 
 
@@ -33,15 +34,10 @@
     case 'string':
     case 'object': {
       return Block.create(nodeProperties(value))
-<<<<<<< HEAD
     }
     default: {
       throw new Error(`Invalid \`block\` argument! It must be a block, an object, or a string. You passed: ${value}`)
     }
-=======
-    default:
-      throw new Error(`Invalid \`block\` argument! It must be a block, an object, or a string. You passed: "${value}".`)
->>>>>>> e7226680
   }
 }
 
@@ -54,20 +50,20 @@
 
 function inline(value) {
   if (Inline.isInline(value)) return value
+
   if (
     Block.isBlock(value) ||
     Mark.isMark(value) ||
     Text.isText(value) ||
     Selection.isSelection(value)
   ) {
-    throw new Error(`Invalid \`inline\` argument! It must be an inline, an object, or a string. You passed: "${value}".`)
+    throw new Error(`Invalid \`inline\` argument! It must be an inline, an object, or a string. You passed: ${value}`)
   }
 
   switch (typeOf(value)) {
     case 'string':
     case 'object': {
       return Inline.create(nodeProperties(value))
-<<<<<<< HEAD
     }
     default: {
       throw new Error(`Invalid \`inline\` argument! It must be an inline, an object, or a string. You passed: ${value}`)
@@ -84,6 +80,15 @@
 
 function text(value) {
   if (Text.isText(value)) return value
+
+  if (
+    Block.isBlock(value) ||
+    Inline.isInline(value) ||
+    Mark.isMark(value) ||
+    Selection.isSelection(value)
+  ) {
+    throw new Error(`Invalid \`text\` argument! It must be a text, an object, or a string. You passed: ${value}`)
+  }
 
   switch (typeOf(value)) {
     case 'object': {
@@ -122,10 +127,6 @@
     default: {
       throw new Error(`Invalid \`node\` argument! It must be a block, an inline, a text, or an object. You passed: ${value}`)
     }
-=======
-    default:
-      throw new Error(`Invalid \`inline\` argument! It must be an inline, an object, or a string. You passed: "${value}".`)
->>>>>>> e7226680
   }
 }
 
@@ -139,15 +140,8 @@
 function key(value) {
   if (typeOf(value) == 'string') return value
 
-<<<<<<< HEAD
   logger.warn('An object was passed to a Node method instead of a `key` string. This was previously supported, but is being deprecated because it can have a negative impact on performance. The object in question was:', value)
 
-  if (Block.isBlock(value)) return value.key
-  if (Document.isDocument(value)) return value.key
-  if (Inline.isInline(value)) return value.key
-  if (Text.isText(value)) return value.key
-=======
-  warn('An object was passed to a Node method instead of a `key` string. This was previously supported, but is being deprecated because it can have a negative impact on performance. The object in question was:', value)
   if (
     Block.isBlock(value) ||
     Document.isDocument(value) ||
@@ -156,7 +150,6 @@
   ) {
     return value.key
   }
->>>>>>> e7226680
 
   throw new Error(`Invalid \`key\` argument! It must be either a block, an inline, a text, or a string. You passed: ${value}`)
 }
@@ -176,20 +169,26 @@
     Text.isText(value) ||
     Selection.isSelection(value)
   ) {
-    throw new Error(`Invalid \`mark\` argument! It must be a mark, an object, or a string. You passed: "${value}".`)
+    throw new Error(`Invalid \`mark\` argument! It must be a mark, an object, or a string. You passed: ${value}`)
   }
 
   switch (typeOf(value)) {
     case 'string':
     case 'object': {
       return Mark.create(markProperties(value))
-<<<<<<< HEAD
     }
     default: {
       throw new Error(`Invalid \`mark\` argument! It must be a mark, an object, or a string. You passed: ${value}`)
     }
   }
 }
+
+/**
+ * Normalize a set of marks argument `values`.
+ *
+ * @param {Set<Marks>|Array} values
+ * @return {Set<Marks>}
+ */
 
 function marks(values) {
   if (Set.isSet(values)) return values
@@ -202,12 +201,8 @@
       return null
     }
     default: {
-      throw new Error('error')
-    }
-=======
-    default:
-      throw new Error(`Invalid \`mark\` argument! It must be a mark, an object, or a string. You passed: "${value}".`)
->>>>>>> e7226680
+      throw new Error(`Invalid \`marks\` argument! It must be a set of marks or an array. You passed: ${value}`)
+    }
   }
 }
 
@@ -297,21 +292,16 @@
     Inline.isInline(value) ||
     Text.isText(value)
   ) {
-    throw new Error(`Invalid \`selection\` argument! It must be a selection or an object. You passed: "${value}".`)``
+    throw new Error(`Invalid \`selection\` argument! It must be a selection or an object. You passed: ${value}`)``
   }
 
   switch (typeOf(value)) {
     case 'object': {
       return Selection.create(value)
-<<<<<<< HEAD
     }
     default: {
       throw new Error(`Invalid \`selection\` argument! It must be a selection or an object. You passed: ${value}`)
     }
-=======
-    default:
-      throw new Error(`Invalid \`selection\` argument! It must be a selection or an object. You passed: "${value}".`)
->>>>>>> e7226680
   }
 }
 
@@ -335,15 +325,10 @@
       if (value.isFocused !== undefined) ret.isFocused = !!value.isFocused
       if (value.marks !== undefined) ret.marks = value.marks
       break
-<<<<<<< HEAD
     }
     default: {
       throw new Error(`Invalid selection \`properties\` argument! It must be an object or a selection. You passed: ${value}`)
     }
-=======
-    default:
-      throw new Error(`Invalid selection \`properties\` argument! It must be an object or a selection. You passed: "${value}".`)
->>>>>>> e7226680
   }
 
   return ret
