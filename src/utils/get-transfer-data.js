
import Base64 from '../serializers/base-64'
import TRANSFER_TYPES from '../constants/transfer-types'

/**
 * Fragment matching regexp for HTML nodes.
 *
 * @type {RegExp}
 */

const FRAGMENT_MATCHER = / data-slate-fragment="([^\s]+)"/

/**
 * Get the data and type from a native data `transfer`.
 *
 * @param {DataTransfer} transfer
 * @return {Object}
 */

function getTransferData(transfer) {
<<<<<<< HEAD
  let fragment = transfer.getData(TRANSFER_TYPES.FRAGMENT) || null
  let node = transfer.getData(TRANSFER_TYPES.NODE) || null
  const html = transfer.getData('text/html') || null
  const rich = transfer.getData('text/rtf') || null
  let text = transfer.getData('text/plain') || null
=======
  let fragment = getType(transfer, TYPES.FRAGMENT)
  let node = getType(transfer, TYPES.NODE)
  const html = getType(transfer, 'text/html')
  const rich = getType(transfer, 'text/rtf')
  let text = getType(transfer, 'text/plain')
>>>>>>> 85fce2dd
  let files

  // If there isn't a fragment, but there is HTML, check to see if the HTML is
  // actually an encoded fragment.
  if (
    !fragment &&
    html &&
    ~html.indexOf(' data-slate-fragment="')
  ) {
    const matches = FRAGMENT_MATCHER.exec(html)
    const [ full, encoded ] = matches // eslint-disable-line no-unused-vars
    if (encoded) fragment = encoded
  }

  // COMPAT: Edge doesn't handle custom data types
  // These will be embedded in text/plain in this case (2017/7/12)
  if (text) {
    const embeddedTypes = getEmbeddedTypes(text)

    if (embeddedTypes[TRANSFER_TYPES.FRAGMENT]) fragment = embeddedTypes[TRANSFER_TYPES.FRAGMENT]
    if (embeddedTypes[TRANSFER_TYPES.NODE]) node = embeddedTypes[TRANSFER_TYPES.NODE]
    if (embeddedTypes['text/plain']) text = embeddedTypes['text/plain']
  }

  // Decode a fragment or node if they exist.
  if (fragment) fragment = Base64.deserializeNode(fragment)
  if (node) node = Base64.deserializeNode(node)

  // COMPAT: Edge sometimes throws 'NotSupportedError'
  // when accessing `transfer.items` (2017/7/12)
  try {
    // Get and normalize files if they exist.
    if (transfer.items && transfer.items.length) {
      files = Array.from(transfer.items)
        .map(item => item.kind == 'file' ? item.getAsFile() : null)
        .filter(exists => exists)
    } else if (transfer.files && transfer.files.length) {
      files = Array.from(transfer.files)
    }
  } catch (err) {
    if (transfer.files && transfer.files.length) {
      files = Array.from(transfer.files)
    }
  }

  // Determine the type of the data.
  const data = { files, fragment, html, node, rich, text }
  data.type = getTransferType(data)
  return data
}

/**
 * Takes text input, checks whether contains embedded data
 * and returns object with original text +/- additional data
 *
 * @param {String} text
 * @return {Object}
 */

function getEmbeddedTypes(text) {
  const prefix = 'SLATE-DATA-EMBED::'

  if (text.substring(0, prefix.length) !== prefix) {
    return { 'text/plain': text }
  }

  // Attempt to parse, if fails then just standard text/plain
  // Otherwise, already had data embedded
  try {
    return JSON.parse(text.substring(prefix.length))
  } catch (err) {
    throw new Error('Unable to parse custom embedded drag data')
  }
}

/**
 * Get the type of a transfer from its `data`.
 *
 * @param {Object} data
 * @return {String}
 */

function getTransferType(data) {
  if (data.fragment) return 'fragment'
  if (data.node) return 'node'

  // COMPAT: Microsoft Word adds an image of the selected text to the data.
  // Since files are preferred over HTML or text, this would cause the type to
  // be considered `files`. But it also adds rich text data so we can check
  // for that and properly set the type to `html` or `text`. (2016/11/21)
  if (data.rich && data.html) return 'html'
  if (data.rich && data.text) return 'text'

  if (data.files && data.files.length) return 'files'
  if (data.html) return 'html'
  if (data.text) return 'text'
  return 'unknown'
}

/**
 * Get one of types `TYPES.FRAGMENT`, `TYPES.NODE`, `text/html`, `text/rtf` or
 * `text/plain` from transfers's `data` if possible, otherwise return null.
 *
 * @param {Object} transfer
 * @param {String} type
 * @return {String}
 */

function getType(transfer, type) {
  if (!transfer.types || !transfer.types.length) {
    // COMPAT: In IE 11, there is no `types` field but `getData('Text')`
    // is supported`. (2017/06/23)
    return type === 'text/plain' ? transfer.getData('Text') || null : null
  }

  return transfer.types.indexOf(type) !== -1 ? transfer.getData(type) || null : null
}

/**
 * Export.
 *
 * @type {Function}
 */

export default getTransferData<|MERGE_RESOLUTION|>--- conflicted
+++ resolved
@@ -18,19 +18,11 @@
  */
 
 function getTransferData(transfer) {
-<<<<<<< HEAD
-  let fragment = transfer.getData(TRANSFER_TYPES.FRAGMENT) || null
-  let node = transfer.getData(TRANSFER_TYPES.NODE) || null
-  const html = transfer.getData('text/html') || null
-  const rich = transfer.getData('text/rtf') || null
-  let text = transfer.getData('text/plain') || null
-=======
-  let fragment = getType(transfer, TYPES.FRAGMENT)
-  let node = getType(transfer, TYPES.NODE)
+  let fragment = getType(transfer, TRANSFER_TYPES.FRAGMENT)
+  let node = getType(transfer, TRANSFER_TYPES.NODE)
   const html = getType(transfer, 'text/html')
   const rich = getType(transfer, 'text/rtf')
   let text = getType(transfer, 'text/plain')
->>>>>>> 85fce2dd
   let files
 
   // If there isn't a fragment, but there is HTML, check to see if the HTML is
