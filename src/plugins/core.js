
import Base64 from '../serializers/base-64'
import Content from '../components/content'
import Block from '../models/block'
import Character from '../models/character'
import Inline from '../models/inline'
import Debug from 'debug'
import getPoint from '../utils/get-point'
import Placeholder from '../components/placeholder'
import React from 'react'
import getWindow from 'get-window'
import findDOMNode from '../utils/find-dom-node'
import { IS_CHROME, IS_MAC, IS_SAFARI } from '../constants/environment'

/**
 * Debug.
 *
 * @type {Function}
 */

const debug = Debug('slate:core')

/**
 * The default plugin.
 *
 * @param {Object} options
 *   @property {Element} placeholder
 *   @property {String} placeholderClassName
 *   @property {Object} placeholderStyle
 * @return {Object}
 */

function Plugin(options = {}) {
  const {
    placeholder,
    placeholderClassName,
    placeholderStyle,
  } = options

  /**
   * On before change, enforce the editor's schema.
   *
   * @param {Change} change
   * @param {Editor} schema
   */

  function onBeforeChange(change, editor) {
    const { state } = change
    const schema = editor.getSchema()
    const prevState = editor.getState()

    // PERF: Skip normalizing if the change is native, since we know that it
    // can't have changed anything that requires a core schema fix.
    if (state.isNative) return

    // PERF: Skip normalizing if the document hasn't changed, since the core
    // schema only normalizes changes to the document, not selection.
    if (prevState && state.document == prevState.document) return

    change.normalize(schema)
    debug('onBeforeChange')
  }

  /**
   * On before input, see if we can let the browser continue with it's native
   * input behavior, to avoid a re-render for performance.
   *
   * @param {Event} e
   * @param {Object} data
   * @param {Change} change
   * @param {Editor} editor
   */

  function onBeforeInput(e, data, change, editor) {
    const { state } = change
    const { document, startKey, startBlock, startOffset, startInline, startText } = state
    const pText = startBlock.getPreviousText(startKey)
    const pInline = pText && startBlock.getClosestInline(pText.key)
    const nText = startBlock.getNextText(startKey)
    const nInline = nText && startBlock.getClosestInline(nText.key)

    // Determine what the characters would be if natively inserted.
    const schema = editor.getSchema()
    const decorators = document.getDescendantDecorators(startKey, schema)
    const initialChars = startText.getDecorations(decorators)
    const prevChar = startOffset === 0 ? null : initialChars.get(startOffset - 1)
    const nextChar = startOffset === initialChars.size ? null : initialChars.get(startOffset)
    const char = Character.create({
      text: e.data,
      // When cursor is at start of a range of marks, without preceding text,
      // the native behavior is to insert inside the range of marks.
      marks: (
        (prevChar && prevChar.marks) ||
        (nextChar && nextChar.marks) ||
        []
      )
    })

    const chars = initialChars.insert(startOffset, char)

    // COMPAT: In iOS, when choosing from the predictive text suggestions, the
    // native selection will be changed to span the existing word, so that the word
    // is replaced. But the `select` event for this change doesn't fire until after
    // the `beforeInput` event, even though the native selection is updated. So we
    // need to manually adjust the selection to be in sync. (03/18/2017)
    const window = getWindow(e.target)
    const native = window.getSelection()
    const { anchorNode, anchorOffset, focusNode, focusOffset } = native
    const anchorPoint = getPoint(anchorNode, anchorOffset, state, editor)
    const focusPoint = getPoint(focusNode, focusOffset, state, editor)
    if (anchorPoint && focusPoint) {
      const { selection } = state
      if (
        selection.anchorKey !== anchorPoint.key ||
        selection.anchorOffset !== anchorPoint.offset ||
        selection.focusKey !== focusPoint.key ||
        selection.focusOffset !== focusPoint.offset
      ) {
        change = change
          .select({
            anchorKey: anchorPoint.key,
            anchorOffset: anchorPoint.offset,
            focusKey: focusPoint.key,
            focusOffset: focusPoint.offset
          })
      }
    }

    // Determine what the characters should be, if not natively inserted.
    change.insertText(e.data)
    const next = change.state
    const nextText = next.startText
    const nextChars = nextText.getDecorations(decorators)

    // We do not have to re-render if the current selection is collapsed, the
    // current node is not empty, there are no marks on the cursor, the cursor
    // is not at the edge of an inline node, the cursor isn't at the starting
    // edge of a text node after an inline node, and the natively inserted
    // characters would be the same as the non-native.
    const isNative = (
      // If the selection is expanded, we don't know what the edit will look
      // like so we can't let it happen natively.
      (state.isCollapsed) &&
      // If the selection has marks, then we need to render it non-natively
      // because we need to create the new marks as well.
      (state.selection.marks == null) &&
      // If the text node in question has no content, browsers might do weird
      // things so we need to insert it normally instead.
      (state.startText.text != '') &&
      // COMPAT: Browsers do weird things when typing at the edges of inline
      // nodes, so we can't let them render natively. (?)
      (!startInline || !state.selection.isAtStartOf(startInline)) &&
      (!startInline || !state.selection.isAtEndOf(startInline)) &&
      // COMPAT: In Chrome & Safari, it isn't possible to have a selection at
      // the starting edge of a text node after another inline node. It will
      // have been automatically changed. So we can't render natively because
      // the cursor isn't technique in the right spot. (2016/12/01)
      (!(pInline && !pInline.isVoid && startOffset == 0)) &&
      (!(nInline && !nInline.isVoid && startOffset == startText.text.length)) &&
      // COMPAT: When inserting a Space character, Chrome will sometimes
      // split the text node into two adjacent text nodes. See:
      // https://github.com/ianstormtaylor/slate/issues/938
      (!(e.data === ' ' && IS_CHROME)) &&
      // If the
      (chars.equals(nextChars))
    )

    // If `isNative`, set the flag on the change.
    if (isNative) {
      change.setIsNative(true)
    }

    // Otherwise, prevent default so that the DOM remains untouched.
    else {
      e.preventDefault()
    }

    debug('onBeforeInput', { data, isNative })
  }

  /**
   * On blur.
   *
   * @param {Event} e
   * @param {Object} data
   * @param {Change} change
   */

  function onBlur(e, data, change) {
    debug('onBlur', { data })
    change.blur()
  }

  /**
   * On copy.
   *
   * @param {Event} e
   * @param {Object} data
   * @param {Change} change
   */

  function onCopy(e, data, change) {
    debug('onCopy', data)
    onCutOrCopy(e, data, change)
  }

  /**
   * On cut.
   *
   * @param {Event} e
   * @param {Object} data
   * @param {Change} change
   * @param {Editor} editor
   */

  function onCut(e, data, change, editor) {
    debug('onCut', data)
    onCutOrCopy(e, data, change)
    const window = getWindow(e.target)

    // Once the fake cut content has successfully been added to the clipboard,
    // delete the content in the current selection.
    window.requestAnimationFrame(() => {
      editor.change(t => t.delete())
    })
  }

  /**
   * On cut or copy, create a fake selection so that we can add a Base 64
   * encoded copy of the fragment to the HTML, to decode on future pastes.
   *
   * @param {Event} e
   * @param {Object} data
   * @param {Change} change
   */

  function onCutOrCopy(e, data, change) {
    const window = getWindow(e.target)
    const native = window.getSelection()
    const { state } = change
    const { endBlock, endInline } = state
    const isVoidBlock = endBlock && endBlock.isVoid
    const isVoidInline = endInline && endInline.isVoid
    const isVoid = isVoidBlock || isVoidInline

    // If the selection is collapsed, and it isn't inside a void node, abort.
    if (native.isCollapsed && !isVoid) return

    const { fragment } = data
    const encoded = Base64.serializeNode(fragment)
    const range = native.getRangeAt(0)
    let contents = range.cloneContents()
    let attach = contents.childNodes[0]

    // If the end node is a void node, we need to move the end of the range from
    // the void node's spacer span, to the end of the void node's content.
    if (isVoid) {
      const r = range.cloneRange()
      const node = findDOMNode(isVoidBlock ? endBlock : endInline)
      r.setEndAfter(node)
      contents = r.cloneContents()
      attach = contents.childNodes[contents.childNodes.length - 1].firstChild
    }

    // Remove any zero-width space spans from the cloned DOM so that they don't
    // show up elsewhere when pasted.
    const zws = [].slice.call(contents.querySelectorAll('[data-slate-zero-width]'))
    zws.forEach(zw => zw.parentNode.removeChild(zw))

    // COMPAT: In Chrome and Safari, if the last element in the selection to
    // copy has `contenteditable="false"` the copy will fail, and nothing will
    // be put in the clipboard. So we remove them all. (2017/05/04)
    if (IS_CHROME || IS_SAFARI) {
      const els = [].slice.call(contents.querySelectorAll('[contenteditable="false"]'))
      els.forEach(el => el.removeAttribute('contenteditable'))
    }

    // Set a `data-slate-fragment` attribute on a non-empty node, so it shows up
    // in the HTML, and can be used for intra-Slate pasting. If it's a text
    // node, wrap it in a `<span>` so we have something to set an attribute on.
    if (attach.nodeType == 3) {
      const span = window.document.createElement('span')
      span.appendChild(attach)
      contents.appendChild(span)
      attach = span
    }

    attach.setAttribute('data-slate-fragment', encoded)

    // Add the phony content to the DOM, and select it, so it will be copied.
    const body = window.document.querySelector('body')
    const div = window.document.createElement('div')
    div.setAttribute('contenteditable', true)
    div.style.position = 'absolute'
    div.style.left = '-9999px'
    div.appendChild(contents)
    body.appendChild(div)

    // COMPAT: In Firefox, trying to use the terser `native.selectAllChildren`
    // throws an error, so we use the older `range` equivalent. (2016/06/21)
    const r = window.document.createRange()
    r.selectNodeContents(div)
    native.removeAllRanges()
    native.addRange(r)

    // Revert to the previous selection right after copying.
    window.requestAnimationFrame(() => {
      body.removeChild(div)
      native.removeAllRanges()
      native.addRange(range)
    })
  }

  /**
   * On drop.
   *
   * @param {Event} e
   * @param {Object} data
   * @param {Change} change
   */

  function onDrop(e, data, change) {
    debug('onDrop', { data })

    switch (data.type) {
      case 'text':
      case 'html':
        return onDropText(e, data, change)
      case 'fragment':
        return onDropFragment(e, data, change)
      case 'node':
        return onDropNode(e, data, change)
    }
  }

  /**
   * On drop node, insert the node wherever it is dropped.
   *
   * @param {Event} e
   * @param {Object} data
   * @param {Change} change
   */

  function onDropNode(e, data, change) {
    debug('onDropNode', { data })

    const { state } = change
    const { selection } = state
    let { node, target, isInternal } = data

    // If the drag is internal and the target is after the selection, it
    // needs to account for the selection's content being deleted.
    if (
      isInternal &&
      selection.endKey == target.endKey &&
      selection.endOffset < target.endOffset
    ) {
      target = target.move(selection.startKey == selection.endKey
        ? 0 - selection.endOffset + selection.startOffset
        : 0 - selection.endOffset)
    }

    if (isInternal) {
      change.delete()
    }

<<<<<<< HEAD
    return change
      .select(target)
      .insertBlock(node)
      .removeNodeByKey(node.key)
=======
    if (Block.isBlock(node)) {
      return transform
        .select(target)
        .insertBlock(node)
        .removeNodeByKey(node.key)
        .apply()
    }
    if (Inline.isInline(node)) {
      return transform
        .select(target)
        .insertInline(node)
        .removeNodeByKey(node.key)
        .apply()
    }
>>>>>>> e7226680
  }

  /**
   * On drop fragment.
   *
   * @param {Event} e
   * @param {Object} data
   * @param {Change} change
   */

  function onDropFragment(e, data, change) {
    debug('onDropFragment', { data })

    const { state } = change
    const { selection } = state
    let { fragment, target, isInternal } = data

    // If the drag is internal and the target is after the selection, it
    // needs to account for the selection's content being deleted.
    if (
      isInternal &&
      selection.endKey == target.endKey &&
      selection.endOffset < target.endOffset
    ) {
      target = target.move(selection.startKey == selection.endKey
        ? 0 - selection.endOffset + selection.startOffset
        : 0 - selection.endOffset)
    }

    if (isInternal) {
      change.delete()
    }

    change
      .select(target)
      .insertFragment(fragment)
  }

  /**
   * On drop text, split the blocks at new lines.
   *
   * @param {Event} e
   * @param {Object} data
   * @param {Change} change
   */

  function onDropText(e, data, change) {
    debug('onDropText', { data })

    const { state } = change
    const { document } = state
    const { text, target } = data
    const { anchorKey } = target

    change.select(target)

    let hasVoidParent = document.hasVoidParent(anchorKey)

    // Insert text into nearest text node
    if (hasVoidParent) {
      let node = document.getNode(anchorKey)

      while (hasVoidParent) {
        node = document.getNextText(node.key)
        if (!node) break
        hasVoidParent = document.hasVoidParent(node.key)
      }

      if (node) change.collapseToStartOf(node)
    }

    text
      .split('\n')
      .forEach((line, i) => {
        if (i > 0) change.splitBlock()
        change.insertText(line)
      })
  }

  /**
   * On key down.
   *
   * @param {Event} e
   * @param {Object} data
   * @param {Change} change
   */

  function onKeyDown(e, data, change) {
    debug('onKeyDown', { data })

    switch (data.key) {
      case 'enter': return onKeyDownEnter(e, data, change)
      case 'backspace': return onKeyDownBackspace(e, data, change)
      case 'delete': return onKeyDownDelete(e, data, change)
      case 'left': return onKeyDownLeft(e, data, change)
      case 'right': return onKeyDownRight(e, data, change)
      case 'up': return onKeyDownUp(e, data, change)
      case 'down': return onKeyDownDown(e, data, change)
      case 'd': return onKeyDownD(e, data, change)
      case 'h': return onKeyDownH(e, data, change)
      case 'k': return onKeyDownK(e, data, change)
      case 'y': return onKeyDownY(e, data, change)
      case 'z': return onKeyDownZ(e, data, change)
    }
  }

  /**
   * On `enter` key down, split the current block in half.
   *
   * @param {Event} e
   * @param {Object} data
   * @param {Change} change
   */

  function onKeyDownEnter(e, data, change) {
    const { state } = change
    const { document, startKey } = state
    const hasVoidParent = document.hasVoidParent(startKey)

    // For void nodes, we don't want to split. Instead we just move to the start
    // of the next text node if one exists.
    if (hasVoidParent) {
      const text = document.getNextText(startKey)
      if (!text) return
      change.collapseToStartOf(text)
      return
    }

    change.splitBlock()
  }

  /**
   * On `backspace` key down, delete backwards.
   *
   * @param {Event} e
   * @param {Object} data
   * @param {Change} change
   */

  function onKeyDownBackspace(e, data, change) {
    let boundary = 'Char'
    if (data.isWord) boundary = 'Word'
    if (data.isLine) boundary = 'Line'
    change[`delete${boundary}Backward`]()
  }

  /**
   * On `delete` key down, delete forwards.
   *
   * @param {Event} e
   * @param {Object} data
   * @param {Change} change
   */

  function onKeyDownDelete(e, data, change) {
    let boundary = 'Char'
    if (data.isWord) boundary = 'Word'
    if (data.isLine) boundary = 'Line'
    change[`delete${boundary}Forward`]()
  }

  /**
   * On `left` key down, move backward.
   *
   * COMPAT: This is required to make navigating with the left arrow work when
   * a void node is selected.
   *
   * COMPAT: This is also required to solve for the case where an inline node is
   * surrounded by empty text nodes with zero-width spaces in them. Without this
   * the zero-width spaces will cause two arrow keys to jump to the next text.
   *
   * @param {Event} e
   * @param {Object} data
   * @param {Change} change
   */

  function onKeyDownLeft(e, data, change) {
    const { state } = change

    if (data.isCtrl) return
    if (data.isAlt) return
    if (state.isExpanded) return

    const { document, startKey, startText } = state
    const hasVoidParent = document.hasVoidParent(startKey)

    // If the current text node is empty, or we're inside a void parent, we're
    // going to need to handle the selection behavior.
    if (startText.text == '' || hasVoidParent) {
      e.preventDefault()
      const previous = document.getPreviousText(startKey)

      // If there's no previous text node in the document, abort.
      if (!previous) return

      // If the previous text is in the current block, and inside a non-void
      // inline node, move one character into the inline node.
      const { startBlock } = state
      const previousBlock = document.getClosestBlock(previous.key)
      const previousInline = document.getClosestInline(previous.key)

      if (previousBlock === startBlock && previousInline && !previousInline.isVoid) {
        const extendOrMove = data.isShift ? 'extend' : 'move'
        change.collapseToEndOf(previous)[extendOrMove](-1)
        return
      }

      // Otherwise, move to the end of the previous node.
      change.collapseToEndOf(previous)
    }
  }

  /**
   * On `right` key down, move forward.
   *
   * COMPAT: This is required to make navigating with the right arrow work when
   * a void node is selected.
   *
   * COMPAT: This is also required to solve for the case where an inline node is
   * surrounded by empty text nodes with zero-width spaces in them. Without this
   * the zero-width spaces will cause two arrow keys to jump to the next text.
   *
   * COMPAT: In Chrome & Safari, selections that are at the zero offset of
   * an inline node will be automatically replaced to be at the last offset
   * of a previous inline node, which screws us up, so we never want to set the
   * selection to the very start of an inline node here. (2016/11/29)
   *
   * @param {Event} e
   * @param {Object} data
   * @param {Change} change
   */

  function onKeyDownRight(e, data, change) {
    const { state } = change

    if (data.isCtrl) return
    if (data.isAlt) return
    if (state.isExpanded) return

    const { document, startKey, startText } = state
    const hasVoidParent = document.hasVoidParent(startKey)

    // If the current text node is empty, or we're inside a void parent, we're
    // going to need to handle the selection behavior.
    if (startText.text == '' || hasVoidParent) {
      e.preventDefault()
      const next = document.getNextText(startKey)

      // If there's no next text node in the document, abort.
      if (!next) return

      // If the next text is inside a void node, move to the end of it.
      if (document.hasVoidParent(next.key)) {
        change.collapseToEndOf(next)
        return
      }

      // If the next text is in the current block, and inside an inline node,
      // move one character into the inline node.
      const { startBlock } = state
      const nextBlock = document.getClosestBlock(next.key)
      const nextInline = document.getClosestInline(next.key)

      if (nextBlock == startBlock && nextInline) {
        const extendOrMove = data.isShift ? 'extend' : 'move'
        change.collapseToStartOf(next)[extendOrMove](1)
        return
      }

      // Otherwise, move to the start of the next text node.
      change.collapseToStartOf(next)
    }
  }

  /**
   * On `up` key down. If the previous block is void, make sure it is collapsed
   * or extended (if shift) to start.
   * For Macs, move the selection to start of the block if `alt` key is pressed.
   *
   * COMPAT: Certain browsers don't handle the selection updates properly. In
   * Chrome, option-shift-up doesn't properly extend the selection. And in
   * Firefox, option-up doesn't properly move the selection.
   *
   * @param {Event} e
   * @param {Object} data
   * @param {Change} change
   */

<<<<<<< HEAD
  function onKeyDownUp(e, data, change) {
    if (!IS_MAC || data.isCtrl || !data.isAlt) return

    const { state } = change
    const extendOrCollapse = data.isShift ? 'extendToStartOf' : 'collapseToStartOf'
    const { selection, document, focusKey, focusBlock } = state
=======
  function onKeyDownUp(e, data, state) {
    const { selection, document, focusKey, focusBlock } = state
    const previousBlock = document.getPreviousBlock(focusKey)

    if (previousBlock && previousBlock.isVoid && !data.isAlt) {
      const transform = data.isShift ? 'extendToStartOf' : 'collapseToStartOf'
      e.preventDefault()
      return state
        .transform()
        [transform](previousBlock)
        .apply()
    }

    if (!IS_MAC || data.isCtrl || !data.isAlt) return

    const transform = data.isShift ? 'extendToStartOf' : 'collapseToStartOf'
>>>>>>> e7226680
    const block = selection.hasFocusAtStartOf(focusBlock)
      ? previousBlock
      : focusBlock

    if (!block) return
    const text = block.getFirstText()

    e.preventDefault()
    change[extendOrCollapse](text)
  }

  /**
   * On `down` key down. If the next block is void, make sure it is collapsed
   * or extended (if shift) to start.
   * For Macs, move the selection to end of the block if `alt` key is pressed.
   *
   * COMPAT: Certain browsers don't handle the selection updates properly. In
   * Chrome, option-shift-down doesn't properly extend the selection. And in
   * Firefox, option-down doesn't properly move the selection.
   *
   * @param {Event} e
   * @param {Object} data
   * @param {Change} change
   */

<<<<<<< HEAD
  function onKeyDownDown(e, data, change) {
    if (!IS_MAC || data.isCtrl || !data.isAlt) return

    const { state } = change
    const extendOrCollapse = data.isShift ? 'extendToEndOf' : 'collapseToEndOf'
    const { selection, document, focusKey, focusBlock } = state
=======
  function onKeyDownDown(e, data, state) {
    const { selection, document, focusKey, focusBlock } = state
    const nextBlock = document.getNextBlock(focusKey)

    if (nextBlock && nextBlock.isVoid && !data.isAlt) {
      const transform = data.isShift ? 'extendToStartOf' : 'collapseToStartOf'
      e.preventDefault()
      return state
        .transform()
        [transform](nextBlock)
        .apply()
    }

    if (!IS_MAC || data.isCtrl || !data.isAlt) return

    const transform = data.isShift ? 'extendToEndOf' : 'collapseToEndOf'
>>>>>>> e7226680
    const block = selection.hasFocusAtEndOf(focusBlock)
      ? nextBlock
      : focusBlock

    if (!block) return
    const text = block.getLastText()

    e.preventDefault()
    change[extendOrCollapse](text)
  }

  /**
   * On `d` key down, for Macs, delete one character forward.
   *
   * @param {Event} e
   * @param {Object} data
   * @param {Change} change
   */

  function onKeyDownD(e, data, change) {
    if (!IS_MAC || !data.isCtrl) return
    e.preventDefault()
    change.deleteCharForward()
  }

  /**
   * On `h` key down, for Macs, delete until the end of the line.
   *
   * @param {Event} e
   * @param {Object} data
   * @param {Change} change
   */

  function onKeyDownH(e, data, change) {
    if (!IS_MAC || !data.isCtrl) return
    e.preventDefault()
    change.deleteCharBackward()
  }

  /**
   * On `k` key down, for Macs, delete until the end of the line.
   *
   * @param {Event} e
   * @param {Object} data
   * @param {Change} change
   */

  function onKeyDownK(e, data, change) {
    if (!IS_MAC || !data.isCtrl) return
    e.preventDefault()
    change.deleteLineForward()
  }

  /**
   * On `y` key down, redo.
   *
   * @param {Event} e
   * @param {Object} data
   * @param {Change} change
   */

  function onKeyDownY(e, data, change) {
    if (!data.isMod) return
    change.redo()
  }

  /**
   * On `z` key down, undo or redo.
   *
   * @param {Event} e
   * @param {Object} data
   * @param {Change} change
   */

  function onKeyDownZ(e, data, change) {
    if (!data.isMod) return
    change[data.isShift ? 'redo' : 'undo']()
  }

  /**
   * On paste.
   *
   * @param {Event} e
   * @param {Object} data
   * @param {Change} change
   */

  function onPaste(e, data, change) {
    debug('onPaste', { data })

    switch (data.type) {
      case 'fragment':
        return onPasteFragment(e, data, change)
      case 'text':
      case 'html':
        return onPasteText(e, data, change)
    }
  }

  /**
   * On paste fragment.
   *
   * @param {Event} e
   * @param {Object} data
   * @param {Change} change
   */

  function onPasteFragment(e, data, change) {
    debug('onPasteFragment', { data })
    change.insertFragment(data.fragment)
  }

  /**
   * On paste text, split blocks at new lines.
   *
   * @param {Event} e
   * @param {Object} data
   * @param {Change} change
   */

  function onPasteText(e, data, change) {
    debug('onPasteText', { data })
    data.text.split('\n').forEach((line, i) => {
      if (i > 0) change.splitBlock()
      change.insertText(line)
    })
  }

  /**
   * On select.
   *
   * @param {Event} e
   * @param {Object} data
   * @param {Change} change
   */

  function onSelect(e, data, change) {
    debug('onSelect', { data })
    change.select(data.selection)
  }

  /**
   * Render.
   *
   * @param {Object} props
   * @param {State} state
   * @param {Editor} editor
   * @return {Object}
   */

  function render(props, state, editor) {
    return (
      <Content
        autoCorrect={props.autoCorrect}
        autoFocus={props.autoFocus}
        className={props.className}
        children={props.children}
        editor={editor}
        onBeforeInput={editor.onBeforeInput}
        onBlur={editor.onBlur}
        onFocus={editor.onFocus}
        onCopy={editor.onCopy}
        onCut={editor.onCut}
        onDrop={editor.onDrop}
        onKeyDown={editor.onKeyDown}
        onKeyUp={editor.onKeyUp}
        onPaste={editor.onPaste}
        onSelect={editor.onSelect}
        readOnly={props.readOnly}
        role={props.role}
        schema={editor.getSchema()}
        spellCheck={props.spellCheck}
        state={state}
        style={props.style}
        tabIndex={props.tabIndex}
        tagName={props.tagName}
      />
    )
  }

  /**
   * A default schema rule to render block nodes.
   *
   * @type {Object}
   */

  const BLOCK_RENDER_RULE = {
    match: (node) => {
      return node.kind == 'block'
    },
    render: (props) => {
      return (
        <div {...props.attributes} style={{ position: 'relative' }}>
          {props.children}
          {placeholder
            ? <Placeholder
                className={placeholderClassName}
                node={props.node}
                parent={props.state.document}
                state={props.state}
                style={placeholderStyle}
              >
                {placeholder}
              </Placeholder>
            : null}
        </div>
      )
    }
  }

  /**
   * A default schema rule to render inline nodes.
   *
   * @type {Object}
   */

  const INLINE_RENDER_RULE = {
    match: (node) => {
      return node.kind == 'inline'
    },
    render: (props) => {
      return (
        <span {...props.attributes} style={{ position: 'relative' }}>
          {props.children}
        </span>
      )
    }
  }

  /**
   * Add default rendering rules to the schema.
   *
   * @type {Object}
   */

  const schema = {
    rules: [
      BLOCK_RENDER_RULE,
      INLINE_RENDER_RULE
    ]
  }

  /**
   * Return the core plugin.
   *
   * @type {Object}
   */

  return {
    onBeforeChange,
    onBeforeInput,
    onBlur,
    onCopy,
    onCut,
    onDrop,
    onKeyDown,
    onPaste,
    onSelect,
    render,
    schema,
  }
}

/**
 * Export.
 *
 * @type {Object}
 */

export default Plugin<|MERGE_RESOLUTION|>--- conflicted
+++ resolved
@@ -364,27 +364,19 @@
       change.delete()
     }
 
-<<<<<<< HEAD
-    return change
-      .select(target)
-      .insertBlock(node)
-      .removeNodeByKey(node.key)
-=======
     if (Block.isBlock(node)) {
-      return transform
+      change
         .select(target)
         .insertBlock(node)
         .removeNodeByKey(node.key)
-        .apply()
-    }
+    }
+
     if (Inline.isInline(node)) {
-      return transform
+      change
         .select(target)
         .insertInline(node)
         .removeNodeByKey(node.key)
-        .apply()
-    }
->>>>>>> e7226680
+    }
   }
 
   /**
@@ -673,31 +665,20 @@
    * @param {Change} change
    */
 
-<<<<<<< HEAD
   function onKeyDownUp(e, data, change) {
-    if (!IS_MAC || data.isCtrl || !data.isAlt) return
-
-    const { state } = change
-    const extendOrCollapse = data.isShift ? 'extendToStartOf' : 'collapseToStartOf'
-    const { selection, document, focusKey, focusBlock } = state
-=======
-  function onKeyDownUp(e, data, state) {
+    const { state } = change
     const { selection, document, focusKey, focusBlock } = state
     const previousBlock = document.getPreviousBlock(focusKey)
 
     if (previousBlock && previousBlock.isVoid && !data.isAlt) {
       const transform = data.isShift ? 'extendToStartOf' : 'collapseToStartOf'
       e.preventDefault()
-      return state
-        .transform()
-        [transform](previousBlock)
-        .apply()
+      return change[transform](previousBlock)
     }
 
     if (!IS_MAC || data.isCtrl || !data.isAlt) return
 
     const transform = data.isShift ? 'extendToStartOf' : 'collapseToStartOf'
->>>>>>> e7226680
     const block = selection.hasFocusAtStartOf(focusBlock)
       ? previousBlock
       : focusBlock
@@ -706,7 +687,7 @@
     const text = block.getFirstText()
 
     e.preventDefault()
-    change[extendOrCollapse](text)
+    change[transform](text)
   }
 
   /**
@@ -723,31 +704,20 @@
    * @param {Change} change
    */
 
-<<<<<<< HEAD
   function onKeyDownDown(e, data, change) {
-    if (!IS_MAC || data.isCtrl || !data.isAlt) return
-
-    const { state } = change
-    const extendOrCollapse = data.isShift ? 'extendToEndOf' : 'collapseToEndOf'
-    const { selection, document, focusKey, focusBlock } = state
-=======
-  function onKeyDownDown(e, data, state) {
+    const { state } = change
     const { selection, document, focusKey, focusBlock } = state
     const nextBlock = document.getNextBlock(focusKey)
 
     if (nextBlock && nextBlock.isVoid && !data.isAlt) {
       const transform = data.isShift ? 'extendToStartOf' : 'collapseToStartOf'
       e.preventDefault()
-      return state
-        .transform()
-        [transform](nextBlock)
-        .apply()
+      return change[transform](nextBlock)
     }
 
     if (!IS_MAC || data.isCtrl || !data.isAlt) return
 
     const transform = data.isShift ? 'extendToEndOf' : 'collapseToEndOf'
->>>>>>> e7226680
     const block = selection.hasFocusAtEndOf(focusBlock)
       ? nextBlock
       : focusBlock
@@ -756,7 +726,7 @@
     const text = block.getLastText()
 
     e.preventDefault()
-    change[extendOrCollapse](text)
+    change[transform](text)
   }
 
   /**
