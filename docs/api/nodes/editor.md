--- conflicted
+++ resolved
@@ -345,11 +345,7 @@
 }
 ```
 
-<<<<<<< HEAD
-### Override element type methods
-=======
 ### Element type methods
->>>>>>> e498a3a1
 
 Use these methods so that Slate can identify certain elements as [inlines](../../concepts/02-nodes.md#blocks-vs-inlines) or [voids](../../concepts/02-nodes.md#voids).
 
@@ -361,21 +357,13 @@
 
 Check if a value is a void `Element` object.
 
-<<<<<<< HEAD
-### Override normalize method
-=======
 ### Normalize method
->>>>>>> e498a3a1
 
 #### `normalizeNode(entry: NodeEntry)`
 
 [Normalize](../../concepts/11-normalizing.md) a Node according to the schema.
 
-<<<<<<< HEAD
-### Override callback method
-=======
 ### Callback method
->>>>>>> e498a3a1
 
 #### `onChange()`
 
@@ -391,11 +379,7 @@
 
 Remove a custom property from the leaf text nodes in the current selection.
 
-<<<<<<< HEAD
-### Override delete methods
-=======
 ### Delete methods
->>>>>>> e498a3a1
 
 When a user presses backspace or delete, it invokes the method based on the selection. For example, if the selection is expanded over some text and the user presses the backspace key, `deleteFragment` will be called but if the selecttion is collapsed, `deleteBackward` will be called.
 
@@ -411,11 +395,7 @@
 
 Delete the content of the current selection.
 
-<<<<<<< HEAD
-### Override insert methods
-=======
 ### Insert methods
->>>>>>> e498a3a1
 
 #### `insertFragment(fragment: Node[])`
 
@@ -433,11 +413,7 @@
 
 Insert text at the current selection. If the selection is currently expanded, delete it first.
 
-<<<<<<< HEAD
-### Override operation handling method
-=======
 ### Operation handling method
->>>>>>> e498a3a1
 
 #### `apply(operation: Operation)`
 
