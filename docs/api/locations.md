--- conflicted
+++ resolved
@@ -26,15 +26,9 @@
 
 ```typescript
 interface Point {
-<<<<<<< HEAD
-  path: Path
-  offset: number
-  [key: string]: any
-=======
     path: Path
     offset: number  
     [key: string]: unknown
->>>>>>> 788a8cef
 }
 ```
 
@@ -72,15 +66,9 @@
 
 ```typescript
 interface Range {
-<<<<<<< HEAD
-  anchor: Point
-  focus: Point
-  [key: string]: any
-=======
     anchor: Point
     focus: Point
     [key: string]: unknown
->>>>>>> 788a8cef
 }
 ```
 
