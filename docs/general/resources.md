--- conflicted
+++ resolved
@@ -52,10 +52,7 @@
 - [French Press Editor](https://github.com/roast-cms/french-press-editor) is a customizeable editor with offline support.
 - [Nossas Editor](http://slate-editor.bonde.org/) is a drop-in WYSIWYG editor.
 - [React Force Slate Editor](https://github.com/nareshbhatia/react-force/tree/master/packages/slate-editor) is a light-weight medium-style editor with no editor chrome.
-<<<<<<< HEAD
 - [React Page](https://github.com/react-page/react-page) is a self-contained, customizable inline WYSIWYG editor library.
 - [Slate Plugins Next](https://github.com/zbeyens/slate-plugins-next) provides an editor with configurable and extendable plugins.
-=======
->>>>>>> e0776c5c
 
 \(Or, if you have their exact use case, can be a drop-in editor for you.\)