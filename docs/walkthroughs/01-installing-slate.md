# Installing Slate

Slate is a monorepo divided up into multi npm packages, so to install it you do:

```
yarn add slate slate-react
```

You'll also need to be sure to install Slate's peer dependencies:

```
yarn add react react-dom
```

_Note, if you'd rather use a pre-bundled version of Slate, you can `yarn add slate` and retrieve the bundled `dist/slate.js` file! Check out the [Using the Bundled Source](./using-the-bundled-source.md) guide for more information._

Once you've installed Slate, you'll need to import it.

<<<<<<< HEAD
```jsx
=======
```js
// Import React dependencies.
import React, { useEffect, useMemo, useState } from "react";

>>>>>>> 27db5e6c
// Import the Slate editor factory.
import { createEditor } from 'slate'

// Import the Slate components and React plugin.
import { Slate, Editable, withReact } from 'slate-react'
```

Before we use those imports, let's start with an empty `<App>` component:

```jsx
// Define our app...
const App = () => {
  return null
}
```

The next step is to create a new `Editor` object. We want the editor to be stable across renders, so we use the `useMemo` hook:

```jsx
const App = () => {
  // Create a Slate editor object that won't change across renders.
  const editor = useMemo(() => withReact(createEditor()), [])
  return null
}
```

Of course we haven't rendered anything, so you won't see any changes.

Next we want to create state for `value`:

```jsx
const App = () => {
  const editor = useMemo(() => withReact(createEditor()), [])

  // Keep track of state for the value of the editor.
  const [value, setValue] = useState([])
  return null
}
```

Next up is to render a `<Slate>` context provider.

The provider component keeps track of your Slate editor, its plugins, its value, its selection, and any changes that occur. It **must** be rendered above any `<Editable>` components. But it can also provide the editor state to other components like toolbars, menus, etc. using the `useSlate` hook.

```jsx
const App = () => {
  const editor = useMemo(() => withReact(createEditor()), [])
  const [value, setValue] = useState([])
  // Render the Slate context.
  return (
    <Slate editor={editor} value={value} onChange={value => setValue(value)} />
  )
}
```

You can think of the `<Slate>` component as providing a "controlled" context to every component underneath it.

This is a slightly different mental model than things like `<input>` or `<textarea>`, because richtext documents are more complex. You'll often want to include toolbars, or live previews, or other complex components next to your editable content.

By having a shared context, those other components can execute commands, query the editor's state, etc.

Okay, so the next step is to render the `<Editable>` component itself:

```jsx
const App = () => {
  const editor = useMemo(() => withReact(createEditor()), [])
  const [value, setValue] = useState([])
  return (
    // Add the editable component inside the context.
    <Slate editor={editor} value={value} onChange={value => setValue(value)}>
      <Editable />
    </Slate>
  )
}
```

The `<Editable>` component acts like `contenteditable`. Anywhere you render it will render an editable richtext document for the nearest editor context.

There's only one last step. So far we've been using an empty `[]` array as the initial value of the editor, so it has no content. Let's fix that by defining an initial value.

The value is just plain JSON. Here's one containing a single paragraph block with some text in it:

```jsx
const App = () => {
  const editor = useMemo(() => withReact(createEditor()), [])
  // Add the initial value when setting up our state.
  const [value, setValue] = useState([
    {
      type: 'paragraph',
      children: [{ text: 'A line of text in a paragraph.' }],
    },
  ])

  return (
    <Slate editor={editor} value={value} onChange={value => setValue(value)}>
      <Editable />
    </Slate>
  )
}
```

There you have it!

That's the most basic example of Slate. If you render that onto the page, you should see a paragraph with the text `A line of text in a paragraph.`. And when you type, you should see the text change!<|MERGE_RESOLUTION|>--- conflicted
+++ resolved
@@ -16,14 +16,10 @@
 
 Once you've installed Slate, you'll need to import it.
 
-<<<<<<< HEAD
+
 ```jsx
-=======
-```js
 // Import React dependencies.
 import React, { useEffect, useMemo, useState } from "react";
-
->>>>>>> 27db5e6c
 // Import the Slate editor factory.
 import { createEditor } from 'slate'
 
