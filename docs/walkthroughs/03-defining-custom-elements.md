--- conflicted
+++ resolved
@@ -221,10 +221,6 @@
 }
 ```
 
-<<<<<<< HEAD
 And there you have it! If you press `` Ctrl-` `` while inside a code block, it should turn back into a paragraph!
 
-You can check a working version [here](https://codesandbox.io/s/slatejs-examples-adding-custom-elements-eegoq).
-=======
-And there you have it! If you press ``Ctrl-``` while inside a code block, it should turn back into a paragraph!
->>>>>>> f0721ac4
+You can check a working version [here](https://codesandbox.io/s/slatejs-examples-adding-custom-elements-eegoq).