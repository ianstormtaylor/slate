--- conflicted
+++ resolved
@@ -76,13 +76,8 @@
           if (event.key === '&') {
             // Prevent the ampersand character from being inserted.
             event.preventDefault()
-<<<<<<< HEAD
             // Execute the `insertText` method to insert text when the event occurs.
             editor.insertText("and")
-=======
-            // Execute the `insertText` method when the event occurs.
-            editor.insertText('and')
->>>>>>> f0721ac4
           }
         }}
       />
@@ -93,10 +88,7 @@
 
 With that added, try typing `&`, and you should see it suddenly become `and` instead!
 
-<<<<<<< HEAD
+
 You can check a working version [here](https://codesandbox.io/s/slatejs-examples-adding-event-handlers-1nuv7).
 
-This offers a sense of what can be done with Slate's event handlers. Each one will be called with the `event` object, and the `editor` that lets you perform commands. Simple!
-=======
-This offers a sense of what can be done with Slate's event handlers. Each one will be called with the `event` object, and you can use your `editor` to perform commands in response. Simple!
->>>>>>> f0721ac4
+This offers a sense of what can be done with Slate's event handlers. Each one will be called with the `event` object, and you can use your `editor` to perform commands in response. Simple!