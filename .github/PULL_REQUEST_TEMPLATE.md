--- conflicted
+++ resolved
@@ -15,9 +15,5 @@
 - [ ] The new code matches the existing patterns and styles.
 - [ ] The tests pass with `yarn test`.
 - [ ] The linter passes with `yarn lint`. (Fix errors with `yarn fix`.)
-<<<<<<< HEAD
 - [ ] The relevant examples still work. (Run examples with `yarn start`.)
-=======
-- [ ] The relevant examples still work. (Run examples with `yarn start`.)
-- [ ] You've [added a changeset](https://github.com/atlassian/changesets/blob/master/docs/adding-a-changeset.md) if changing functionality. (Add one with `yarn changeset add`.)
->>>>>>> fed93547
+- [ ] You've [added a changeset](https://github.com/atlassian/changesets/blob/master/docs/adding-a-changeset.md) if changing functionality. (Add one with `yarn changeset add`.)