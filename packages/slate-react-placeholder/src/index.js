--- conflicted
+++ resolved
@@ -52,19 +52,13 @@
     const first = node.getFirstText()
     const last = node.getLastText()
     const decoration = {
-<<<<<<< HEAD
       anchor: { key: first.key, offset: 0, path: document.getPath(first.key) },
       focus: {
         key: last.key,
         offset: last.text.length,
         path: document.getPath(last.key),
       },
-      mark: { type: 'placeholder' },
-=======
-      anchor: { key: first.key, offset: 0 },
-      focus: { key: last.key, offset: last.text.length },
       mark: placeholderMark,
->>>>>>> b6a59c69
     }
 
     return [...others, decoration]
