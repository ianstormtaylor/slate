--- conflicted
+++ resolved
@@ -1,13 +1,3 @@
-<<<<<<< HEAD
-import { KeyUtils } from 'slate'
-
-describe('slate-react', () => {
-  beforeEach(KeyUtils.resetGenerator)
-
-  require('./plugins')
-  require('./rendering')
-  require('./utils')
-=======
 import AfterPlugin from '../src/plugins/after'
 import assert from 'assert'
 import BeforePlugin from '../src/plugins/before'
@@ -15,7 +5,7 @@
 import React from 'react'
 import ReactDOM from 'react-dom/server'
 import Simulator from 'slate-simulator'
-import { Editor } from '..'
+import { Editor } from 'slate-react'
 import { fixtures } from 'slate-dev-test-utils'
 import { JSDOM } from 'jsdom'
 
@@ -49,5 +39,4 @@
 
     assert.equal(clean(string), expected)
   })
->>>>>>> 9b0e061b
 })