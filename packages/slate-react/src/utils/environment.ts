export const IS_IOS =
  typeof navigator !== 'undefined' &&
  typeof window !== 'undefined' &&
  /iPad|iPhone|iPod/.test(navigator.userAgent) &&
  !window.MSStream

export const IS_APPLE =
  typeof navigator !== 'undefined' && /Mac OS X/.test(navigator.userAgent)

export const IS_ANDROID =
  typeof navigator !== 'undefined' && /Android/.test(navigator.userAgent)

export const IS_FIREFOX =
  typeof navigator !== 'undefined' &&
  /^(?!.*Seamonkey)(?=.*Firefox).*/i.test(navigator.userAgent)

export const IS_SAFARI =
  typeof navigator !== 'undefined' &&
  /Version\/[\d\.]+.*Safari/.test(navigator.userAgent)

// "modern" Edge was released at 79.x
export const IS_EDGE_LEGACY =
  typeof navigator !== 'undefined' &&
  /Edge?\/(?:[0-6][0-9]|[0-7][0-8])/i.test(navigator.userAgent)

export const IS_CHROME =
  typeof navigator !== 'undefined' && /Chrome/i.test(navigator.userAgent)

// Native `beforeInput` events don't work well with react on Chrome 75
// and older, Chrome 76+ can use `beforeInput` though.
export const IS_CHROME_LEGACY =
  typeof navigator !== 'undefined' &&
  /Chrome?\/(?:[0-7][0-5]|[0-6][0-9])/i.test(navigator.userAgent)

// Firefox did not support `beforeInput` until `v87`.
export const IS_FIREFOX_LEGACY =
  typeof navigator !== 'undefined' &&
  /^(?!.*Seamonkey)(?=.*Firefox\/(?:[0-7][0-9]|[0-8][0-6])).*/i.test(
    navigator.userAgent
  )

<<<<<<< HEAD
export const IS_QQ_BROWSER =
=======
// qq browser
export const IS_QQBROWSER =
>>>>>>> 48b71294
  typeof navigator !== 'undefined' && /.*QQBrowser/.test(navigator.userAgent)

// Check if DOM is available as React does internally.
// https://github.com/facebook/react/blob/master/packages/shared/ExecutionEnvironment.js
export const CAN_USE_DOM = !!(
  typeof window !== 'undefined' &&
  typeof window.document !== 'undefined' &&
  typeof window.document.createElement !== 'undefined'
)

// COMPAT: Firefox/Edge Legacy don't support the `beforeinput` event
// Chrome Legacy doesn't support `beforeinput` correctly
export const HAS_BEFORE_INPUT_SUPPORT =
  !IS_CHROME_LEGACY &&
  !IS_EDGE_LEGACY &&
  // globalThis is undefined in older browsers
  typeof globalThis !== 'undefined' &&
  globalThis.InputEvent &&
  // @ts-ignore The `getTargetRanges` property isn't recognized.
  typeof globalThis.InputEvent.prototype.getTargetRanges === 'function'<|MERGE_RESOLUTION|>--- conflicted
+++ resolved
@@ -39,12 +39,8 @@
     navigator.userAgent
   )
 
-<<<<<<< HEAD
-export const IS_QQ_BROWSER =
-=======
 // qq browser
 export const IS_QQBROWSER =
->>>>>>> 48b71294
   typeof navigator !== 'undefined' && /.*QQBrowser/.test(navigator.userAgent)
 
 // Check if DOM is available as React does internally.
