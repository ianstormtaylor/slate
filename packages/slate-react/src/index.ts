--- conflicted
+++ resolved
@@ -1,13 +1,11 @@
 // Components
 export {
-  RenderDecorationProps,
   RenderElementProps,
-  RenderMarkProps,
+  RenderLeafProps,
   Editable,
 } from './components/editable'
 export { DefaultElement } from './components/element'
-<<<<<<< HEAD
-export { DefaultMark, DefaultDecoration } from './components/leaf'
+export { DefaultLeaf } from './components/leaf'
 export { Slate } from './components/slate'
 
 // Hooks
@@ -20,15 +18,4 @@
 // Plugin
 export { InsertDataCommand, ReactCommand } from './plugin/react-command'
 export { ReactEditor } from './plugin/react-editor'
-export { withReact } from './plugin/with-react'
-=======
-export { DefaultLeaf } from './components/leaf'
-export * from './hooks/use-editor'
-export * from './hooks/use-focused'
-export * from './hooks/use-read-only'
-export * from './hooks/use-selected'
-export * from './hooks/use-slate'
-export * from './react-command'
-export * from './react-editor'
-export * from './with-react'
->>>>>>> 4c03b497
+export { withReact } from './plugin/with-react'