--- conflicted
+++ resolved
@@ -1,10 +1,6 @@
 import React, { useMemo, useState, useCallback } from 'react'
-<<<<<<< HEAD
-import { Editor, Node, Range } from 'slate'
+import { Node } from 'slate'
 import invariant from 'tiny-invariant'
-=======
-import { Node } from 'slate'
->>>>>>> 8cd9b793
 
 import { ReactEditor } from '../plugin/react-editor'
 import { FocusedContext } from '../hooks/use-focused'
@@ -26,8 +22,7 @@
 }) => {
   const { editor, children, onChange, value, ...rest } = props
   const [key, setKey] = useState(0)
-<<<<<<< HEAD
-  const context: [Editor] = useMemo(() => {
+  const context: [ReactEditor] = useMemo(() => {
     invariant(
       Node.isNodeList(value),
       `[Slate] value is invalid! Expected a list of elements but got: ${JSON.stringify(
@@ -39,9 +34,6 @@
       `[Slate] editor is invalid! you passed: ${JSON.stringify(editor)}`
     )
 
-=======
-  const context: [ReactEditor] = useMemo(() => {
->>>>>>> 8cd9b793
     editor.children = value
     Object.assign(editor, rest)
     return [editor]
