--- conflicted
+++ resolved
@@ -199,16 +199,9 @@
         )
       }
       const leafEl = newDomRange.startContainer.parentElement!
-<<<<<<< HEAD
       scrollToCaret(el, leafEl)
-=======
-      scrollIntoView(leafEl, {
-        scrollMode: 'if-needed',
-        boundary: el,
-      })
     } else {
       domSelection.removeAllRanges()
->>>>>>> 228f4fa9
     }
 
     setTimeout(() => {
