--- conflicted
+++ resolved
@@ -762,11 +762,6 @@
                 const node = ReactEditor.toSlateNode(editor, event.target)
                 const path = ReactEditor.findPath(editor, node)
 
-<<<<<<< HEAD
-                state.isTripleClick = false
-                if (event.detail >= TRIPLE_CLICK && path.length) {
-                  state.isTripleClick = true
-=======
                 // At this time, the Slate document may be arbitrarily different,
                 // because onClick handlers can change the document before we get here.
                 // Therefore we must check that this path actually exists,
@@ -778,16 +773,14 @@
                   return
                 }
 
-                if (event.detail === TRIPLE_CLICK && path.length >= 1) {
->>>>>>> 5160efee
+                state.isTripleClick = false
+                if (event.detail >= TRIPLE_CLICK && path.length >= 1) {
+                  state.isTripleClick = true
                   const start = Editor.start(editor, [path[0]])
                   const end = Editor.end(editor, [path[0]])
                   const range = Editor.range(editor, start, end)
-                  setTimeout(() => {
-                    if (!ref.current || !state.isTripleClick) return
-                    Transforms.select(editor, range)
-                    Editor.unhangRange(editor, range)
-                  }, 100)
+                  if (!ref.current) return
+                  Transforms.select(editor, range)
                   return
                 }
 
