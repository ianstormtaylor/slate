import React, { useEffect, useRef, useMemo, useCallback } from 'react'
import {
  Editor,
  Element,
  NodeEntry,
  Node,
  Range,
  Text,
  Transforms,
  Path,
} from 'slate'
import { HistoryEditor } from 'slate-history'
import throttle from 'lodash/throttle'
import scrollIntoView from 'scroll-into-view-if-needed'

import useChildren from '../hooks/use-children'
import Hotkeys from '../utils/hotkeys'
import {
  IS_FIREFOX,
  IS_SAFARI,
  IS_EDGE_LEGACY,
  IS_CHROME_LEGACY,
} from '../utils/environment'
import { ReactEditor } from '..'
import { ReadOnlyContext } from '../hooks/use-read-only'
import { useSlate } from '../hooks/use-slate'
import { useIsomorphicLayoutEffect } from '../hooks/use-isomorphic-layout-effect'
import {
  DOMElement,
  DOMNode,
  DOMRange,
  getDefaultView,
  isDOMElement,
  isDOMNode,
  DOMStaticRange,
  isPlainTextOnlyPaste,
} from '../utils/dom'
import {
  EDITOR_TO_ELEMENT,
  ELEMENT_TO_NODE,
  IS_READ_ONLY,
  NODE_TO_ELEMENT,
  IS_FOCUSED,
  PLACEHOLDER_SYMBOL,
  EDITOR_TO_WINDOW,
} from '../utils/weak-maps'

// COMPAT: Firefox/Edge Legacy don't support the `beforeinput` event
// Chrome Legacy doesn't support `beforeinput` correctly
const HAS_BEFORE_INPUT_SUPPORT = !(
  IS_FIREFOX ||
  IS_EDGE_LEGACY ||
  IS_CHROME_LEGACY
)

/**
 * `RenderElementProps` are passed to the `renderElement` handler.
 */

export interface RenderElementProps {
  children: any
  element: Element
  attributes: {
    'data-slate-node': 'element'
    'data-slate-inline'?: true
    'data-slate-void'?: true
    dir?: 'rtl'
    ref: any
  }
}

/**
 * `RenderLeafProps` are passed to the `renderLeaf` handler.
 */

export interface RenderLeafProps {
  children: any
  leaf: Text
  text: Text
  attributes: {
    'data-slate-leaf': true
  }
}

/**
 * `EditableProps` are passed to the `<Editable>` component.
 */

export type EditableProps = {
  decorate?: (entry: NodeEntry) => Range[]
  onDOMBeforeInput?: (event: Event) => void
  placeholder?: string
  readOnly?: boolean
  role?: string
  style?: React.CSSProperties
  renderElement?: (props: RenderElementProps) => JSX.Element
  renderLeaf?: (props: RenderLeafProps) => JSX.Element
  as?: React.ElementType
} & React.TextareaHTMLAttributes<HTMLDivElement>

/**
 * Editable.
 */

export const Editable = (props: EditableProps) => {
  const {
    autoFocus,
    decorate = defaultDecorate,
    onDOMBeforeInput: propsOnDOMBeforeInput,
    placeholder,
    readOnly = false,
    renderElement,
    renderLeaf,
    style = {},
    as: Component = 'div',
    ...attributes
  } = props
  const editor = useSlate()
  const ref = useRef<HTMLDivElement>(null)

  // Update internal state on each render.
  IS_READ_ONLY.set(editor, readOnly)

  // Keep track of some state for the event handler logic.
  const state = useMemo(
    () => ({
      isComposing: false,
      isUpdatingSelection: false,
      latestElement: null as DOMElement | null,
    }),
    []
  )

  // Update element-related weak maps with the DOM element ref.
  useIsomorphicLayoutEffect(() => {
    let window
    if (ref.current && (window = getDefaultView(ref.current))) {
      EDITOR_TO_WINDOW.set(editor, window)
      EDITOR_TO_ELEMENT.set(editor, ref.current)
      NODE_TO_ELEMENT.set(editor, ref.current)
      ELEMENT_TO_NODE.set(ref.current, editor)
    } else {
      NODE_TO_ELEMENT.delete(editor)
    }
  })

  // Whenever the editor updates, make sure the DOM selection state is in sync.
  useIsomorphicLayoutEffect(() => {
    const { selection } = editor
<<<<<<< HEAD
    const root = ReactEditor.findDocumentOrShadowRoot(editor)
    const domSelection = root.getSelection()
=======
    const window = ReactEditor.getWindow(editor)
    const domSelection = window.getSelection()
>>>>>>> c20855ff

    if (state.isComposing || !domSelection || !ReactEditor.isFocused(editor)) {
      return
    }

    const hasDomSelection = domSelection.type !== 'None'

    // If the DOM selection is properly unset, we're done.
    if (!selection && !hasDomSelection) {
      return
    }

    // verify that the dom selection is in the editor
    const editorElement = EDITOR_TO_ELEMENT.get(editor)!
    let hasDomSelectionInEditor = false
    if (
      editorElement.contains(domSelection.anchorNode) &&
      editorElement.contains(domSelection.focusNode)
    ) {
      hasDomSelectionInEditor = true
    }

    // If the DOM selection is in the editor and the editor selection is already correct, we're done.
    if (
      hasDomSelection &&
      hasDomSelectionInEditor &&
      selection &&
      Range.equals(ReactEditor.toSlateRange(editor, domSelection), selection)
    ) {
      return
    }

    // Otherwise the DOM selection is out of sync, so update it.
    const el = ReactEditor.toDOMNode(editor, editor)
    state.isUpdatingSelection = true

    const newDomRange = selection && ReactEditor.toDOMRange(editor, selection)

    if (newDomRange) {
      if (Range.isBackward(selection!)) {
        domSelection.setBaseAndExtent(
          newDomRange.endContainer,
          newDomRange.endOffset,
          newDomRange.startContainer,
          newDomRange.startOffset
        )
      } else {
        domSelection.setBaseAndExtent(
          newDomRange.startContainer,
          newDomRange.startOffset,
          newDomRange.endContainer,
          newDomRange.endOffset
        )
      }
      const leafEl = newDomRange.startContainer.parentElement!
      scrollIntoView(leafEl, {
        scrollMode: 'if-needed',
        boundary: el,
      })
    } else {
      domSelection.removeAllRanges()
    }

    setTimeout(() => {
      // COMPAT: In Firefox, it's not enough to create a range, you also need
      // to focus the contenteditable element too. (2016/11/16)
      if (newDomRange && IS_FIREFOX) {
        el.focus()
      }

      state.isUpdatingSelection = false
    })
  })

  // The autoFocus TextareaHTMLAttribute doesn't do anything on a div, so it
  // needs to be manually focused.
  useEffect(() => {
    if (ref.current && autoFocus) {
      ref.current.focus()
    }
  }, [autoFocus])

  // Listen on the native `beforeinput` event to get real "Level 2" events. This
  // is required because React's `beforeinput` is fake and never really attaches
  // to the real event sadly. (2019/11/01)
  // https://github.com/facebook/react/issues/11211
  const onDOMBeforeInput = useCallback(
    (
      event: Event & {
        data: string | null
        dataTransfer: DataTransfer | null
        getTargetRanges(): DOMStaticRange[]
        inputType: string
        isComposing: boolean
      }
    ) => {
      if (
        !readOnly &&
        hasEditableTarget(editor, event.target) &&
        !isDOMEventHandled(event, propsOnDOMBeforeInput)
      ) {
        const { selection } = editor
        const { inputType: type } = event
        const data = event.dataTransfer || event.data || undefined

        // These two types occur while a user is composing text and can't be
        // cancelled. Let them through and wait for the composition to end.
        if (
          type === 'insertCompositionText' ||
          type === 'deleteCompositionText'
        ) {
          return
        }

        event.preventDefault()

        // COMPAT: For the deleting forward/backward input types we don't want
        // to change the selection because it is the range that will be deleted,
        // and those commands determine that for themselves.
        if (!type.startsWith('delete') || type.startsWith('deleteBy')) {
          const [targetRange] = event.getTargetRanges()

          if (targetRange) {
            const range = ReactEditor.toSlateRange(editor, targetRange)

            if (!selection || !Range.equals(selection, range)) {
              Transforms.select(editor, range)
            }
          }
        }

        // COMPAT: If the selection is expanded, even if the command seems like
        // a delete forward/backward command it should delete the selection.
        if (
          selection &&
          Range.isExpanded(selection) &&
          type.startsWith('delete')
        ) {
          Editor.deleteFragment(editor)
          return
        }

        switch (type) {
          case 'deleteByComposition':
          case 'deleteByCut':
          case 'deleteByDrag': {
            Editor.deleteFragment(editor)
            break
          }

          case 'deleteContent':
          case 'deleteContentForward': {
            Editor.deleteForward(editor)
            break
          }

          case 'deleteContentBackward': {
            Editor.deleteBackward(editor)
            break
          }

          case 'deleteEntireSoftLine': {
            Editor.deleteBackward(editor, { unit: 'line' })
            Editor.deleteForward(editor, { unit: 'line' })
            break
          }

          case 'deleteHardLineBackward': {
            Editor.deleteBackward(editor, { unit: 'block' })
            break
          }

          case 'deleteSoftLineBackward': {
            Editor.deleteBackward(editor, { unit: 'line' })
            break
          }

          case 'deleteHardLineForward': {
            Editor.deleteForward(editor, { unit: 'block' })
            break
          }

          case 'deleteSoftLineForward': {
            Editor.deleteForward(editor, { unit: 'line' })
            break
          }

          case 'deleteWordBackward': {
            Editor.deleteBackward(editor, { unit: 'word' })
            break
          }

          case 'deleteWordForward': {
            Editor.deleteForward(editor, { unit: 'word' })
            break
          }

          case 'insertLineBreak':
          case 'insertParagraph': {
            Editor.insertBreak(editor)
            break
          }

          case 'insertFromComposition':
          case 'insertFromDrop':
          case 'insertFromPaste':
          case 'insertFromYank':
          case 'insertReplacementText':
          case 'insertText': {
            const window = ReactEditor.getWindow(editor)
            if (data instanceof window.DataTransfer) {
              ReactEditor.insertData(editor, data as DataTransfer)
            } else if (typeof data === 'string') {
              Editor.insertText(editor, data)
            }

            break
          }
        }
      }
    },
    [readOnly, propsOnDOMBeforeInput]
  )

  // Attach a native DOM event handler for `beforeinput` events, because React's
  // built-in `onBeforeInput` is actually a leaky polyfill that doesn't expose
  // real `beforeinput` events sadly... (2019/11/04)
  // https://github.com/facebook/react/issues/11211
  useIsomorphicLayoutEffect(() => {
    if (ref.current && HAS_BEFORE_INPUT_SUPPORT) {
      // @ts-ignore The `beforeinput` event isn't recognized.
      ref.current.addEventListener('beforeinput', onDOMBeforeInput)
    }

    return () => {
      if (ref.current && HAS_BEFORE_INPUT_SUPPORT) {
        // @ts-ignore The `beforeinput` event isn't recognized.
        ref.current.removeEventListener('beforeinput', onDOMBeforeInput)
      }
    }
  }, [onDOMBeforeInput])

  // Listen on the native `selectionchange` event to be able to update any time
  // the selection changes. This is required because React's `onSelect` is leaky
  // and non-standard so it doesn't fire until after a selection has been
  // released. This causes issues in situations where another change happens
  // while a selection is being dragged.
  const onDOMSelectionChange = useCallback(
    throttle(() => {
      if (!readOnly && !state.isComposing && !state.isUpdatingSelection) {
<<<<<<< HEAD
        const root = ReactEditor.findDocumentOrShadowRoot(editor)
        const { activeElement } = root
=======
        const window = ReactEditor.getWindow(editor)
        const { activeElement } = window.document
>>>>>>> c20855ff
        const el = ReactEditor.toDOMNode(editor, editor)
        const domSelection = root.getSelection()

        if (activeElement === el) {
          state.latestElement = activeElement
          IS_FOCUSED.set(editor, true)
        } else {
          IS_FOCUSED.delete(editor)
        }

        if (!domSelection) {
          return Transforms.deselect(editor)
        }

        const { anchorNode, focusNode } = domSelection

        const anchorNodeSelectable =
          hasEditableTarget(editor, anchorNode) ||
          isTargetInsideVoid(editor, anchorNode)

        const focusNodeSelectable =
          hasEditableTarget(editor, focusNode) ||
          isTargetInsideVoid(editor, focusNode)

        if (anchorNodeSelectable && focusNodeSelectable) {
          const range = ReactEditor.toSlateRange(editor, domSelection)
          Transforms.select(editor, range)
        } else {
          Transforms.deselect(editor)
        }
      }
    }, 100),
    [readOnly]
  )

  // Attach a native DOM event handler for `selectionchange`, because React's
  // built-in `onSelect` handler doesn't fire for all selection changes. It's a
  // leaky polyfill that only fires on keypresses or clicks. Instead, we want to
  // fire for any change to the selection inside the editor. (2019/11/04)
  // https://github.com/facebook/react/issues/5785
  useIsomorphicLayoutEffect(() => {
    const window = ReactEditor.getWindow(editor)
    window.document.addEventListener('selectionchange', onDOMSelectionChange)

    return () => {
      window.document.removeEventListener(
        'selectionchange',
        onDOMSelectionChange
      )
    }
  }, [onDOMSelectionChange])

  const decorations = decorate([editor, []])

  if (
    placeholder &&
    editor.children.length === 1 &&
    Array.from(Node.texts(editor)).length === 1 &&
    Node.string(editor) === ''
  ) {
    const start = Editor.start(editor, [])
    decorations.push({
      [PLACEHOLDER_SYMBOL]: true,
      placeholder,
      anchor: start,
      focus: start,
    })
  }

  return (
    <ReadOnlyContext.Provider value={readOnly}>
      <Component
        // COMPAT: The Grammarly Chrome extension works by changing the DOM
        // out from under `contenteditable` elements, which leads to weird
        // behaviors so we have to disable it like editor. (2017/04/24)
        data-gramm={false}
        role={readOnly ? undefined : 'textbox'}
        {...attributes}
        // COMPAT: Certain browsers don't support the `beforeinput` event, so we'd
        // have to use hacks to make these replacement-based features work.
        spellCheck={
          !HAS_BEFORE_INPUT_SUPPORT ? undefined : attributes.spellCheck
        }
        autoCorrect={
          !HAS_BEFORE_INPUT_SUPPORT ? undefined : attributes.autoCorrect
        }
        autoCapitalize={
          !HAS_BEFORE_INPUT_SUPPORT ? undefined : attributes.autoCapitalize
        }
        data-slate-editor
        data-slate-node="value"
        contentEditable={readOnly ? undefined : true}
        suppressContentEditableWarning
        ref={ref}
        style={{
          // Prevent the default outline styles.
          outline: 'none',
          // Preserve adjacent whitespace and new lines.
          whiteSpace: 'pre-wrap',
          // Allow words to break if they are too long.
          wordWrap: 'break-word',
          // Allow for passed-in styles to override anything.
          ...style,
        }}
        onBeforeInput={useCallback(
          (event: React.FormEvent<HTMLDivElement>) => {
            // COMPAT: Certain browsers don't support the `beforeinput` event, so we
            // fall back to React's leaky polyfill instead just for it. It
            // only works for the `insertText` input type.
            if (
              !HAS_BEFORE_INPUT_SUPPORT &&
              !readOnly &&
              !isEventHandled(event, attributes.onBeforeInput) &&
              hasEditableTarget(editor, event.target)
            ) {
              event.preventDefault()
              const text = (event as any).data as string
              Editor.insertText(editor, text)
            }
          },
          [readOnly]
        )}
        onBlur={useCallback(
          (event: React.FocusEvent<HTMLDivElement>) => {
            if (
              readOnly ||
              state.isUpdatingSelection ||
              !hasEditableTarget(editor, event.target) ||
              isEventHandled(event, attributes.onBlur)
            ) {
              return
            }

            const window = ReactEditor.getWindow(editor)

            // COMPAT: If the current `activeElement` is still the previous
            // one, this is due to the window being blurred when the tab
            // itself becomes unfocused, so we want to abort early to allow to
            // editor to stay focused when the tab becomes focused again.
            const root = ReactEditor.findDocumentOrShadowRoot(editor)
            if (state.latestElement === root.activeElement) {
              return
            }

            const { relatedTarget } = event
            const el = ReactEditor.toDOMNode(editor, editor)

            // COMPAT: The event should be ignored if the focus is returning
            // to the editor from an embedded editable element (eg. an <input>
            // element inside a void node).
            if (relatedTarget === el) {
              return
            }

            // COMPAT: The event should be ignored if the focus is moving from
            // the editor to inside a void node's spacer element.
            if (
              isDOMElement(relatedTarget) &&
              relatedTarget.hasAttribute('data-slate-spacer')
            ) {
              return
            }

            // COMPAT: The event should be ignored if the focus is moving to a
            // non- editable section of an element that isn't a void node (eg.
            // a list item of the check list example).
            if (
              relatedTarget != null &&
              isDOMNode(relatedTarget) &&
              ReactEditor.hasDOMNode(editor, relatedTarget)
            ) {
              const node = ReactEditor.toSlateNode(editor, relatedTarget)

              if (Element.isElement(node) && !editor.isVoid(node)) {
                return
              }
            }

            IS_FOCUSED.delete(editor)
          },
          [readOnly, attributes.onBlur]
        )}
        onClick={useCallback(
          (event: React.MouseEvent<HTMLDivElement>) => {
            if (
              !readOnly &&
              hasTarget(editor, event.target) &&
              !isEventHandled(event, attributes.onClick) &&
              isDOMNode(event.target)
            ) {
              const node = ReactEditor.toSlateNode(editor, event.target)
              const path = ReactEditor.findPath(editor, node)
              const start = Editor.start(editor, path)
              const end = Editor.end(editor, path)

              const startVoid = Editor.void(editor, { at: start })
              const endVoid = Editor.void(editor, { at: end })

              if (
                startVoid &&
                endVoid &&
                Path.equals(startVoid[1], endVoid[1])
              ) {
                const range = Editor.range(editor, start)
                Transforms.select(editor, range)
              }
            }
          },
          [readOnly, attributes.onClick]
        )}
        onCompositionEnd={useCallback(
          (event: React.CompositionEvent<HTMLDivElement>) => {
            if (
              hasEditableTarget(editor, event.target) &&
              !isEventHandled(event, attributes.onCompositionEnd)
            ) {
              state.isComposing = false

              // COMPAT: In Chrome, `beforeinput` events for compositions
              // aren't correct and never fire the "insertFromComposition"
              // type that we need. So instead, insert whenever a composition
              // ends since it will already have been committed to the DOM.
              if (!IS_SAFARI && !IS_FIREFOX && event.data) {
                Editor.insertText(editor, event.data)
              }
            }
          },
          [attributes.onCompositionEnd]
        )}
        onCompositionStart={useCallback(
          (event: React.CompositionEvent<HTMLDivElement>) => {
            if (
              hasEditableTarget(editor, event.target) &&
              !isEventHandled(event, attributes.onCompositionStart)
            ) {
              state.isComposing = true
            }
          },
          [attributes.onCompositionStart]
        )}
        onCopy={useCallback(
          (event: React.ClipboardEvent<HTMLDivElement>) => {
            if (
              hasEditableTarget(editor, event.target) &&
              !isEventHandled(event, attributes.onCopy)
            ) {
              event.preventDefault()
              ReactEditor.setFragmentData(editor, event.clipboardData)
            }
          },
          [attributes.onCopy]
        )}
        onCut={useCallback(
          (event: React.ClipboardEvent<HTMLDivElement>) => {
            if (
              !readOnly &&
              hasEditableTarget(editor, event.target) &&
              !isEventHandled(event, attributes.onCut)
            ) {
              event.preventDefault()
              ReactEditor.setFragmentData(editor, event.clipboardData)
              const { selection } = editor

              if (selection && Range.isExpanded(selection)) {
                Editor.deleteFragment(editor)
              }
            }
          },
          [readOnly, attributes.onCut]
        )}
        onDragOver={useCallback(
          (event: React.DragEvent<HTMLDivElement>) => {
            if (
              hasTarget(editor, event.target) &&
              !isEventHandled(event, attributes.onDragOver)
            ) {
              // Only when the target is void, call `preventDefault` to signal
              // that drops are allowed. Editable content is droppable by
              // default, and calling `preventDefault` hides the cursor.
              const node = ReactEditor.toSlateNode(editor, event.target)

              if (Editor.isVoid(editor, node)) {
                event.preventDefault()
              }
            }
          },
          [attributes.onDragOver]
        )}
        onDragStart={useCallback(
          (event: React.DragEvent<HTMLDivElement>) => {
            if (
              hasTarget(editor, event.target) &&
              !isEventHandled(event, attributes.onDragStart)
            ) {
              const node = ReactEditor.toSlateNode(editor, event.target)
              const path = ReactEditor.findPath(editor, node)
              const voidMatch = Editor.void(editor, { at: path })

              // If starting a drag on a void node, make sure it is selected
              // so that it shows up in the selection's fragment.
              if (voidMatch) {
                const range = Editor.range(editor, path)
                Transforms.select(editor, range)
              }

              ReactEditor.setFragmentData(editor, event.dataTransfer)
            }
          },
          [attributes.onDragStart]
        )}
        onDrop={useCallback(
          (event: React.DragEvent<HTMLDivElement>) => {
            if (
              hasTarget(editor, event.target) &&
              !readOnly &&
              !isEventHandled(event, attributes.onDrop)
            ) {
              // COMPAT: Certain browsers don't fire `beforeinput` events at all, and
              // Chromium browsers don't properly fire them for files being
              // dropped into a `contenteditable`. (2019/11/26)
              // https://bugs.chromium.org/p/chromium/issues/detail?id=1028668
              if (
                !HAS_BEFORE_INPUT_SUPPORT ||
                (!IS_SAFARI && event.dataTransfer.files.length > 0)
              ) {
                event.preventDefault()
                const range = ReactEditor.findEventRange(editor, event)
                const data = event.dataTransfer
                Transforms.select(editor, range)
                ReactEditor.insertData(editor, data)
              }
            }
          },
          [readOnly, attributes.onDrop]
        )}
        onFocus={useCallback(
          (event: React.FocusEvent<HTMLDivElement>) => {
            if (
              !readOnly &&
              !state.isUpdatingSelection &&
              hasEditableTarget(editor, event.target) &&
              !isEventHandled(event, attributes.onFocus)
            ) {
              const el = ReactEditor.toDOMNode(editor, editor)
<<<<<<< HEAD
              const root = ReactEditor.findDocumentOrShadowRoot(editor)
              state.latestElement = root.activeElement
=======
              const window = ReactEditor.getWindow(editor)
              state.latestElement = window.document.activeElement
>>>>>>> c20855ff

              // COMPAT: If the editor has nested editable elements, the focus
              // can go to them. In Firefox, this must be prevented because it
              // results in issues with keyboard navigation. (2017/03/30)
              if (IS_FIREFOX && event.target !== el) {
                el.focus()
                return
              }

              IS_FOCUSED.set(editor, true)
            }
          },
          [readOnly, attributes.onFocus]
        )}
        onKeyDown={useCallback(
          (event: React.KeyboardEvent<HTMLDivElement>) => {
            if (
              !readOnly &&
              hasEditableTarget(editor, event.target) &&
              !isEventHandled(event, attributes.onKeyDown)
            ) {
              const { nativeEvent } = event
              const { selection } = editor

              // COMPAT: Since we prevent the default behavior on
              // `beforeinput` events, the browser doesn't think there's ever
              // any history stack to undo or redo, so we have to manage these
              // hotkeys ourselves. (2019/11/06)
              if (Hotkeys.isRedo(nativeEvent)) {
                event.preventDefault()

                if (HistoryEditor.isHistoryEditor(editor)) {
                  editor.redo()
                }

                return
              }

              if (Hotkeys.isUndo(nativeEvent)) {
                event.preventDefault()

                if (HistoryEditor.isHistoryEditor(editor)) {
                  editor.undo()
                }

                return
              }

              // COMPAT: Certain browsers don't handle the selection updates
              // properly. In Chrome, the selection isn't properly extended.
              // And in Firefox, the selection isn't properly collapsed.
              // (2017/10/17)
              if (Hotkeys.isMoveLineBackward(nativeEvent)) {
                event.preventDefault()
                Transforms.move(editor, { unit: 'line', reverse: true })
                return
              }

              if (Hotkeys.isMoveLineForward(nativeEvent)) {
                event.preventDefault()
                Transforms.move(editor, { unit: 'line' })
                return
              }

              if (Hotkeys.isExtendLineBackward(nativeEvent)) {
                event.preventDefault()
                Transforms.move(editor, {
                  unit: 'line',
                  edge: 'focus',
                  reverse: true,
                })
                return
              }

              if (Hotkeys.isExtendLineForward(nativeEvent)) {
                event.preventDefault()
                Transforms.move(editor, { unit: 'line', edge: 'focus' })
                return
              }

              // COMPAT: If a void node is selected, or a zero-width text node
              // adjacent to an inline is selected, we need to handle these
              // hotkeys manually because browsers won't be able to skip over
              // the void node with the zero-width space not being an empty
              // string.
              if (Hotkeys.isMoveBackward(nativeEvent)) {
                event.preventDefault()

                if (selection && Range.isCollapsed(selection)) {
                  Transforms.move(editor, { reverse: true })
                } else {
                  Transforms.collapse(editor, { edge: 'start' })
                }

                return
              }

              if (Hotkeys.isMoveForward(nativeEvent)) {
                event.preventDefault()

                if (selection && Range.isCollapsed(selection)) {
                  Transforms.move(editor)
                } else {
                  Transforms.collapse(editor, { edge: 'end' })
                }

                return
              }

              if (Hotkeys.isMoveWordBackward(nativeEvent)) {
                event.preventDefault()
                Transforms.move(editor, { unit: 'word', reverse: true })
                return
              }

              if (Hotkeys.isMoveWordForward(nativeEvent)) {
                event.preventDefault()
                Transforms.move(editor, { unit: 'word' })
                return
              }

              // COMPAT: Certain browsers don't support the `beforeinput` event, so we
              // fall back to guessing at the input intention for hotkeys.
              // COMPAT: In iOS, some of these hotkeys are handled in the
              if (!HAS_BEFORE_INPUT_SUPPORT) {
                // We don't have a core behavior for these, but they change the
                // DOM if we don't prevent them, so we have to.
                if (
                  Hotkeys.isBold(nativeEvent) ||
                  Hotkeys.isItalic(nativeEvent) ||
                  Hotkeys.isTransposeCharacter(nativeEvent)
                ) {
                  event.preventDefault()
                  return
                }

                if (Hotkeys.isSplitBlock(nativeEvent)) {
                  event.preventDefault()
                  Editor.insertBreak(editor)
                  return
                }

                if (Hotkeys.isDeleteBackward(nativeEvent)) {
                  event.preventDefault()

                  if (selection && Range.isExpanded(selection)) {
                    Editor.deleteFragment(editor)
                  } else {
                    Editor.deleteBackward(editor)
                  }

                  return
                }

                if (Hotkeys.isDeleteForward(nativeEvent)) {
                  event.preventDefault()

                  if (selection && Range.isExpanded(selection)) {
                    Editor.deleteFragment(editor)
                  } else {
                    Editor.deleteForward(editor)
                  }

                  return
                }

                if (Hotkeys.isDeleteLineBackward(nativeEvent)) {
                  event.preventDefault()

                  if (selection && Range.isExpanded(selection)) {
                    Editor.deleteFragment(editor)
                  } else {
                    Editor.deleteBackward(editor, { unit: 'line' })
                  }

                  return
                }

                if (Hotkeys.isDeleteLineForward(nativeEvent)) {
                  event.preventDefault()

                  if (selection && Range.isExpanded(selection)) {
                    Editor.deleteFragment(editor)
                  } else {
                    Editor.deleteForward(editor, { unit: 'line' })
                  }

                  return
                }

                if (Hotkeys.isDeleteWordBackward(nativeEvent)) {
                  event.preventDefault()

                  if (selection && Range.isExpanded(selection)) {
                    Editor.deleteFragment(editor)
                  } else {
                    Editor.deleteBackward(editor, { unit: 'word' })
                  }

                  return
                }

                if (Hotkeys.isDeleteWordForward(nativeEvent)) {
                  event.preventDefault()

                  if (selection && Range.isExpanded(selection)) {
                    Editor.deleteFragment(editor)
                  } else {
                    Editor.deleteForward(editor, { unit: 'word' })
                  }

                  return
                }
              }
            }
          },
          [readOnly, attributes.onKeyDown]
        )}
        onPaste={useCallback(
          (event: React.ClipboardEvent<HTMLDivElement>) => {
            // COMPAT: Certain browsers don't support the `beforeinput` event, so we
            // fall back to React's `onPaste` here instead.
            // COMPAT: Firefox, Chrome and Safari are not emitting `beforeinput` events
            // when "paste without formatting" option is used.
            // This unfortunately needs to be handled with paste events instead.
            if (
              hasEditableTarget(editor, event.target) &&
              !isEventHandled(event, attributes.onPaste) &&
              (!HAS_BEFORE_INPUT_SUPPORT ||
                isPlainTextOnlyPaste(event.nativeEvent)) &&
              !readOnly
            ) {
              event.preventDefault()
              ReactEditor.insertData(editor, event.clipboardData)
            }
          },
          [readOnly, attributes.onPaste]
        )}
      >
        {useChildren({
          decorate,
          decorations,
          node: editor,
          renderElement,
          renderLeaf,
          selection: editor.selection,
        })}
      </Component>
    </ReadOnlyContext.Provider>
  )
}

/**
 * A default memoized decorate function.
 */

const defaultDecorate = () => []

/**
 * Check if two DOM range objects are equal.
 */

const isRangeEqual = (a: DOMRange, b: DOMRange) => {
  return (
    (a.startContainer === b.startContainer &&
      a.startOffset === b.startOffset &&
      a.endContainer === b.endContainer &&
      a.endOffset === b.endOffset) ||
    (a.startContainer === b.endContainer &&
      a.startOffset === b.endOffset &&
      a.endContainer === b.startContainer &&
      a.endOffset === b.startOffset)
  )
}

/**
 * Check if the target is in the editor.
 */

const hasTarget = (
  editor: ReactEditor,
  target: EventTarget | null
): target is DOMNode => {
  return isDOMNode(target) && ReactEditor.hasDOMNode(editor, target)
}

/**
 * Check if the target is editable and in the editor.
 */

const hasEditableTarget = (
  editor: ReactEditor,
  target: EventTarget | null
): target is DOMNode => {
  return (
    isDOMNode(target) &&
    ReactEditor.hasDOMNode(editor, target, { editable: true })
  )
}

/**
 * Check if the target is inside void and in the editor.
 */

const isTargetInsideVoid = (
  editor: ReactEditor,
  target: EventTarget | null
): boolean => {
  const slateNode =
    hasTarget(editor, target) && ReactEditor.toSlateNode(editor, target)
  return Editor.isVoid(editor, slateNode)
}

/**
 * Check if an event is overrided by a handler.
 */

const isEventHandled = <
  EventType extends React.SyntheticEvent<unknown, unknown>
>(
  event: EventType,
  handler?: (event: EventType) => void
) => {
  if (!handler) {
    return false
  }

  handler(event)
  return event.isDefaultPrevented() || event.isPropagationStopped()
}

/**
 * Check if a DOM event is overrided by a handler.
 */

const isDOMEventHandled = (event: Event, handler?: (event: Event) => void) => {
  if (!handler) {
    return false
  }

  handler(event)
  return event.defaultPrevented
}<|MERGE_RESOLUTION|>--- conflicted
+++ resolved
@@ -147,13 +147,8 @@
   // Whenever the editor updates, make sure the DOM selection state is in sync.
   useIsomorphicLayoutEffect(() => {
     const { selection } = editor
-<<<<<<< HEAD
     const root = ReactEditor.findDocumentOrShadowRoot(editor)
     const domSelection = root.getSelection()
-=======
-    const window = ReactEditor.getWindow(editor)
-    const domSelection = window.getSelection()
->>>>>>> c20855ff
 
     if (state.isComposing || !domSelection || !ReactEditor.isFocused(editor)) {
       return
@@ -404,13 +399,8 @@
   const onDOMSelectionChange = useCallback(
     throttle(() => {
       if (!readOnly && !state.isComposing && !state.isUpdatingSelection) {
-<<<<<<< HEAD
         const root = ReactEditor.findDocumentOrShadowRoot(editor)
         const { activeElement } = root
-=======
-        const window = ReactEditor.getWindow(editor)
-        const { activeElement } = window.document
->>>>>>> c20855ff
         const el = ReactEditor.toDOMNode(editor, editor)
         const domSelection = root.getSelection()
 
@@ -755,13 +745,8 @@
               !isEventHandled(event, attributes.onFocus)
             ) {
               const el = ReactEditor.toDOMNode(editor, editor)
-<<<<<<< HEAD
               const root = ReactEditor.findDocumentOrShadowRoot(editor)
               state.latestElement = root.activeElement
-=======
-              const window = ReactEditor.getWindow(editor)
-              state.latestElement = window.document.activeElement
->>>>>>> c20855ff
 
               // COMPAT: If the editor has nested editable elements, the focus
               // can go to them. In Firefox, this must be prevented because it
