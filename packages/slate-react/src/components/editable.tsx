--- conflicted
+++ resolved
@@ -1017,26 +1017,19 @@
         )}
         onPaste={useCallback(
           (event: React.ClipboardEvent<HTMLDivElement>) => {
-<<<<<<< HEAD
             if (
               !readOnly &&
-=======
-            // COMPAT: Certain browsers don't support the `beforeinput` event, so we
-            // fall back to React's `onPaste` here instead.
-            // COMPAT: Firefox, Chrome and Safari are not emitting `beforeinput` events
-            // when "paste without formatting" option is used.
-            // This unfortunately needs to be handled with paste events instead.
-            if (
->>>>>>> bbd7d9c3
               hasEditableTarget(editor, event.target) &&
-              !isEventHandled(event, attributes.onPaste) &&
-              (!HAS_BEFORE_INPUT_SUPPORT ||
-                isPlainTextOnlyPaste(event.nativeEvent)) &&
-              !readOnly
-            ) {
-              // COMPAT: Firefox doesn't support the `beforeinput` event,
-              // so we fall back to React's `onPaste` here instead.
-              if (IS_FIREFOX) {
+              !isEventHandled(event, attributes.onPaste)
+            ) {
+              // COMPAT: Certain browsers don't support the `beforeinput` event, so we
+              // fall back to React's `onPaste` here instead.
+              // COMPAT: Firefox, Chrome and Safari don't emit `beforeinput` events
+              // when "paste without formatting" is used, so fallback. (2020/02/20)
+              if (
+                !HAS_BEFORE_INPUT_SUPPORT ||
+                isPlainTextOnlyPaste(event.nativeEvent)
+              ) {
                 event.preventDefault()
                 ReactEditor.insertData(editor, event.clipboardData)
               }
