--- conflicted
+++ resolved
@@ -438,24 +438,6 @@
 
     if (!IS_ANDROID || !ensureSelection) {
       setTimeout(() => {
-<<<<<<< HEAD
-        // COMPAT: In Firefox, it's not enough to create a range, you also need
-        // to focus the contenteditable element too. (2016/11/16)
-        if (newDomRange && IS_FIREFOX) {
-          const el = ReactEditor.toDOMNode(editor, editor)
-          if (!el) {
-            editor.onError({
-              key: 'Editable.toDOMNode',
-              message: 'Unable to find a DOM node',
-            })
-            return
-          }
-
-          el.focus()
-        }
-
-=======
->>>>>>> e0c008fe
         state.isUpdatingSelection = false
       })
       return
