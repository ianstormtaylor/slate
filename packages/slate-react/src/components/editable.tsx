/* eslint-disable no-console */
import React, { useEffect, useRef, useMemo, useCallback, useState } from 'react'
import {
  Editor,
  Element,
  NodeEntry,
  Node,
  Range,
  Text,
  Transforms,
  Path,
} from 'slate'
import getDirection from 'direction'
import debounce from 'lodash/debounce'
import throttle from 'lodash/throttle'
import scrollIntoView from 'scroll-into-view-if-needed'

import useChildren from '../hooks/use-children'
import Hotkeys from '../utils/hotkeys'
import {
  HAS_BEFORE_INPUT_SUPPORT,
  IS_IOS,
  IS_CHROME,
  IS_FIREFOX,
  IS_FIREFOX_LEGACY,
  IS_SAFARI,
<<<<<<< HEAD
  IS_EDGE_LEGACY,
  IS_QQBROWSER,
  IS_APPLE,
  IS_CHROME_LEGACY,
=======
  CAN_USE_DOM,
>>>>>>> fece5c15
} from '../utils/environment'
import { ReactEditor } from '..'
import { ReadOnlyContext } from '../hooks/use-read-only'
import { useSlate } from '../hooks/use-slate'
import { useIsomorphicLayoutEffect } from '../hooks/use-isomorphic-layout-effect'
import { DecorateContext } from '../hooks/use-decorate'
import {
  DOMElement,
  DOMNode,
  DOMRange,
  getDefaultView,
  isDOMElement,
  isDOMNode,
  isPlainTextOnlyPaste,
} from '../utils/dom'

import {
  EDITOR_TO_ELEMENT,
  ELEMENT_TO_NODE,
  IS_READ_ONLY,
  NODE_TO_ELEMENT,
  IS_FOCUSED,
  PLACEHOLDER_SYMBOL,
  EDITOR_TO_WINDOW,
} from '../utils/weak-maps'

type DeferredOperation = () => void

const Children = (props: Parameters<typeof useChildren>[0]) => (
  <React.Fragment>{useChildren(props)}</React.Fragment>
)

/**
 * `RenderElementProps` are passed to the `renderElement` handler.
 */

export interface RenderElementProps {
  children: any
  element: Element
  attributes: {
    'data-slate-node': 'element'
    'data-slate-inline'?: true
    'data-slate-void'?: true
    dir?: 'rtl'
    ref: any
  }
}

/**
 * `RenderLeafProps` are passed to the `renderLeaf` handler.
 */

export interface RenderLeafProps {
  children: any
  leaf: Text
  text: Text
  attributes: {
    'data-slate-leaf': true
  }
}

/**
 * `EditableProps` are passed to the `<Editable>` component.
 */

export type EditableProps = {
  decorate?: (entry: NodeEntry) => Range[]
  onDOMBeforeInput?: (event: InputEvent) => void
  placeholder?: string
  readOnly?: boolean
  role?: string
  style?: React.CSSProperties
  renderElement?: (props: RenderElementProps) => JSX.Element
  renderLeaf?: (props: RenderLeafProps) => JSX.Element
  renderPlaceholder?: (props: RenderPlaceholderProps) => JSX.Element
  scrollSelectionIntoView?: (editor: ReactEditor, domRange: DOMRange) => void
  as?: React.ElementType
} & React.TextareaHTMLAttributes<HTMLDivElement>

/**
 * Editable.
 */

export const Editable = (props: EditableProps) => {
  const {
    autoFocus,
    decorate = defaultDecorate,
    onDOMBeforeInput: propsOnDOMBeforeInput,
    placeholder,
    readOnly = false,
    renderElement,
    renderLeaf,
    renderPlaceholder = props => <DefaultPlaceholder {...props} />,
    scrollSelectionIntoView = defaultScrollSelectionIntoView,
    style = {},
    as: Component = 'div',
    ...attributes
  } = props
  const editor = useSlate()
  // Rerender editor when composition status changed
  const [isComposing, setIsComposing] = useState(false)
  const ref = useRef<HTMLDivElement>(null)
  const deferredOperations = useRef<DeferredOperation[]>([])

  // Update internal state on each render.
  IS_READ_ONLY.set(editor, readOnly)

  // Keep track of some state for the event handler logic.
  const state = useMemo(
    () => ({
      isComposing: false,
      hasInsertPrefixInCompositon: false,
      isDraggingInternally: false,
      isUpdatingSelection: false,
      latestElement: null as DOMElement | null,
    }),
    []
  )

  // Whenever the editor updates...
  useIsomorphicLayoutEffect(() => {
    // Update element-related weak maps with the DOM element ref.
    let window
    if (ref.current && (window = getDefaultView(ref.current))) {
      EDITOR_TO_WINDOW.set(editor, window)
      EDITOR_TO_ELEMENT.set(editor, ref.current)
      NODE_TO_ELEMENT.set(editor, ref.current)
      ELEMENT_TO_NODE.set(ref.current, editor)
    } else {
      NODE_TO_ELEMENT.delete(editor)
    }

    // Make sure the DOM selection state is in sync.
    const { selection } = editor
    const root = ReactEditor.findDocumentOrShadowRoot(editor)
    const domSelection = root.getSelection()

    if (state.isComposing || !domSelection || !ReactEditor.isFocused(editor)) {
      return
    }

    const hasDomSelection = domSelection.type !== 'None'

    // If the DOM selection is properly unset, we're done.
    if (!selection && !hasDomSelection) {
      return
    }

    // verify that the dom selection is in the editor
    const editorElement = EDITOR_TO_ELEMENT.get(editor)!
    let hasDomSelectionInEditor = false
    if (
      editorElement.contains(domSelection.anchorNode) &&
      editorElement.contains(domSelection.focusNode)
    ) {
      hasDomSelectionInEditor = true
    }

    // If the DOM selection is in the editor and the editor selection is already correct, we're done.
    if (hasDomSelection && hasDomSelectionInEditor && selection) {
      const slateRange = ReactEditor.toSlateRange(editor, domSelection, {
        exactMatch: true,

        // domSelection is not necessarily a valid Slate range
        // (e.g. when clicking on contentEditable:false element)
        suppressThrow: true,
      })
      if (slateRange && Range.equals(slateRange, selection)) {
        return
      }
    }

    // when <Editable/> is being controlled through external value
    // then its children might just change - DOM responds to it on its own
    // but Slate's value is not being updated through any operation
    // and thus it doesn't transform selection on its own
    if (selection && !ReactEditor.hasRange(editor, selection)) {
      editor.selection = ReactEditor.toSlateRange(editor, domSelection, {
        exactMatch: false,
        suppressThrow: false,
      })
      return
    }

    // Otherwise the DOM selection is out of sync, so update it.
    state.isUpdatingSelection = true

    const newDomRange = selection && ReactEditor.toDOMRange(editor, selection)

    if (newDomRange) {
      if (Range.isBackward(selection!)) {
        domSelection.setBaseAndExtent(
          newDomRange.endContainer,
          newDomRange.endOffset,
          newDomRange.startContainer,
          newDomRange.startOffset
        )
      } else {
        domSelection.setBaseAndExtent(
          newDomRange.startContainer,
          newDomRange.startOffset,
          newDomRange.endContainer,
          newDomRange.endOffset
        )
      }
      scrollSelectionIntoView(editor, newDomRange)
    } else {
      domSelection.removeAllRanges()
    }

    setTimeout(() => {
      // COMPAT: In Firefox, it's not enough to create a range, you also need
      // to focus the contenteditable element too. (2016/11/16)
      if (newDomRange && IS_FIREFOX) {
        const el = ReactEditor.toDOMNode(editor, editor)
        el.focus()
      }

      state.isUpdatingSelection = false
    })
  })

  // The autoFocus TextareaHTMLAttribute doesn't do anything on a div, so it
  // needs to be manually focused.
  useEffect(() => {
    if (ref.current && autoFocus) {
      ref.current.focus()
    }
  }, [autoFocus])

  // Listen on the native `selectionchange` event to be able to update any time
  // the selection changes. This is required because React's `onSelect` is leaky
  // and non-standard so it doesn't fire until after a selection has been
  // released. This causes issues in situations where another change happens
  // while a selection is being dragged.
  const onDOMSelectionChange = useCallback(
    throttle(() => {
      if (
        !state.isComposing &&
        !state.isUpdatingSelection &&
        !state.isDraggingInternally
      ) {
        const root = ReactEditor.findDocumentOrShadowRoot(editor)
        const { activeElement } = root
        const el = ReactEditor.toDOMNode(editor, editor)
        const domSelection = root.getSelection()

        if (activeElement === el) {
          state.latestElement = activeElement
          IS_FOCUSED.set(editor, true)
        } else {
          IS_FOCUSED.delete(editor)
        }

        if (!domSelection) {
          return Transforms.deselect(editor)
        }

        const { anchorNode, focusNode } = domSelection

        const anchorNodeSelectable =
          hasEditableTarget(editor, anchorNode) ||
          isTargetInsideVoid(editor, anchorNode)

        const focusNodeSelectable =
          hasEditableTarget(editor, focusNode) ||
          isTargetInsideVoid(editor, focusNode)

        if (anchorNodeSelectable && focusNodeSelectable) {
          const range = ReactEditor.toSlateRange(editor, domSelection, {
            exactMatch: false,
            suppressThrow: false,
          })
          Transforms.select(editor, range)
        }
      }
    }, 100),
    [readOnly]
  )

  const scheduleOnDOMSelectionChange = useMemo(
    () => debounce(onDOMSelectionChange, 0),
    [onDOMSelectionChange]
  )

  // Listen on the native `beforeinput` event to get real "Level 2" events. This
  // is required because React's `beforeinput` is fake and never really attaches
  // to the real event sadly. (2019/11/01)
  // https://github.com/facebook/react/issues/11211
  const onDOMBeforeInput = useCallback(
    (event: InputEvent) => {
      if (
        !readOnly &&
        hasEditableTarget(editor, event.target) &&
        !isDOMEventHandled(event, propsOnDOMBeforeInput)
      ) {
        // Some IMEs/Chrome extensions like e.g. Grammarly set the selection immediately before
        // triggering a `beforeinput` expecting the change to be applied to the immediately before
        // set selection.
        scheduleOnDOMSelectionChange.flush()

        const { selection } = editor
        const { inputType: type } = event
        const data = (event as any).dataTransfer || event.data || undefined

        // These two types occur while a user is composing text and can't be
        // cancelled. Let them through and wait for the composition to end.
        if (
          type === 'insertCompositionText' ||
          type === 'deleteCompositionText'
        ) {
          return
        }

        let native = false
        if (
          type === 'insertText' &&
          selection &&
          Range.isCollapsed(selection) &&
          // Only use native character insertion for single characters a-z or space for now.
          // Long-press events (hold a + press 4 = ä) to choose a special character otherwise
          // causes duplicate inserts.
          event.data &&
          event.data.length === 1 &&
          /[a-z ]/i.test(event.data) &&
          // Chrome has issues correctly editing the start of nodes: https://bugs.chromium.org/p/chromium/issues/detail?id=1249405
          // When there is an inline element, e.g. a link, and you select
          // right after it (the start of the next node).
          selection.anchor.offset !== 0
        ) {
          native = true

          // Skip native if there are marks, as
          // `insertText` will insert a node, not just text.
          if (editor.marks) {
            native = false
          }

          // Chrome also has issues correctly editing the end of nodes: https://bugs.chromium.org/p/chromium/issues/detail?id=1259100
          // Therefore we don't allow native events to insert text at the end of nodes.
          const { anchor } = selection
          const inline = Editor.above(editor, {
            at: anchor,
            match: n => Editor.isInline(editor, n),
            mode: 'highest',
          })
          if (inline) {
            const [, inlinePath] = inline

            if (Editor.isEnd(editor, selection.anchor, inlinePath)) {
              native = false
            }
          }
        }

        if (!native) {
          event.preventDefault()
        }

        // COMPAT: For the deleting forward/backward input types we don't want
        // to change the selection because it is the range that will be deleted,
        // and those commands determine that for themselves.
        if (!type.startsWith('delete') || type.startsWith('deleteBy')) {
          const [targetRange] = (event as any).getTargetRanges()

          if (targetRange) {
            const range = ReactEditor.toSlateRange(editor, targetRange, {
              exactMatch: false,
              suppressThrow: false,
            })

            if (!selection || !Range.equals(selection, range)) {
              Transforms.select(editor, range)
            }
          }
        }

        // COMPAT: If the selection is expanded, even if the command seems like
        // a delete forward/backward command it should delete the selection.
        if (
          selection &&
          Range.isExpanded(selection) &&
          type.startsWith('delete')
        ) {
          const direction = type.endsWith('Backward') ? 'backward' : 'forward'
          Editor.deleteFragment(editor, { direction })
          return
        }

        switch (type) {
          case 'deleteByComposition':
          case 'deleteByCut':
          case 'deleteByDrag': {
            Editor.deleteFragment(editor)
            break
          }

          case 'deleteContent':
          case 'deleteContentForward': {
            Editor.deleteForward(editor)
            break
          }

          case 'deleteContentBackward': {
            Editor.deleteBackward(editor)
            break
          }

          case 'deleteEntireSoftLine': {
            Editor.deleteBackward(editor, { unit: 'line' })
            Editor.deleteForward(editor, { unit: 'line' })
            break
          }

          case 'deleteHardLineBackward': {
            Editor.deleteBackward(editor, { unit: 'block' })
            break
          }

          case 'deleteSoftLineBackward': {
            Editor.deleteBackward(editor, { unit: 'line' })
            break
          }

          case 'deleteHardLineForward': {
            Editor.deleteForward(editor, { unit: 'block' })
            break
          }

          case 'deleteSoftLineForward': {
            Editor.deleteForward(editor, { unit: 'line' })
            break
          }

          case 'deleteWordBackward': {
            Editor.deleteBackward(editor, { unit: 'word' })
            break
          }

          case 'deleteWordForward': {
            Editor.deleteForward(editor, { unit: 'word' })
            break
          }

          case 'insertLineBreak':
          case 'insertParagraph': {
            Editor.insertBreak(editor)
            break
          }

          case 'insertFromComposition':
          case 'insertFromDrop':
          case 'insertFromPaste':
          case 'insertFromYank':
          case 'insertReplacementText':
          case 'insertText': {
            if (type === 'insertFromComposition') {
              // COMPAT: in Safari, `compositionend` is dispatched after the
              // `beforeinput` for "insertFromComposition". But if we wait for it
              // then we will abort because we're still composing and the selection
              // won't be updated properly.
              // https://www.w3.org/TR/input-events-2/
              state.isComposing && setIsComposing(false)
              state.isComposing = false
            }

            // use a weak comparison instead of 'instanceof' to allow
            // programmatic access of paste events coming from external windows
            // like cypress where cy.window does not work realibly
            if (data?.constructor.name === 'DataTransfer') {
              ReactEditor.insertData(editor, data)
            } else if (typeof data === 'string') {
              if (IS_QQBROWSER) {
                event.stopPropagation()
                return
              }

              if (type === 'insertFromComposition' && IS_APPLE) {
                return
              }

              // Only insertText operations use the native functionality, for now.
              // Potentially expand to single character deletes, as well.
              if (native) {
                deferredOperations.current.push(() =>
                  Editor.insertText(editor, data)
                )
              } else {
                Editor.insertText(editor, data)
              }
            }

            break
          }
        }
      }
    },
    [readOnly, propsOnDOMBeforeInput]
  )

  // Attach a native DOM event handler for `beforeinput` events, because React's
  // built-in `onBeforeInput` is actually a leaky polyfill that doesn't expose
  // real `beforeinput` events sadly... (2019/11/04)
  // https://github.com/facebook/react/issues/11211
  useIsomorphicLayoutEffect(() => {
    if (ref.current && HAS_BEFORE_INPUT_SUPPORT) {
      // @ts-ignore The `beforeinput` event isn't recognized.
      ref.current.addEventListener('beforeinput', onDOMBeforeInput)
    }

    return () => {
      if (ref.current && HAS_BEFORE_INPUT_SUPPORT) {
        // @ts-ignore The `beforeinput` event isn't recognized.
        ref.current.removeEventListener('beforeinput', onDOMBeforeInput)
      }
    }
  }, [onDOMBeforeInput])

<<<<<<< HEAD
  // Listen on the native `selectionchange` event to be able to update any time
  // the selection changes. This is required because React's `onSelect` is leaky
  // and non-standard so it doesn't fire until after a selection has been
  // released. This causes issues in situations where another change happens
  // while a selection is being dragged.
  const onDOMSelectionChange = useCallback(
    throttle(() => {
      if (
        !readOnly &&
        !state.isComposing &&
        !state.isUpdatingSelection &&
        !state.isDraggingInternally
      ) {
        const root = ReactEditor.findDocumentOrShadowRoot(editor)
        const { activeElement } = root
        const el = ReactEditor.toDOMNode(editor, editor)
        const domSelection = root.getSelection()

        if (activeElement === el) {
          state.latestElement = activeElement
          IS_FOCUSED.set(editor, true)
        } else {
          IS_FOCUSED.delete(editor)
        }

        if (!domSelection) {
          return Transforms.deselect(editor)
        }

        const { anchorNode, focusNode } = domSelection

        const anchorNodeSelectable =
          hasEditableTarget(editor, anchorNode) ||
          isTargetInsideVoid(editor, anchorNode)

        const focusNodeSelectable =
          hasEditableTarget(editor, focusNode) ||
          isTargetInsideVoid(editor, focusNode)

        if (anchorNodeSelectable && focusNodeSelectable) {
          const range = ReactEditor.toSlateRange(editor, domSelection, {
            exactMatch: false,
            suppressThrow: false,
          })
          Transforms.select(editor, range)
        }
      }
    }, 100),
    [readOnly]
  )

  const scheduleOnDOMSelectionChange = useCallback(
    () => setTimeout(onDOMSelectionChange),
    [onDOMSelectionChange]
  )

=======
>>>>>>> fece5c15
  // Attach a native DOM event handler for `selectionchange`, because React's
  // built-in `onSelect` handler doesn't fire for all selection changes. It's a
  // leaky polyfill that only fires on keypresses or clicks. Instead, we want to
  // fire for any change to the selection inside the editor. (2019/11/04)
  // https://github.com/facebook/react/issues/5785
  useIsomorphicLayoutEffect(() => {
    const window = ReactEditor.getWindow(editor)
    window.document.addEventListener(
      'selectionchange',
      scheduleOnDOMSelectionChange
    )

    return () => {
      window.document.removeEventListener(
        'selectionchange',
        scheduleOnDOMSelectionChange
      )
    }
  }, [scheduleOnDOMSelectionChange])

  const decorations = decorate([editor, []])

  if (
    placeholder &&
    editor.children.length === 1 &&
    Array.from(Node.texts(editor)).length === 1 &&
    Node.string(editor) === '' &&
    !isComposing
  ) {
    const start = Editor.start(editor, [])
    decorations.push({
      [PLACEHOLDER_SYMBOL]: true,
      placeholder,
      anchor: start,
      focus: start,
    })
  }

  return (
    <ReadOnlyContext.Provider value={readOnly}>
      <DecorateContext.Provider value={decorate}>
        <Component
          role={readOnly ? undefined : 'textbox'}
          {...attributes}
          // COMPAT: Certain browsers don't support the `beforeinput` event, so we'd
          // have to use hacks to make these replacement-based features work.
          // For SSR situations HAS_BEFORE_INPUT_SUPPORT is false and results in prop
          // mismatch warning app moves to browser. Pass-through consumer props when
          // not CAN_USE_DOM (SSR) and default to falsy value
          spellCheck={
            HAS_BEFORE_INPUT_SUPPORT || !CAN_USE_DOM
              ? attributes.spellCheck
              : false
          }
          autoCorrect={
            HAS_BEFORE_INPUT_SUPPORT || !CAN_USE_DOM
              ? attributes.autoCorrect
              : 'false'
          }
          autoCapitalize={
            HAS_BEFORE_INPUT_SUPPORT || !CAN_USE_DOM
              ? attributes.autoCapitalize
              : 'false'
          }
          data-slate-editor
          data-slate-node="value"
          // explicitly set this
          contentEditable={!readOnly}
          // in some cases, a decoration needs access to the range / selection to decorate a text node,
          // then you will select the whole text node when you select part the of text
          // this magic zIndex="-1" will fix it
          zindex={-1}
          suppressContentEditableWarning
          ref={ref}
          style={{
            // Allow positioning relative to the editable element.
            position: 'relative',
            // Prevent the default outline styles.
            outline: 'none',
            // Preserve adjacent whitespace and new lines.
            whiteSpace: 'pre-wrap',
            // Allow words to break if they are too long.
            wordWrap: 'break-word',
            // Allow for passed-in styles to override anything.
            ...style,
          }}
          onBeforeInput={useCallback(
            (event: React.FormEvent<HTMLDivElement>) => {
              // COMPAT: Certain browsers don't support the `beforeinput` event, so we
              // fall back to React's leaky polyfill instead just for it. It
              // only works for the `insertText` input type.
              const text = (event as any).data as string
              if (IS_QQBROWSER) {
                event.preventDefault()
                Editor.insertText(editor, text)
                return
              }

              if (
                !HAS_BEFORE_INPUT_SUPPORT &&
                !readOnly &&
                !isEventHandled(event, attributes.onBeforeInput) &&
                hasEditableTarget(editor, event.target)
              ) {
                event.preventDefault()
                if (!state.isComposing) {
                  Editor.insertText(editor, text)
                }
              }
            },
            [readOnly]
          )}
          onInput={useCallback((event: React.SyntheticEvent) => {
            // Flush native operations, as native events will have propogated
            // and we can correctly compare DOM text values in components
            // to stop rendering, so that browser functions like autocorrect
            // and spellcheck work as expected.
            for (const op of deferredOperations.current) {
              op()
            }
            deferredOperations.current = []
          }, [])}
          onBlur={useCallback(
            (event: React.FocusEvent<HTMLDivElement>) => {
              if (
                readOnly ||
                state.isUpdatingSelection ||
                !hasEditableTarget(editor, event.target) ||
                isEventHandled(event, attributes.onBlur)
              ) {
                return
              }

              // COMPAT: If the current `activeElement` is still the previous
              // one, this is due to the window being blurred when the tab
              // itself becomes unfocused, so we want to abort early to allow to
              // editor to stay focused when the tab becomes focused again.
              const root = ReactEditor.findDocumentOrShadowRoot(editor)
              if (state.latestElement === root.activeElement) {
                return
              }

              const { relatedTarget } = event
              const el = ReactEditor.toDOMNode(editor, editor)

              // COMPAT: The event should be ignored if the focus is returning
              // to the editor from an embedded editable element (eg. an <input>
              // element inside a void node).
              if (relatedTarget === el) {
                return
              }

              // COMPAT: The event should be ignored if the focus is moving from
              // the editor to inside a void node's spacer element.
              if (
                isDOMElement(relatedTarget) &&
                relatedTarget.hasAttribute('data-slate-spacer')
              ) {
                return
              }

              // COMPAT: The event should be ignored if the focus is moving to a
              // non- editable section of an element that isn't a void node (eg.
              // a list item of the check list example).
              if (
                relatedTarget != null &&
                isDOMNode(relatedTarget) &&
                ReactEditor.hasDOMNode(editor, relatedTarget)
              ) {
                const node = ReactEditor.toSlateNode(editor, relatedTarget)

                if (Element.isElement(node) && !editor.isVoid(node)) {
                  return
                }
              }

              // COMPAT: Safari doesn't always remove the selection even if the content-
              // editable element no longer has focus. Refer to:
              // https://stackoverflow.com/questions/12353247/force-contenteditable-div-to-stop-accepting-input-after-it-loses-focus-under-web
              if (IS_SAFARI) {
                const domSelection = root.getSelection()
                domSelection?.removeAllRanges()
              }

              IS_FOCUSED.delete(editor)
            },
            [readOnly, attributes.onBlur]
          )}
          onClick={useCallback(
            (event: React.MouseEvent<HTMLDivElement>) => {
              if (
                !readOnly &&
                hasTarget(editor, event.target) &&
                !isEventHandled(event, attributes.onClick) &&
                isDOMNode(event.target)
              ) {
                const node = ReactEditor.toSlateNode(editor, event.target)
                const path = ReactEditor.findPath(editor, node)

                // At this time, the Slate document may be arbitrarily different,
                // because onClick handlers can change the document before we get here.
                // Therefore we must check that this path actually exists,
                // and that it still refers to the same node.
                if (Editor.hasPath(editor, path)) {
                  const lookupNode = Node.get(editor, path)
                  if (lookupNode === node) {
                    const start = Editor.start(editor, path)
                    const end = Editor.end(editor, path)

                    const startVoid = Editor.void(editor, { at: start })
                    const endVoid = Editor.void(editor, { at: end })

                    if (
                      startVoid &&
                      endVoid &&
                      Path.equals(startVoid[1], endVoid[1])
                    ) {
                      const range = Editor.range(editor, start)
                      Transforms.select(editor, range)
                    }
                  }
                }
              }
            },
            [readOnly, attributes.onClick]
          )}
          onCompositionEnd={useCallback(
            (event: React.CompositionEvent<HTMLDivElement>) => {
              if (
                hasEditableTarget(editor, event.target) &&
                !isEventHandled(event, attributes.onCompositionEnd)
              ) {
                state.isComposing && setIsComposing(false)
                state.isComposing = false

                // https://github.com/ianstormtaylor/slate/issues/4060
                if (event.data) {
                  document.execCommand('undo')
                }

                // COMPAT: In Chrome, `beforeinput` events for compositions
                // aren't correct and never fire the "insertFromComposition"
                // type that we need. So instead, insert whenever a composition
                // ends since it will already have been committed to the DOM.
                if (
                  !(IS_FIREFOX || IS_QQBROWSER) &&
                  !IS_FIREFOX_LEGACY &&
                  !IS_IOS &&
                  event.data
                ) {
                  editor.isRemote = false
                  Editor.insertText(editor, event.data)
                }

                if (editor.selection && Range.isCollapsed(editor.selection)) {
                  const leafPath = editor.selection.anchor.path
                  const currentTextNode = Node.leaf(editor, leafPath)
                  if (state.hasInsertPrefixInCompositon) {
                    state.hasInsertPrefixInCompositon = false
                    Editor.withoutNormalizing(editor, () => {
                      // remove Unicode BOM prefix added in `onCompositionStart`
                      const text = currentTextNode.text.replace(/^\uFEFF/, '')
                      Transforms.delete(editor, {
                        distance: currentTextNode.text.length,
                        reverse: true,
                      })
                      Transforms.insertText(editor, text)
                    })
                  }
                }
              }
            },
            [attributes.onCompositionEnd]
          )}
          onCompositionUpdate={useCallback(
            (event: React.CompositionEvent<HTMLDivElement>) => {
              if (
                hasEditableTarget(editor, event.target) &&
                !isEventHandled(event, attributes.onCompositionUpdate)
              ) {
                !state.isComposing && setIsComposing(true)
                state.isComposing = true
              }
            },
            [attributes.onCompositionUpdate]
          )}
          onCompositionStart={useCallback(
            (event: React.CompositionEvent<HTMLDivElement>) => {
              if (
                hasEditableTarget(editor, event.target) &&
                !isEventHandled(event, attributes.onCompositionStart)
              ) {
                const { selection, marks } = editor
                if (selection) {
                  if (Range.isExpanded(selection)) {
                    Editor.deleteFragment(editor)
                    return
                  }
                  const inline = Editor.above(editor, {
                    match: n => Editor.isInline(editor, n),
                    mode: 'highest',
                  })
                  if (inline) {
                    const [, inlinePath] = inline
                    if (Editor.isEnd(editor, selection.anchor, inlinePath)) {
                      const point = Editor.after(editor, inlinePath)!
                      Transforms.setSelection(editor, {
                        anchor: point,
                        focus: point,
                      })
                    }
                  }
                  // insert new node in advance to ensure composition text will insert
                  // along with final input text
                  // add Unicode BOM prefix to avoid normalize removing this node
                  if (marks) {
                    state.hasInsertPrefixInCompositon = true
                    Transforms.insertNodes(
                      editor,
                      {
                        text: '\uFEFF',
                        ...marks,
                      },
                      {
                        select: true,
                      }
                    )
                  }
                }
              }
            },
            [attributes.onCompositionStart]
          )}
          onCopy={useCallback(
            (event: React.ClipboardEvent<HTMLDivElement>) => {
              if (
                hasEditableTarget(editor, event.target) &&
                !isEventHandled(event, attributes.onCopy)
              ) {
                event.preventDefault()
                ReactEditor.setFragmentData(editor, event.clipboardData)
              }
            },
            [attributes.onCopy]
          )}
          onCut={useCallback(
            (event: React.ClipboardEvent<HTMLDivElement>) => {
              if (
                !readOnly &&
                hasEditableTarget(editor, event.target) &&
                !isEventHandled(event, attributes.onCut)
              ) {
                event.preventDefault()
                ReactEditor.setFragmentData(editor, event.clipboardData)
                const { selection } = editor

                if (selection) {
                  if (Range.isExpanded(selection)) {
                    Editor.deleteFragment(editor)
                  } else {
                    const node = Node.parent(editor, selection.anchor.path)
                    if (Editor.isVoid(editor, node)) {
                      Transforms.delete(editor)
                    }
                  }
                }
              }
            },
            [readOnly, attributes.onCut]
          )}
          onDragOver={useCallback(
            (event: React.DragEvent<HTMLDivElement>) => {
              if (
                hasTarget(editor, event.target) &&
                !isEventHandled(event, attributes.onDragOver)
              ) {
                // Only when the target is void, call `preventDefault` to signal
                // that drops are allowed. Editable content is droppable by
                // default, and calling `preventDefault` hides the cursor.
                const node = ReactEditor.toSlateNode(editor, event.target)

                if (Editor.isVoid(editor, node)) {
                  event.preventDefault()
                }
              }
            },
            [attributes.onDragOver]
          )}
          onDragStart={useCallback(
            (event: React.DragEvent<HTMLDivElement>) => {
              if (
                !readOnly &&
                hasTarget(editor, event.target) &&
                !isEventHandled(event, attributes.onDragStart)
              ) {
                const node = ReactEditor.toSlateNode(editor, event.target)
                const text = Node.string(node)
                event.dataTransfer.setData('text', text)
                event.dataTransfer.setData('type', 'drag')

                const path = ReactEditor.findPath(editor, node)
                const isVoid = Editor.isVoid(editor, node)
                if (isVoid) {
                  const string = JSON.stringify(node)
                  const encoded = window.btoa(encodeURIComponent(string))
                  event.dataTransfer.setData(
                    'application/x-slate-nodes',
                    encoded
                  )
                }
                const voidMatch =
                  Editor.isVoid(editor, node) ||
                  Editor.void(editor, { at: path, voids: true })

                // If starting a drag on a void node, make sure it is selected
                // so that it shows up in the selection's fragment.

                if (voidMatch) {
                  const range = Editor.range(editor, path)
                  Transforms.select(editor, range)
                }

                state.isDraggingInternally = true

                ReactEditor.setFragmentData(editor, event.dataTransfer)
              }
            },
            [attributes.onDragStart]
          )}
          onDrop={useCallback(
            (event: React.DragEvent<HTMLDivElement>) => {
              if (
                !readOnly &&
                hasTarget(editor, event.target) &&
                !isEventHandled(event, attributes.onDrop)
              ) {
                event.preventDefault()

                // Keep a reference to the dragged range before updating selection
                const draggedRange = editor.selection

                // Find the range where the drop happened
                const range = ReactEditor.findEventRange(editor, event)
                const data = event.dataTransfer

                Transforms.select(editor, range)

                if (state.isDraggingInternally) {
                  if (
                    draggedRange &&
                    !Range.equals(draggedRange, range) &&
                    !Editor.void(editor, { at: range, voids: true })
                  ) {
                    Transforms.delete(editor, {
                      at: draggedRange,
                    })
                  }

                  state.isDraggingInternally = false
                }

                ReactEditor.insertData(editor, data)

                // When dragging from another source into the editor, it's possible
                // that the current editor does not have focus.
                if (!ReactEditor.isFocused(editor)) {
                  ReactEditor.focus(editor)
                }
              }
            },
            [readOnly, attributes.onDrop]
          )}
          onDragEnd={useCallback(
            (event: React.DragEvent<HTMLDivElement>) => {
              // When dropping on a different droppable element than the current editor,
              // `onDrop` is not called. So we need to clean up in `onDragEnd` instead.
              // Note: `onDragEnd` is only called when `onDrop` is not called
              if (
                !readOnly &&
                state.isDraggingInternally &&
                hasTarget(editor, event.target) &&
                !isEventHandled(event, attributes.onDragEnd)
              ) {
                state.isDraggingInternally = false
              }
            },
            [readOnly, attributes.onDragEnd]
          )}
          onFocus={useCallback(
            (event: React.FocusEvent<HTMLDivElement>) => {
              if (
                !readOnly &&
                !state.isUpdatingSelection &&
                hasEditableTarget(editor, event.target) &&
                !isEventHandled(event, attributes.onFocus)
              ) {
                const el = ReactEditor.toDOMNode(editor, editor)
                const root = ReactEditor.findDocumentOrShadowRoot(editor)
                state.latestElement = root.activeElement

                // COMPAT: If the editor has nested editable elements, the focus
                // can go to them. In Firefox, this must be prevented because it
                // results in issues with keyboard navigation. (2017/03/30)
                if (IS_FIREFOX && event.target !== el) {
                  el.focus()
                  return
                }

                IS_FOCUSED.set(editor, true)
              }
            },
            [readOnly, attributes.onFocus]
          )}
          onKeyDown={useCallback(
            (event: React.KeyboardEvent<HTMLDivElement>) => {
              if (
                !readOnly &&
                !state.isComposing &&
                hasEditableTarget(editor, event.target) &&
                !isEventHandled(event, attributes.onKeyDown)
              ) {
                const { nativeEvent } = event
                const { selection } = editor

                const element =
                  editor.children[
                    selection !== null ? selection.focus.path[0] : 0
                  ]
                const isRTL = getDirection(Node.string(element)) === 'rtl'

                // COMPAT: Since we prevent the default behavior on
                // `beforeinput` events, the browser doesn't think there's ever
                // any history stack to undo or redo, so we have to manage these
                // hotkeys ourselves. (2019/11/06)
                if (Hotkeys.isRedo(nativeEvent)) {
                  event.preventDefault()
                  const maybeHistoryEditor: any = editor

                  if (typeof maybeHistoryEditor.redo === 'function') {
                    maybeHistoryEditor.redo()
                  }

                  return
                }

                if (Hotkeys.isUndo(nativeEvent)) {
                  event.preventDefault()
                  const maybeHistoryEditor: any = editor

                  if (typeof maybeHistoryEditor.undo === 'function') {
                    maybeHistoryEditor.undo()
                  }

                  return
                }

                // COMPAT: Certain browsers don't handle the selection updates
                // properly. In Chrome, the selection isn't properly extended.
                // And in Firefox, the selection isn't properly collapsed.
                // (2017/10/17)
                if (Hotkeys.isMoveLineBackward(nativeEvent)) {
                  event.preventDefault()
                  Transforms.move(editor, { unit: 'line', reverse: true })
                  return
                }

                if (Hotkeys.isMoveLineForward(nativeEvent)) {
                  event.preventDefault()
                  Transforms.move(editor, { unit: 'line' })
                  return
                }

                if (Hotkeys.isExtendLineBackward(nativeEvent)) {
                  event.preventDefault()
                  Transforms.move(editor, {
                    unit: 'line',
                    edge: 'focus',
                    reverse: true,
                  })
                  return
                }

                if (Hotkeys.isExtendLineForward(nativeEvent)) {
                  event.preventDefault()
                  Transforms.move(editor, { unit: 'line', edge: 'focus' })
                  return
                }

                // COMPAT: If a void node is selected, or a zero-width text node
                // adjacent to an inline is selected, we need to handle these
                // hotkeys manually because browsers won't be able to skip over
                // the void node with the zero-width space not being an empty
                // string.
                if (Hotkeys.isMoveBackward(nativeEvent)) {
                  event.preventDefault()

                  if (selection && Range.isCollapsed(selection)) {
                    Transforms.move(editor, { reverse: !isRTL })
                  } else {
                    Transforms.collapse(editor, { edge: 'start' })
                  }

                  return
                }

                if (Hotkeys.isMoveForward(nativeEvent)) {
                  event.preventDefault()

                  if (selection && Range.isCollapsed(selection)) {
                    Transforms.move(editor, { reverse: isRTL })
                  } else {
                    Transforms.collapse(editor, { edge: 'end' })
                  }

                  return
                }

                if (Hotkeys.isMoveWordBackward(nativeEvent)) {
                  event.preventDefault()

                  if (selection && Range.isExpanded(selection)) {
                    Transforms.collapse(editor, { edge: 'focus' })
                  }

                  Transforms.move(editor, { unit: 'word', reverse: !isRTL })
                  return
                }

                if (Hotkeys.isMoveWordForward(nativeEvent)) {
                  event.preventDefault()

                  if (selection && Range.isExpanded(selection)) {
                    Transforms.collapse(editor, { edge: 'focus' })
                  }

                  Transforms.move(editor, { unit: 'word', reverse: isRTL })
                  return
                }

                // COMPAT: Certain browsers don't support the `beforeinput` event, so we
                // fall back to guessing at the input intention for hotkeys.
                // COMPAT: In iOS, some of these hotkeys are handled in the
                if (!HAS_BEFORE_INPUT_SUPPORT) {
                  // We don't have a core behavior for these, but they change the
                  // DOM if we don't prevent them, so we have to.
                  if (
                    Hotkeys.isBold(nativeEvent) ||
                    Hotkeys.isItalic(nativeEvent) ||
                    Hotkeys.isTransposeCharacter(nativeEvent)
                  ) {
                    event.preventDefault()
                    return
                  }

                  if (Hotkeys.isSplitBlock(nativeEvent)) {
                    event.preventDefault()
                    Editor.insertBreak(editor)
                    return
                  }

                  if (Hotkeys.isDeleteBackward(nativeEvent)) {
                    event.preventDefault()

                    if (selection && Range.isExpanded(selection)) {
                      Editor.deleteFragment(editor, { direction: 'backward' })
                    } else {
                      Editor.deleteBackward(editor)
                    }

                    return
                  }

                  if (Hotkeys.isDeleteForward(nativeEvent)) {
                    event.preventDefault()

                    if (selection && Range.isExpanded(selection)) {
                      Editor.deleteFragment(editor, { direction: 'forward' })
                    } else {
                      Editor.deleteForward(editor)
                    }

                    return
                  }

                  if (Hotkeys.isDeleteLineBackward(nativeEvent)) {
                    event.preventDefault()

                    if (selection && Range.isExpanded(selection)) {
                      Editor.deleteFragment(editor, { direction: 'backward' })
                    } else {
                      Editor.deleteBackward(editor, { unit: 'line' })
                    }

                    return
                  }

                  if (Hotkeys.isDeleteLineForward(nativeEvent)) {
                    event.preventDefault()

                    if (selection && Range.isExpanded(selection)) {
                      Editor.deleteFragment(editor, { direction: 'forward' })
                    } else {
                      Editor.deleteForward(editor, { unit: 'line' })
                    }

                    return
                  }

                  if (Hotkeys.isDeleteWordBackward(nativeEvent)) {
                    event.preventDefault()

                    if (selection && Range.isExpanded(selection)) {
                      Editor.deleteFragment(editor, { direction: 'backward' })
                    } else {
                      Editor.deleteBackward(editor, { unit: 'word' })
                    }

                    return
                  }

                  if (Hotkeys.isDeleteWordForward(nativeEvent)) {
                    event.preventDefault()

                    if (selection && Range.isExpanded(selection)) {
                      Editor.deleteFragment(editor, { direction: 'forward' })
                    } else {
                      Editor.deleteForward(editor, { unit: 'word' })
                    }

                    return
                  }
                } else {
                  if (IS_CHROME || IS_SAFARI) {
                    // COMPAT: Chrome and Safari support `beforeinput` event but do not fire
                    // an event when deleting backwards in a selected void inline node
                    if (
                      selection &&
                      (Hotkeys.isDeleteBackward(nativeEvent) ||
                        Hotkeys.isDeleteForward(nativeEvent)) &&
                      Range.isCollapsed(selection)
                    ) {
                      const currentNode = Node.parent(
                        editor,
                        selection.anchor.path
                      )

                      if (
                        Element.isElement(currentNode) &&
                        Editor.isVoid(editor, currentNode) &&
                        Editor.isInline(editor, currentNode)
                      ) {
                        event.preventDefault()
                        Editor.deleteBackward(editor, { unit: 'block' })

                        return
                      }
                    }
                  }
                }
              }
            },
            [readOnly, attributes.onKeyDown]
          )}
          onPaste={useCallback(
            (event: React.ClipboardEvent<HTMLDivElement>) => {
              if (
                !readOnly &&
                hasEditableTarget(editor, event.target) &&
                !isEventHandled(event, attributes.onPaste)
              ) {
                // COMPAT: Certain browsers don't support the `beforeinput` event, so we
                // fall back to React's `onPaste` here instead.
                // COMPAT: Firefox, Chrome and Safari don't emit `beforeinput` events
                // when "paste without formatting" is used, so fallback. (2020/02/20)
                if (
                  !HAS_BEFORE_INPUT_SUPPORT ||
                  isPlainTextOnlyPaste(event.nativeEvent)
                ) {
                  event.preventDefault()
                  ReactEditor.insertData(editor, event.clipboardData)
                }
              }
            },
            [readOnly, attributes.onPaste]
          )}
        >
          <Children
            decorations={decorations}
            node={editor}
            renderElement={renderElement}
            renderPlaceholder={renderPlaceholder}
            renderLeaf={renderLeaf}
            selection={editor.selection}
          />
        </Component>
      </DecorateContext.Provider>
    </ReadOnlyContext.Provider>
  )
}

/**
 * The props that get passed to renderPlaceholder
 */
export type RenderPlaceholderProps = {
  children: any
  attributes: {
    'data-slate-placeholder': boolean
    dir?: 'rtl'
    contentEditable: boolean
    ref: React.RefObject<any>
    style: React.CSSProperties
  }
}

/**
 * The default placeholder element
 */

export const DefaultPlaceholder = ({
  attributes,
  children,
}: RenderPlaceholderProps) => <span {...attributes}>{children}</span>

/**
 * A default memoized decorate function.
 */

export const defaultDecorate: (entry: NodeEntry) => Range[] = () => []

/**
 * A default implement to scroll dom range into view.
 */

const defaultScrollSelectionIntoView = (
  editor: ReactEditor,
  domRange: DOMRange
) => {
  // This was affecting the selection of multiple blocks and dragging behavior,
  // so enabled only if the selection has been collapsed.
  if (
    !editor.selection ||
    (editor.selection && Range.isCollapsed(editor.selection))
  ) {
    const leafEl = domRange.startContainer.parentElement!
    leafEl.getBoundingClientRect = domRange.getBoundingClientRect.bind(domRange)
    scrollIntoView(leafEl, {
      scrollMode: 'if-needed',
    })
    delete leafEl.getBoundingClientRect
  }
}

/**
 * Check if two DOM range objects are equal.
 */

export const isRangeEqual = (a: DOMRange, b: DOMRange) => {
  return (
    (a.startContainer === b.startContainer &&
      a.startOffset === b.startOffset &&
      a.endContainer === b.endContainer &&
      a.endOffset === b.endOffset) ||
    (a.startContainer === b.endContainer &&
      a.startOffset === b.endOffset &&
      a.endContainer === b.startContainer &&
      a.endOffset === b.startOffset)
  )
}

/**
 * Check if the target is in the editor.
 */

export const hasTarget = (
  editor: ReactEditor,
  target: EventTarget | null
): target is DOMNode => {
  return isDOMNode(target) && ReactEditor.hasDOMNode(editor, target)
}

/**
 * Check if the target is editable and in the editor.
 */

export const hasEditableTarget = (
  editor: ReactEditor,
  target: EventTarget | null
): target is DOMNode => {
  return (
    isDOMNode(target) &&
    ReactEditor.hasDOMNode(editor, target, { editable: true })
  )
}

/**
 * Check if the target is inside void and in the editor.
 */

export const isTargetInsideVoid = (
  editor: ReactEditor,
  target: EventTarget | null
): boolean => {
  const slateNode =
    hasTarget(editor, target) && ReactEditor.toSlateNode(editor, target)
  return Editor.isVoid(editor, slateNode)
}

/**
 * Check if an event is overrided by a handler.
 */

export const isEventHandled = <
  EventType extends React.SyntheticEvent<unknown, unknown>
>(
  event: EventType,
  handler?: (event: EventType) => void | boolean
) => {
  if (!handler) {
    return false
  }
  // The custom event handler may return a boolean to specify whether the event
  // shall be treated as being handled or not.
  const shouldTreatEventAsHandled = handler(event)

  if (shouldTreatEventAsHandled != null) {
    return shouldTreatEventAsHandled
  }

  return event.isDefaultPrevented() || event.isPropagationStopped()
}

/**
 * Check if a DOM event is overrided by a handler.
 */

export const isDOMEventHandled = <E extends Event>(
  event: E,
  handler?: (event: E) => void | boolean
) => {
  if (!handler) {
    return false
  }

  // The custom event handler may return a boolean to specify whether the event
  // shall be treated as being handled or not.
  const shouldTreatEventAsHandled = handler(event)

  if (shouldTreatEventAsHandled != null) {
    return shouldTreatEventAsHandled
  }

  return event.defaultPrevented
}<|MERGE_RESOLUTION|>--- conflicted
+++ resolved
@@ -24,14 +24,11 @@
   IS_FIREFOX,
   IS_FIREFOX_LEGACY,
   IS_SAFARI,
-<<<<<<< HEAD
   IS_EDGE_LEGACY,
   IS_QQBROWSER,
   IS_APPLE,
   IS_CHROME_LEGACY,
-=======
   CAN_USE_DOM,
->>>>>>> fece5c15
 } from '../utils/environment'
 import { ReactEditor } from '..'
 import { ReadOnlyContext } from '../hooks/use-read-only'
@@ -550,7 +547,6 @@
     }
   }, [onDOMBeforeInput])
 
-<<<<<<< HEAD
   // Listen on the native `selectionchange` event to be able to update any time
   // the selection changes. This is required because React's `onSelect` is leaky
   // and non-standard so it doesn't fire until after a selection has been
@@ -607,8 +603,6 @@
     [onDOMSelectionChange]
   )
 
-=======
->>>>>>> fece5c15
   // Attach a native DOM event handler for `selectionchange`, because React's
   // built-in `onSelect` handler doesn't fire for all selection changes. It's a
   // leaky polyfill that only fires on keypresses or clicks. Instead, we want to
