<<<<<<< HEAD
/* eslint-disable no-console */
import React, { useEffect, useRef, useMemo, useCallback } from 'react'
=======
import React, { useEffect, useRef, useMemo, useCallback, useState } from 'react'
>>>>>>> 237edc6e
import {
  Editor,
  Element,
  NodeEntry,
  Node,
  Range,
  Text,
  Transforms,
  Path,
} from 'slate'
import getDirection from 'direction'
import throttle from 'lodash/throttle'
import scrollIntoView from 'scroll-into-view-if-needed'

import useChildren from '../hooks/use-children'
import Hotkeys from '../utils/hotkeys'
import {
  HAS_BEFORE_INPUT_SUPPORT,
  IS_IOS,
  IS_CHROME,
  IS_FIREFOX,
  IS_FIREFOX_LEGACY,
  IS_SAFARI,
  IS_EDGE_LEGACY,
  IS_QQ_BROWSER,
  IS_APPLE,
  IS_CHROME_LEGACY,
} from '../utils/environment'
import { ReactEditor } from '..'
import { ReadOnlyContext } from '../hooks/use-read-only'
import { useSlate } from '../hooks/use-slate'
import { useIsomorphicLayoutEffect } from '../hooks/use-isomorphic-layout-effect'
import { DecorateContext } from '../hooks/use-decorate'
import {
  DOMElement,
  DOMNode,
  DOMRange,
  getDefaultView,
  isDOMElement,
  isDOMNode,
  isPlainTextOnlyPaste,
} from '../utils/dom'

import {
  EDITOR_TO_ELEMENT,
  ELEMENT_TO_NODE,
  IS_READ_ONLY,
  NODE_TO_ELEMENT,
  IS_FOCUSED,
  PLACEHOLDER_SYMBOL,
  EDITOR_TO_WINDOW,
} from '../utils/weak-maps'

const Children = (props: Parameters<typeof useChildren>[0]) => (
  <React.Fragment>{useChildren(props)}</React.Fragment>
)

/**
 * `RenderElementProps` are passed to the `renderElement` handler.
 */

export interface RenderElementProps {
  children: any
  element: Element
  attributes: {
    'data-slate-node': 'element'
    'data-slate-inline'?: true
    'data-slate-void'?: true
    dir?: 'rtl'
    ref: any
  }
}

/**
 * `RenderLeafProps` are passed to the `renderLeaf` handler.
 */

export interface RenderLeafProps {
  children: any
  leaf: Text
  text: Text
  attributes: {
    'data-slate-leaf': true
  }
}

/**
 * `EditableProps` are passed to the `<Editable>` component.
 */

export type EditableProps = {
  decorate?: (entry: NodeEntry) => Range[]
  onDOMBeforeInput?: (event: InputEvent) => void
  placeholder?: string
  readOnly?: boolean
  role?: string
  style?: React.CSSProperties
  renderElement?: (props: RenderElementProps) => JSX.Element
  renderLeaf?: (props: RenderLeafProps) => JSX.Element
  renderPlaceholder?: (props: RenderPlaceholderProps) => JSX.Element
  scrollSelectionIntoView?: (editor: ReactEditor, domRange: DOMRange) => void
  as?: React.ElementType
} & React.TextareaHTMLAttributes<HTMLDivElement>

/**
 * Editable.
 */

export const Editable = (props: EditableProps) => {
  const {
    autoFocus,
    decorate = defaultDecorate,
    onDOMBeforeInput: propsOnDOMBeforeInput,
    placeholder,
    readOnly = false,
    renderElement,
    renderLeaf,
    renderPlaceholder = props => <DefaultPlaceholder {...props} />,
    scrollSelectionIntoView = defaultScrollSelectionIntoView,
    style = {},
    as: Component = 'div',
    ...attributes
  } = props
  const editor = useSlate()
  // Rerender editor when composition status changed
  const [isComposing, setIsComposing] = useState(false)
  const ref = useRef<HTMLDivElement>(null)

  // Update internal state on each render.
  IS_READ_ONLY.set(editor, readOnly)

  // Keep track of some state for the event handler logic.
  const state = useMemo(
    () => ({
      isComposing: false,
      isDraggingInternally: false,
      isUpdatingSelection: false,
      latestElement: null as DOMElement | null,
    }),
    []
  )

  // Whenever the editor updates...
  useIsomorphicLayoutEffect(() => {
    // Update element-related weak maps with the DOM element ref.
    let window
    if (ref.current && (window = getDefaultView(ref.current))) {
      EDITOR_TO_WINDOW.set(editor, window)
      EDITOR_TO_ELEMENT.set(editor, ref.current)
      NODE_TO_ELEMENT.set(editor, ref.current)
      ELEMENT_TO_NODE.set(ref.current, editor)
    } else {
      NODE_TO_ELEMENT.delete(editor)
    }

    // Make sure the DOM selection state is in sync.
    const { selection } = editor
    const root = ReactEditor.findDocumentOrShadowRoot(editor)
    const domSelection = root.getSelection()

    if (state.isComposing || !domSelection || !ReactEditor.isFocused(editor)) {
      return
    }

    const hasDomSelection = domSelection.type !== 'None'

    // If the DOM selection is properly unset, we're done.
    if (!selection && !hasDomSelection) {
      return
    }

    // verify that the dom selection is in the editor
    const editorElement = EDITOR_TO_ELEMENT.get(editor)!
    let hasDomSelectionInEditor = false
    if (
      editorElement.contains(domSelection.anchorNode) &&
      editorElement.contains(domSelection.focusNode)
    ) {
      hasDomSelectionInEditor = true
    }

    // If the DOM selection is in the editor and the editor selection is already correct, we're done.
    if (hasDomSelection && hasDomSelectionInEditor && selection) {
      const slateRange = ReactEditor.toSlateRange(editor, domSelection, {
        exactMatch: true,
      })
      if (slateRange && Range.equals(slateRange, selection)) {
        return
      }
    }

    // when <Editable/> is being controlled through external value
    // then its children might just change - DOM responds to it on its own
    // but Slate's value is not being updated through any operation
    // and thus it doesn't transform selection on its own
    if (selection && !ReactEditor.hasRange(editor, selection)) {
      editor.selection = ReactEditor.toSlateRange(editor, domSelection, {
        exactMatch: false,
      })
      return
    }

    // Otherwise the DOM selection is out of sync, so update it.
    state.isUpdatingSelection = true

    const newDomRange = selection && ReactEditor.toDOMRange(editor, selection)

    if (newDomRange) {
      if (Range.isBackward(selection!)) {
        domSelection.setBaseAndExtent(
          newDomRange.endContainer,
          newDomRange.endOffset,
          newDomRange.startContainer,
          newDomRange.startOffset
        )
      } else {
        domSelection.setBaseAndExtent(
          newDomRange.startContainer,
          newDomRange.startOffset,
          newDomRange.endContainer,
          newDomRange.endOffset
        )
      }
      scrollSelectionIntoView(editor, newDomRange)
    } else {
      domSelection.removeAllRanges()
    }

    setTimeout(() => {
      // COMPAT: In Firefox, it's not enough to create a range, you also need
      // to focus the contenteditable element too. (2016/11/16)
      if (newDomRange && IS_FIREFOX) {
        const el = ReactEditor.toDOMNode(editor, editor)
        el.focus()
      }

      state.isUpdatingSelection = false
    })
  })

  // The autoFocus TextareaHTMLAttribute doesn't do anything on a div, so it
  // needs to be manually focused.
  useEffect(() => {
    if (ref.current && autoFocus) {
      ref.current.focus()
    }
  }, [autoFocus])

  // Listen on the native `beforeinput` event to get real "Level 2" events. This
  // is required because React's `beforeinput` is fake and never really attaches
  // to the real event sadly. (2019/11/01)
  // https://github.com/facebook/react/issues/11211
  const onDOMBeforeInput = useCallback(
    (event: InputEvent) => {
      if (
        !readOnly &&
        hasEditableTarget(editor, event.target) &&
        !isDOMEventHandled(event, propsOnDOMBeforeInput)
      ) {
        const { selection } = editor
        const { inputType: type } = event
        const data = (event as any).dataTransfer || event.data || undefined

        // These two types occur while a user is composing text and can't be
        // cancelled. Let them through and wait for the composition to end.
        if (
          type === 'insertCompositionText' ||
          type === 'deleteCompositionText'
        ) {
          return
        }

        event.preventDefault()

        // COMPAT: For the deleting forward/backward input types we don't want
        // to change the selection because it is the range that will be deleted,
        // and those commands determine that for themselves.
        if (!type.startsWith('delete') || type.startsWith('deleteBy')) {
          const [targetRange] = (event as any).getTargetRanges()

          if (targetRange) {
            const range = ReactEditor.toSlateRange(editor, targetRange, {
              exactMatch: false,
            })

            if (!selection || !Range.equals(selection, range)) {
              Transforms.select(editor, range)
            }
          }
        }

        // COMPAT: If the selection is expanded, even if the command seems like
        // a delete forward/backward command it should delete the selection.
        if (
          selection &&
          Range.isExpanded(selection) &&
          type.startsWith('delete')
        ) {
          const direction = type.endsWith('Backward') ? 'backward' : 'forward'
          Editor.deleteFragment(editor, { direction })
          return
        }

        switch (type) {
          case 'deleteByComposition':
          case 'deleteByCut':
          case 'deleteByDrag': {
            Editor.deleteFragment(editor)
            break
          }

          case 'deleteContent':
          case 'deleteContentForward': {
            Editor.deleteForward(editor)
            break
          }

          case 'deleteContentBackward': {
            Editor.deleteBackward(editor)
            break
          }

          case 'deleteEntireSoftLine': {
            Editor.deleteBackward(editor, { unit: 'line' })
            Editor.deleteForward(editor, { unit: 'line' })
            break
          }

          case 'deleteHardLineBackward': {
            Editor.deleteBackward(editor, { unit: 'block' })
            break
          }

          case 'deleteSoftLineBackward': {
            Editor.deleteBackward(editor, { unit: 'line' })
            break
          }

          case 'deleteHardLineForward': {
            Editor.deleteForward(editor, { unit: 'block' })
            break
          }

          case 'deleteSoftLineForward': {
            Editor.deleteForward(editor, { unit: 'line' })
            break
          }

          case 'deleteWordBackward': {
            Editor.deleteBackward(editor, { unit: 'word' })
            break
          }

          case 'deleteWordForward': {
            Editor.deleteForward(editor, { unit: 'word' })
            break
          }

          case 'insertLineBreak':
          case 'insertParagraph': {
            Editor.insertBreak(editor)
            break
          }

          case 'insertFromComposition':
          case 'insertFromDrop':
          case 'insertFromPaste':
          case 'insertFromYank':
          case 'insertReplacementText':
          case 'insertText': {
            if (type === 'insertFromComposition') {
              // COMPAT: in Safari, `compositionend` is dispatched after the
              // `beforeinput` for "insertFromComposition". But if we wait for it
              // then we will abort because we're still composing and the selection
              // won't be updated properly.
              // https://www.w3.org/TR/input-events-2/
              state.isComposing && setIsComposing(false)
              state.isComposing = false
            }

            const window = ReactEditor.getWindow(editor)
            if (data instanceof window.DataTransfer) {
              ReactEditor.insertData(editor, data as DataTransfer)
            } else if (typeof data === 'string') {
              if (IS_QQ_BROWSER) {
                event.stopPropagation()
                return
              }

              if (type === 'insertFromComposition' && IS_APPLE) {
                return
              }
              Editor.insertText(editor, data)
            }

            break
          }
        }
      }
    },
    [readOnly, propsOnDOMBeforeInput]
  )

  // Attach a native DOM event handler for `beforeinput` events, because React's
  // built-in `onBeforeInput` is actually a leaky polyfill that doesn't expose
  // real `beforeinput` events sadly... (2019/11/04)
  // https://github.com/facebook/react/issues/11211
  useIsomorphicLayoutEffect(() => {
    if (ref.current && HAS_BEFORE_INPUT_SUPPORT) {
      // @ts-ignore The `beforeinput` event isn't recognized.
      ref.current.addEventListener('beforeinput', onDOMBeforeInput)
    }

    return () => {
      if (ref.current && HAS_BEFORE_INPUT_SUPPORT) {
        // @ts-ignore The `beforeinput` event isn't recognized.
        ref.current.removeEventListener('beforeinput', onDOMBeforeInput)
      }
    }
  }, [onDOMBeforeInput])

  // Listen on the native `selectionchange` event to be able to update any time
  // the selection changes. This is required because React's `onSelect` is leaky
  // and non-standard so it doesn't fire until after a selection has been
  // released. This causes issues in situations where another change happens
  // while a selection is being dragged.
  const onDOMSelectionChange = useCallback(
    throttle(() => {
      if (
        !readOnly &&
        !state.isComposing &&
        !state.isUpdatingSelection &&
        !state.isDraggingInternally
      ) {
        const root = ReactEditor.findDocumentOrShadowRoot(editor)
        const { activeElement } = root
        const el = ReactEditor.toDOMNode(editor, editor)
        const domSelection = root.getSelection()

        if (activeElement === el) {
          state.latestElement = activeElement
          IS_FOCUSED.set(editor, true)
        } else {
          IS_FOCUSED.delete(editor)
        }

        if (!domSelection) {
          return Transforms.deselect(editor)
        }

        const { anchorNode, focusNode } = domSelection

        const anchorNodeSelectable =
          hasEditableTarget(editor, anchorNode) ||
          isTargetInsideVoid(editor, anchorNode)

        const focusNodeSelectable =
          hasEditableTarget(editor, focusNode) ||
          isTargetInsideVoid(editor, focusNode)

        if (anchorNodeSelectable && focusNodeSelectable) {
          const range = ReactEditor.toSlateRange(editor, domSelection, {
            exactMatch: false,
          })
          Transforms.select(editor, range)
        } else {
          Transforms.deselect(editor)
        }
      }
    }, 100),
    [readOnly]
  )

  // Attach a native DOM event handler for `selectionchange`, because React's
  // built-in `onSelect` handler doesn't fire for all selection changes. It's a
  // leaky polyfill that only fires on keypresses or clicks. Instead, we want to
  // fire for any change to the selection inside the editor. (2019/11/04)
  // https://github.com/facebook/react/issues/5785
  useIsomorphicLayoutEffect(() => {
    const window = ReactEditor.getWindow(editor)
    window.document.addEventListener('selectionchange', onDOMSelectionChange)

    return () => {
      window.document.removeEventListener(
        'selectionchange',
        onDOMSelectionChange
      )
    }
  }, [onDOMSelectionChange])

  const decorations = decorate([editor, []])

  if (
    placeholder &&
    editor.children.length === 1 &&
    Array.from(Node.texts(editor)).length === 1 &&
    Node.string(editor) === '' &&
    !isComposing
  ) {
    const start = Editor.start(editor, [])
    decorations.push({
      [PLACEHOLDER_SYMBOL]: true,
      placeholder,
      anchor: start,
      focus: start,
    })
  }

  return (
    <ReadOnlyContext.Provider value={readOnly}>
      <DecorateContext.Provider value={decorate}>
        <Component
          // COMPAT: The Grammarly Chrome extension works by changing the DOM
          // out from under `contenteditable` elements, which leads to weird
          // behaviors so we have to disable it like editor. (2017/04/24)
          data-gramm={false}
          role={readOnly ? undefined : 'textbox'}
          {...attributes}
          // COMPAT: Certain browsers don't support the `beforeinput` event, so we'd
          // have to use hacks to make these replacement-based features work.
          spellCheck={!HAS_BEFORE_INPUT_SUPPORT ? false : attributes.spellCheck}
          autoCorrect={
            !HAS_BEFORE_INPUT_SUPPORT ? 'false' : attributes.autoCorrect
          }
          autoCapitalize={
            !HAS_BEFORE_INPUT_SUPPORT ? 'false' : attributes.autoCapitalize
          }
          data-slate-editor
          data-slate-node="value"
          contentEditable={readOnly ? undefined : true}
          suppressContentEditableWarning
          ref={ref}
          style={{
            // Allow positioning relative to the editable element.
            position: 'relative',
            // Prevent the default outline styles.
            outline: 'none',
            // Preserve adjacent whitespace and new lines.
            whiteSpace: 'pre-wrap',
            // Allow words to break if they are too long.
            wordWrap: 'break-word',
            // Allow for passed-in styles to override anything.
            ...style,
          }}
          onBeforeInput={useCallback(
            (event: React.FormEvent<HTMLDivElement>) => {
              // COMPAT: Certain browsers don't support the `beforeinput` event, so we
              // fall back to React's leaky polyfill instead just for it. It
              // only works for the `insertText` input type.
              const text = (event as any).data as string
              if (IS_QQ_BROWSER) {
                event.preventDefault()
                Editor.insertText(editor, text)
                return
              }

              if (
                !HAS_BEFORE_INPUT_SUPPORT &&
                !readOnly &&
                !isEventHandled(event, attributes.onBeforeInput) &&
                hasEditableTarget(editor, event.target)
              ) {
                event.preventDefault()
                if (!state.isComposing) {
                  Editor.insertText(editor, text)
                }
              }
            },
            [readOnly]
          )}
          onBlur={useCallback(
            (event: React.FocusEvent<HTMLDivElement>) => {
              if (
                readOnly ||
                state.isUpdatingSelection ||
                !hasEditableTarget(editor, event.target) ||
                isEventHandled(event, attributes.onBlur)
              ) {
                return
              }

              // COMPAT: If the current `activeElement` is still the previous
              // one, this is due to the window being blurred when the tab
              // itself becomes unfocused, so we want to abort early to allow to
              // editor to stay focused when the tab becomes focused again.
              const root = ReactEditor.findDocumentOrShadowRoot(editor)
              if (state.latestElement === root.activeElement) {
                return
              }

              const { relatedTarget } = event
              const el = ReactEditor.toDOMNode(editor, editor)

              // COMPAT: The event should be ignored if the focus is returning
              // to the editor from an embedded editable element (eg. an <input>
              // element inside a void node).
              if (relatedTarget === el) {
                return
              }

              // COMPAT: The event should be ignored if the focus is moving from
              // the editor to inside a void node's spacer element.
              if (
                isDOMElement(relatedTarget) &&
                relatedTarget.hasAttribute('data-slate-spacer')
              ) {
                return
              }

              // COMPAT: The event should be ignored if the focus is moving to a
              // non- editable section of an element that isn't a void node (eg.
              // a list item of the check list example).
              if (
                relatedTarget != null &&
                isDOMNode(relatedTarget) &&
                ReactEditor.hasDOMNode(editor, relatedTarget)
              ) {
                const node = ReactEditor.toSlateNode(editor, relatedTarget)

                if (Element.isElement(node) && !editor.isVoid(node)) {
                  return
                }
              }

              // COMPAT: Safari doesn't always remove the selection even if the content-
              // editable element no longer has focus. Refer to:
              // https://stackoverflow.com/questions/12353247/force-contenteditable-div-to-stop-accepting-input-after-it-loses-focus-under-web
              if (IS_SAFARI) {
                const domSelection = root.getSelection()
                domSelection?.removeAllRanges()
              }

              IS_FOCUSED.delete(editor)
            },
            [readOnly, attributes.onBlur]
          )}
          onClick={useCallback(
            (event: React.MouseEvent<HTMLDivElement>) => {
              if (
                !readOnly &&
                hasTarget(editor, event.target) &&
                !isEventHandled(event, attributes.onClick) &&
                isDOMNode(event.target)
              ) {
                const node = ReactEditor.toSlateNode(editor, event.target)
                const path = ReactEditor.findPath(editor, node)
                const start = Editor.start(editor, path)
                const end = Editor.end(editor, path)

                const startVoid = Editor.void(editor, { at: start })
                const endVoid = Editor.void(editor, { at: end })

                if (
                  startVoid &&
                  endVoid &&
                  Path.equals(startVoid[1], endVoid[1])
                ) {
                  const range = Editor.range(editor, start)
                  Transforms.select(editor, range)
                }
              }
            },
            [readOnly, attributes.onClick]
          )}
          onCompositionEnd={useCallback(
            (event: React.CompositionEvent<HTMLDivElement>) => {
              if (
                hasEditableTarget(editor, event.target) &&
                !isEventHandled(event, attributes.onCompositionEnd)
              ) {
                state.isComposing && setIsComposing(false)
                state.isComposing = false

                // https://github.com/ianstormtaylor/slate/issues/4060
                if (event.data) {
                  document.execCommand('undo')
                }

                // COMPAT: In Chrome, `beforeinput` events for compositions
                // aren't correct and never fire the "insertFromComposition"
                // type that we need. So instead, insert whenever a composition
                // ends since it will already have been committed to the DOM.
<<<<<<< HEAD
                if (
                  !(IS_FIREFOX || IS_QQ_BROWSER) &&
                  !IS_FIREFOX_LEGACY &&
                  event.data
                ) {
                  editor.isRemote = false
=======
                if (!IS_SAFARI && !IS_FIREFOX_LEGACY && !IS_IOS && event.data) {
>>>>>>> 237edc6e
                  Editor.insertText(editor, event.data)
                }
              }
            },
            [attributes.onCompositionEnd]
          )}
          onCompositionUpdate={useCallback(
            (event: React.CompositionEvent<HTMLDivElement>) => {
              if (
                hasEditableTarget(editor, event.target) &&
                !isEventHandled(event, attributes.onCompositionUpdate)
              ) {
                !state.isComposing && setIsComposing(true)
                state.isComposing = true
              }
            },
            [attributes.onCompositionUpdate]
          )}
          onCompositionStart={useCallback(
            (event: React.CompositionEvent<HTMLDivElement>) => {
              if (
                hasEditableTarget(editor, event.target) &&
                !isEventHandled(event, attributes.onCompositionStart)
              ) {
                const { selection } = editor
                if (selection && Range.isExpanded(selection)) {
                  Editor.deleteFragment(editor)
                }
              }
            },
            [attributes.onCompositionStart]
          )}
          onCopy={useCallback(
            (event: React.ClipboardEvent<HTMLDivElement>) => {
              if (
                hasEditableTarget(editor, event.target) &&
                !isEventHandled(event, attributes.onCopy)
              ) {
                event.preventDefault()
                ReactEditor.setFragmentData(editor, event.clipboardData)
              }
            },
            [attributes.onCopy]
          )}
          onCut={useCallback(
            (event: React.ClipboardEvent<HTMLDivElement>) => {
              if (
                !readOnly &&
                hasEditableTarget(editor, event.target) &&
                !isEventHandled(event, attributes.onCut)
              ) {
                event.preventDefault()
                ReactEditor.setFragmentData(editor, event.clipboardData)
                const { selection } = editor

                if (selection) {
                  if (Range.isExpanded(selection)) {
                    Editor.deleteFragment(editor)
                  } else {
                    const node = Node.parent(editor, selection.anchor.path)
                    if (Editor.isVoid(editor, node)) {
                      Transforms.delete(editor)
                    }
                  }
                }
              }
            },
            [readOnly, attributes.onCut]
          )}
          onDragOver={useCallback(
            (event: React.DragEvent<HTMLDivElement>) => {
              if (
                hasTarget(editor, event.target) &&
                !isEventHandled(event, attributes.onDragOver)
              ) {
                // Only when the target is void, call `preventDefault` to signal
                // that drops are allowed. Editable content is droppable by
                // default, and calling `preventDefault` hides the cursor.
                const node = ReactEditor.toSlateNode(editor, event.target)

                if (Editor.isVoid(editor, node)) {
                  event.preventDefault()
                }
              }
            },
            [attributes.onDragOver]
          )}
          onDragStart={useCallback(
            (event: React.DragEvent<HTMLDivElement>) => {
              if (
                hasTarget(editor, event.target) &&
                !isEventHandled(event, attributes.onDragStart)
              ) {
                const node = ReactEditor.toSlateNode(editor, event.target)
                const text = Node.string(node)
                event.dataTransfer.setData('text', text)
                event.dataTransfer.setData('type', 'drag')

                const path = ReactEditor.findPath(editor, node)
                const isVoid = Editor.isVoid(editor, node)
                if (isVoid) {
                  const string = JSON.stringify(node)
                  const encoded = window.btoa(encodeURIComponent(string))
                  event.dataTransfer.setData(
                    'application/x-slate-nodes',
                    encoded
                  )
                }
                const voidMatch =
                  Editor.isVoid(editor, node) ||
                  Editor.void(editor, { at: path, voids: true })

                // If starting a drag on a void node, make sure it is selected
                // so that it shows up in the selection's fragment.

                if (voidMatch) {
                  const range = Editor.range(editor, path)
                  Transforms.select(editor, range)
                }

                state.isDraggingInternally = true

                ReactEditor.setFragmentData(editor, event.dataTransfer)
              }
            },
            [attributes.onDragStart]
          )}
          onDrop={useCallback(
            (event: React.DragEvent<HTMLDivElement>) => {
              if (
                !readOnly &&
                hasTarget(editor, event.target) &&
                !isEventHandled(event, attributes.onDrop)
              ) {
                event.preventDefault()

                // Keep a reference to the dragged range before updating selection
                const draggedRange = editor.selection

                // Find the range where the drop happened
                const range = ReactEditor.findEventRange(editor, event)
                const data = event.dataTransfer

                Transforms.select(editor, range)

                if (state.isDraggingInternally) {
                  if (draggedRange) {
                    Transforms.delete(editor, {
                      at: draggedRange,
                    })
                  }

                  state.isDraggingInternally = false
                }

                ReactEditor.insertData(editor, data)

                // When dragging from another source into the editor, it's possible
                // that the current editor does not have focus.
                if (!ReactEditor.isFocused(editor)) {
                  ReactEditor.focus(editor)
                }
              }
            },
            [readOnly, attributes.onDrop]
          )}
          onDragEnd={useCallback(
            (event: React.DragEvent<HTMLDivElement>) => {
              // When dropping on a different droppable element than the current editor,
              // `onDrop` is not called. So we need to clean up in `onDragEnd` instead.
              // Note: `onDragEnd` is only called when `onDrop` is not called
              if (
                !readOnly &&
                state.isDraggingInternally &&
                hasTarget(editor, event.target) &&
                !isEventHandled(event, attributes.onDragEnd)
              ) {
                state.isDraggingInternally = false
              }
            },
            [readOnly, attributes.onDragEnd]
          )}
          onFocus={useCallback(
            (event: React.FocusEvent<HTMLDivElement>) => {
              if (
                !readOnly &&
                !state.isUpdatingSelection &&
                hasEditableTarget(editor, event.target) &&
                !isEventHandled(event, attributes.onFocus)
              ) {
                const el = ReactEditor.toDOMNode(editor, editor)
                const root = ReactEditor.findDocumentOrShadowRoot(editor)
                state.latestElement = root.activeElement

                // COMPAT: If the editor has nested editable elements, the focus
                // can go to them. In Firefox, this must be prevented because it
                // results in issues with keyboard navigation. (2017/03/30)
                if (IS_FIREFOX && event.target !== el) {
                  el.focus()
                  return
                }

                IS_FOCUSED.set(editor, true)
              }
            },
            [readOnly, attributes.onFocus]
          )}
          onKeyDown={useCallback(
            (event: React.KeyboardEvent<HTMLDivElement>) => {
              if (
                !readOnly &&
                hasEditableTarget(editor, event.target) &&
                !isEventHandled(event, attributes.onKeyDown)
              ) {
                const { nativeEvent } = event
                const { selection } = editor

                const element =
                  editor.children[
                    selection !== null ? selection.focus.path[0] : 0
                  ]
                const isRTL = getDirection(Node.string(element)) === 'rtl'

                // COMPAT: Since we prevent the default behavior on
                // `beforeinput` events, the browser doesn't think there's ever
                // any history stack to undo or redo, so we have to manage these
                // hotkeys ourselves. (2019/11/06)
                if (Hotkeys.isRedo(nativeEvent)) {
                  event.preventDefault()
                  const maybeHistoryEditor: any = editor

                  if (typeof maybeHistoryEditor.redo === 'function') {
                    maybeHistoryEditor.redo()
                  }

                  return
                }

                if (Hotkeys.isUndo(nativeEvent)) {
                  event.preventDefault()
                  const maybeHistoryEditor: any = editor

                  if (typeof maybeHistoryEditor.undo === 'function') {
                    maybeHistoryEditor.undo()
                  }

                  return
                }

                // COMPAT: Certain browsers don't handle the selection updates
                // properly. In Chrome, the selection isn't properly extended.
                // And in Firefox, the selection isn't properly collapsed.
                // (2017/10/17)
                if (Hotkeys.isMoveLineBackward(nativeEvent)) {
                  event.preventDefault()
                  Transforms.move(editor, { unit: 'line', reverse: true })
                  return
                }

                if (Hotkeys.isMoveLineForward(nativeEvent)) {
                  event.preventDefault()
                  Transforms.move(editor, { unit: 'line' })
                  return
                }

                if (Hotkeys.isExtendLineBackward(nativeEvent)) {
                  event.preventDefault()
                  Transforms.move(editor, {
                    unit: 'line',
                    edge: 'focus',
                    reverse: true,
                  })
                  return
                }

                if (Hotkeys.isExtendLineForward(nativeEvent)) {
                  event.preventDefault()
                  Transforms.move(editor, { unit: 'line', edge: 'focus' })
                  return
                }

                // COMPAT: If a void node is selected, or a zero-width text node
                // adjacent to an inline is selected, we need to handle these
                // hotkeys manually because browsers won't be able to skip over
                // the void node with the zero-width space not being an empty
                // string.
                if (Hotkeys.isMoveBackward(nativeEvent)) {
                  event.preventDefault()

                  if (selection && Range.isCollapsed(selection)) {
                    Transforms.move(editor, { reverse: !isRTL })
                  } else {
                    Transforms.collapse(editor, { edge: 'start' })
                  }

                  return
                }

                if (Hotkeys.isMoveForward(nativeEvent)) {
                  event.preventDefault()

                  if (selection && Range.isCollapsed(selection)) {
                    Transforms.move(editor, { reverse: isRTL })
                  } else {
                    Transforms.collapse(editor, { edge: 'end' })
                  }

                  return
                }

                if (Hotkeys.isMoveWordBackward(nativeEvent)) {
                  event.preventDefault()

                  if (selection && Range.isExpanded(selection)) {
                    Transforms.collapse(editor, { edge: 'focus' })
                  }

                  Transforms.move(editor, { unit: 'word', reverse: !isRTL })
                  return
                }

                if (Hotkeys.isMoveWordForward(nativeEvent)) {
                  event.preventDefault()

                  if (selection && Range.isExpanded(selection)) {
                    Transforms.collapse(editor, { edge: 'focus' })
                  }

                  Transforms.move(editor, { unit: 'word', reverse: isRTL })
                  return
                }

                // COMPAT: Certain browsers don't support the `beforeinput` event, so we
                // fall back to guessing at the input intention for hotkeys.
                // COMPAT: In iOS, some of these hotkeys are handled in the
                if (!HAS_BEFORE_INPUT_SUPPORT) {
                  // We don't have a core behavior for these, but they change the
                  // DOM if we don't prevent them, so we have to.
                  if (
                    Hotkeys.isBold(nativeEvent) ||
                    Hotkeys.isItalic(nativeEvent) ||
                    Hotkeys.isTransposeCharacter(nativeEvent)
                  ) {
                    event.preventDefault()
                    return
                  }

                  if (Hotkeys.isSplitBlock(nativeEvent)) {
                    event.preventDefault()
                    Editor.insertBreak(editor)
                    return
                  }

                  if (Hotkeys.isDeleteBackward(nativeEvent)) {
                    event.preventDefault()

                    if (selection && Range.isExpanded(selection)) {
                      Editor.deleteFragment(editor, { direction: 'backward' })
                    } else {
                      Editor.deleteBackward(editor)
                    }

                    return
                  }

                  if (Hotkeys.isDeleteForward(nativeEvent)) {
                    event.preventDefault()

                    if (selection && Range.isExpanded(selection)) {
                      Editor.deleteFragment(editor, { direction: 'forward' })
                    } else {
                      Editor.deleteForward(editor)
                    }

                    return
                  }

                  if (Hotkeys.isDeleteLineBackward(nativeEvent)) {
                    event.preventDefault()

                    if (selection && Range.isExpanded(selection)) {
                      Editor.deleteFragment(editor, { direction: 'backward' })
                    } else {
                      Editor.deleteBackward(editor, { unit: 'line' })
                    }

                    return
                  }

                  if (Hotkeys.isDeleteLineForward(nativeEvent)) {
                    event.preventDefault()

                    if (selection && Range.isExpanded(selection)) {
                      Editor.deleteFragment(editor, { direction: 'forward' })
                    } else {
                      Editor.deleteForward(editor, { unit: 'line' })
                    }

                    return
                  }

                  if (Hotkeys.isDeleteWordBackward(nativeEvent)) {
                    event.preventDefault()

                    if (selection && Range.isExpanded(selection)) {
                      Editor.deleteFragment(editor, { direction: 'backward' })
                    } else {
                      Editor.deleteBackward(editor, { unit: 'word' })
                    }

                    return
                  }

                  if (Hotkeys.isDeleteWordForward(nativeEvent)) {
                    event.preventDefault()

                    if (selection && Range.isExpanded(selection)) {
                      Editor.deleteFragment(editor, { direction: 'forward' })
                    } else {
                      Editor.deleteForward(editor, { unit: 'word' })
                    }

                    return
                  }
                } else {
                  if (IS_CHROME || IS_SAFARI) {
                    // COMPAT: Chrome and Safari support `beforeinput` event but do not fire
                    // an event when deleting backwards in a selected void inline node
                    if (
                      selection &&
                      (Hotkeys.isDeleteBackward(nativeEvent) ||
                        Hotkeys.isDeleteForward(nativeEvent)) &&
                      Range.isCollapsed(selection)
                    ) {
                      const currentNode = Node.parent(
                        editor,
                        selection.anchor.path
                      )

                      if (
                        Element.isElement(currentNode) &&
                        Editor.isVoid(editor, currentNode) &&
                        Editor.isInline(editor, currentNode)
                      ) {
                        event.preventDefault()
                        Transforms.delete(editor, { unit: 'block' })

                        return
                      }
                    }
                  }
                }
              }
            },
            [readOnly, attributes.onKeyDown]
          )}
          onPaste={useCallback(
            (event: React.ClipboardEvent<HTMLDivElement>) => {
              if (
                !readOnly &&
                hasEditableTarget(editor, event.target) &&
                !isEventHandled(event, attributes.onPaste)
              ) {
                // COMPAT: Certain browsers don't support the `beforeinput` event, so we
                // fall back to React's `onPaste` here instead.
                // COMPAT: Firefox, Chrome and Safari don't emit `beforeinput` events
                // when "paste without formatting" is used, so fallback. (2020/02/20)
                if (
                  !HAS_BEFORE_INPUT_SUPPORT ||
                  isPlainTextOnlyPaste(event.nativeEvent)
                ) {
                  event.preventDefault()
                  ReactEditor.insertData(editor, event.clipboardData)
                }
              }
            },
            [readOnly, attributes.onPaste]
          )}
        >
          <Children
            decorations={decorations}
            node={editor}
            renderElement={renderElement}
            renderPlaceholder={renderPlaceholder}
            renderLeaf={renderLeaf}
            selection={editor.selection}
          />
        </Component>
      </DecorateContext.Provider>
    </ReadOnlyContext.Provider>
  )
}

/**
 * The props that get passed to renderPlaceholder
 */
export type RenderPlaceholderProps = {
  children: any
  attributes: {
    'data-slate-placeholder': boolean
    dir?: 'rtl'
    contentEditable: boolean
    ref: React.RefObject<any>
    style: React.CSSProperties
  }
}

/**
 * The default placeholder element
 */

export const DefaultPlaceholder = ({
  attributes,
  children,
}: RenderPlaceholderProps) => <span {...attributes}>{children}</span>

/**
 * A default memoized decorate function.
 */

export const defaultDecorate: (entry: NodeEntry) => Range[] = () => []

/**
 * A default implement to scroll dom range into view.
 */

const defaultScrollSelectionIntoView = (
  editor: ReactEditor,
  domRange: DOMRange
) => {
  const leafEl = domRange.startContainer.parentElement!
  leafEl.getBoundingClientRect = domRange.getBoundingClientRect.bind(domRange)
  scrollIntoView(leafEl, {
    scrollMode: 'if-needed',
  })
  delete leafEl.getBoundingClientRect
}

/**
 * Check if two DOM range objects are equal.
 */

export const isRangeEqual = (a: DOMRange, b: DOMRange) => {
  return (
    (a.startContainer === b.startContainer &&
      a.startOffset === b.startOffset &&
      a.endContainer === b.endContainer &&
      a.endOffset === b.endOffset) ||
    (a.startContainer === b.endContainer &&
      a.startOffset === b.endOffset &&
      a.endContainer === b.startContainer &&
      a.endOffset === b.startOffset)
  )
}

/**
 * Check if the target is in the editor.
 */

export const hasTarget = (
  editor: ReactEditor,
  target: EventTarget | null
): target is DOMNode => {
  return isDOMNode(target) && ReactEditor.hasDOMNode(editor, target)
}

/**
 * Check if the target is editable and in the editor.
 */

export const hasEditableTarget = (
  editor: ReactEditor,
  target: EventTarget | null
): target is DOMNode => {
  return (
    isDOMNode(target) &&
    ReactEditor.hasDOMNode(editor, target, { editable: true })
  )
}

/**
 * Check if the target is inside void and in the editor.
 */

export const isTargetInsideVoid = (
  editor: ReactEditor,
  target: EventTarget | null
): boolean => {
  const slateNode =
    hasTarget(editor, target) && ReactEditor.toSlateNode(editor, target)
  return Editor.isVoid(editor, slateNode)
}

/**
 * Check if an event is overrided by a handler.
 */

export const isEventHandled = <
  EventType extends React.SyntheticEvent<unknown, unknown>
>(
  event: EventType,
  handler?: (event: EventType) => void | boolean
) => {
  if (!handler) {
    return false
  }
  // The custom event handler may return a boolean to specify whether the event
  // shall be treated as being handled or not.
  const shouldTreatEventAsHandled = handler(event)

  if (shouldTreatEventAsHandled != null) {
    return shouldTreatEventAsHandled
  }

  return event.isDefaultPrevented() || event.isPropagationStopped()
}

/**
 * Check if a DOM event is overrided by a handler.
 */

export const isDOMEventHandled = <E extends Event>(
  event: E,
  handler?: (event: E) => void | boolean
) => {
  if (!handler) {
    return false
  }

  // The custom event handler may return a boolean to specify whether the event
  // shall be treated as being handled or not.
  const shouldTreatEventAsHandled = handler(event)

  if (shouldTreatEventAsHandled != null) {
    return shouldTreatEventAsHandled
  }

  return event.defaultPrevented
}<|MERGE_RESOLUTION|>--- conflicted
+++ resolved
@@ -1,9 +1,5 @@
-<<<<<<< HEAD
 /* eslint-disable no-console */
-import React, { useEffect, useRef, useMemo, useCallback } from 'react'
-=======
 import React, { useEffect, useRef, useMemo, useCallback, useState } from 'react'
->>>>>>> 237edc6e
 import {
   Editor,
   Element,
@@ -686,16 +682,13 @@
                 // aren't correct and never fire the "insertFromComposition"
                 // type that we need. So instead, insert whenever a composition
                 // ends since it will already have been committed to the DOM.
-<<<<<<< HEAD
                 if (
                   !(IS_FIREFOX || IS_QQ_BROWSER) &&
                   !IS_FIREFOX_LEGACY &&
+                  !IS_IOS &&
                   event.data
                 ) {
                   editor.isRemote = false
-=======
-                if (!IS_SAFARI && !IS_FIREFOX_LEGACY && !IS_IOS && event.data) {
->>>>>>> 237edc6e
                   Editor.insertText(editor, event.data)
                 }
               }
