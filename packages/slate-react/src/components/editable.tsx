--- conflicted
+++ resolved
@@ -1,7 +1,3 @@
-<<<<<<< HEAD
-import React, { useLayoutEffect, useRef, useMemo, useCallback } from 'react'
-import { Editor, Element, NodeEntry, Node, Range, Text } from 'slate'
-=======
 import React, {
   useLayoutEffect,
   useEffect,
@@ -9,8 +5,7 @@
   useMemo,
   useCallback,
 } from 'react'
-import { Editor, Element, NodeEntry, Node, Range, Text, Mark } from 'slate'
->>>>>>> 31df3979
+import { Editor, Element, NodeEntry, Node, Range, Text } from 'slate'
 import debounce from 'debounce'
 import scrollIntoView from 'scroll-into-view-if-needed'
 
@@ -84,18 +79,14 @@
   } & React.TextareaHTMLAttributes<HTMLDivElement>
 ) => {
   const {
+    autoFocus,
     decorate = defaultDecorate,
+    onDOMBeforeInput: propsOnDOMBeforeInput,
     placeholder,
     readOnly = false,
     renderElement,
-<<<<<<< HEAD
     renderLeaf,
-=======
-    renderMark,
-    autoFocus,
->>>>>>> 31df3979
     style = {},
-    onDOMBeforeInput: propsOnDOMBeforeInput,
     ...attributes
   } = props
   const editor = useSlate()
