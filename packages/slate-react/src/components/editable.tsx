--- conflicted
+++ resolved
@@ -680,11 +680,11 @@
                 // aren't correct and never fire the "insertFromComposition"
                 // type that we need. So instead, insert whenever a composition
                 // ends since it will already have been committed to the DOM.
-<<<<<<< HEAD
-                if (!IS_SAFARI && event.data) {
-=======
-                if (!IS_SAFARI && !IS_FIREFOX_LEGACY && event.data) {
->>>>>>> e6413d46
+                if (
+                  !(IS_FIREFOX || IS_QQ_BROWSER) &&
+                  !IS_FIREFOX_LEGACY &&
+                  event.data
+                ) {
                   Editor.insertText(editor, event.data)
                 }
               }
@@ -783,7 +783,6 @@
                 event.dataTransfer.setData('type', 'drag')
 
                 const path = ReactEditor.findPath(editor, node)
-<<<<<<< HEAD
                 const isVoid = Editor.isVoid(editor, node)
                 if (isVoid) {
                   const string = JSON.stringify(node)
@@ -793,15 +792,11 @@
                     encoded
                   )
                 }
-=======
                 const voidMatch =
                   Editor.isVoid(editor, node) ||
                   Editor.void(editor, { at: path, voids: true })
->>>>>>> e6413d46
-
-                const voidMatch = Editor.void(editor, {
-                  at: path,
-                }) // If starting a drag on a void node, make sure it is selected
+
+                // If starting a drag on a void node, make sure it is selected
                 // so that it shows up in the selection's fragment.
 
                 if (voidMatch) {
@@ -823,22 +818,6 @@
                 hasTarget(editor, event.target) &&
                 !isEventHandled(event, attributes.onDrop)
               ) {
-<<<<<<< HEAD
-                // COMPAT: Certain browsers don't fire `beforeinput` events at all, and
-                // Chromium browsers don't properly fire them for files being
-                // dropped into a `contenteditable`. (2019/11/26)
-                // https://bugs.chromium.org/p/chromium/issues/detail?id=1028668
-                // if (
-                //   !HAS_BEFORE_INPUT_SUPPORT ||
-                //   (!IS_SAFARI && event.dataTransfer.files.length > 0)
-                // ) {
-                event.preventDefault()
-                const range = ReactEditor.findEventRange(editor, event)
-                const data = event.dataTransfer
-                Transforms.select(editor, range)
-                ReactEditor.insertData(editor, data)
-                // }
-=======
                 event.preventDefault()
 
                 // Keep a reference to the dragged range before updating selection
@@ -867,7 +846,6 @@
                 if (!ReactEditor.isFocused(editor)) {
                   ReactEditor.focus(editor)
                 }
->>>>>>> e6413d46
               }
             },
             [readOnly, attributes.onDrop]
