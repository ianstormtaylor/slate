import React, { useEffect, useRef, useMemo, useCallback } from 'react'
import {
  Editor,
  Element,
  NodeEntry,
  Node,
  Range,
  Text,
  Transforms,
  Path,
} from 'slate'
import getDirection from 'direction'
import { HistoryEditor } from 'slate-history'
import throttle from 'lodash/throttle'
import scrollIntoView from 'scroll-into-view-if-needed'

import useChildren from '../hooks/use-children'
import Hotkeys from '../utils/hotkeys'
<<<<<<< HEAD
import { IS_FIREFOX, IS_SAFARI, IS_CHROME_LEGACY } from '../utils/environment'
=======
import {
  IS_FIREFOX,
  IS_SAFARI,
  IS_EDGE_LEGACY,
  IS_CHROME_LEGACY,
  IS_FIREFOX_LEGACY,
} from '../utils/environment'
>>>>>>> 734bfb57
import { ReactEditor } from '..'
import { ReadOnlyContext } from '../hooks/use-read-only'
import { useSlate } from '../hooks/use-slate'
import { useIsomorphicLayoutEffect } from '../hooks/use-isomorphic-layout-effect'
import { DecorateContext } from '../hooks/use-decorate'
import {
  DOMElement,
  DOMNode,
  DOMRange,
  getDefaultView,
  isDOMElement,
  isDOMNode,
  DOMStaticRange,
  isPlainTextOnlyPaste,
} from '../utils/dom'
import {
  EDITOR_TO_ELEMENT,
  ELEMENT_TO_NODE,
  IS_READ_ONLY,
  NODE_TO_ELEMENT,
  IS_FOCUSED,
  PLACEHOLDER_SYMBOL,
  EDITOR_TO_WINDOW,
} from '../utils/weak-maps'

// COMPAT: Firefox/Edge Legacy don't support the `beforeinput` event
// Chrome Legacy doesn't support `beforeinput` correctly
<<<<<<< HEAD
const HAS_BEFORE_INPUT_SUPPORT =
  !IS_CHROME_LEGACY &&
  globalThis.InputEvent &&
  // @ts-ignore The `getTargetRanges` property isn't recognized.
  typeof globalThis.InputEvent.prototype.getTargetRanges === 'function'
=======
const HAS_BEFORE_INPUT_SUPPORT = !(
  IS_FIREFOX_LEGACY ||
  IS_EDGE_LEGACY ||
  IS_CHROME_LEGACY
)
>>>>>>> 734bfb57

/**
 * `RenderElementProps` are passed to the `renderElement` handler.
 */

export interface RenderElementProps {
  children: any
  element: Element
  attributes: {
    'data-slate-node': 'element'
    'data-slate-inline'?: true
    'data-slate-void'?: true
    dir?: 'rtl'
    ref: any
  }
}

/**
 * `RenderLeafProps` are passed to the `renderLeaf` handler.
 */

export interface RenderLeafProps {
  children: any
  leaf: Text
  text: Text
  attributes: {
    'data-slate-leaf': true
  }
}

/**
 * `EditableProps` are passed to the `<Editable>` component.
 */

export type EditableProps = {
  decorate?: (entry: NodeEntry) => Range[]
  onDOMBeforeInput?: (event: InputEvent) => void
  placeholder?: string
  readOnly?: boolean
  role?: string
  style?: React.CSSProperties
  renderElement?: (props: RenderElementProps) => JSX.Element
  renderLeaf?: (props: RenderLeafProps) => JSX.Element
  as?: React.ElementType
} & React.TextareaHTMLAttributes<HTMLDivElement>

/**
 * Editable.
 */

export const Editable = (props: EditableProps) => {
  const {
    autoFocus,
    decorate = defaultDecorate,
    onDOMBeforeInput: propsOnDOMBeforeInput,
    placeholder,
    readOnly = false,
    renderElement,
    renderLeaf,
    style = {},
    as: Component = 'div',
    ...attributes
  } = props
  const editor = useSlate()
  const ref = useRef<HTMLDivElement>(null)

  // Update internal state on each render.
  IS_READ_ONLY.set(editor, readOnly)

  // Keep track of some state for the event handler logic.
  const state = useMemo(
    () => ({
      isComposing: false,
      isUpdatingSelection: false,
      latestElement: null as DOMElement | null,
    }),
    []
  )

  // Update element-related weak maps with the DOM element ref.
  useIsomorphicLayoutEffect(() => {
    let window
    if (ref.current && (window = getDefaultView(ref.current))) {
      EDITOR_TO_WINDOW.set(editor, window)
      EDITOR_TO_ELEMENT.set(editor, ref.current)
      NODE_TO_ELEMENT.set(editor, ref.current)
      ELEMENT_TO_NODE.set(ref.current, editor)
    } else {
      NODE_TO_ELEMENT.delete(editor)
    }
  })

  // Whenever the editor updates, make sure the DOM selection state is in sync.
  useIsomorphicLayoutEffect(() => {
    const { selection } = editor
    const root = ReactEditor.findDocumentOrShadowRoot(editor)
    const domSelection = root.getSelection()

    if (state.isComposing || !domSelection || !ReactEditor.isFocused(editor)) {
      return
    }

    const hasDomSelection = domSelection.type !== 'None'

    // If the DOM selection is properly unset, we're done.
    if (!selection && !hasDomSelection) {
      return
    }

    // verify that the dom selection is in the editor
    const editorElement = EDITOR_TO_ELEMENT.get(editor)!
    let hasDomSelectionInEditor = false
    if (
      editorElement.contains(domSelection.anchorNode) &&
      editorElement.contains(domSelection.focusNode)
    ) {
      hasDomSelectionInEditor = true
    }

    // If the DOM selection is in the editor and the editor selection is already correct, we're done.
    if (
      hasDomSelection &&
      hasDomSelectionInEditor &&
      selection &&
      Range.equals(ReactEditor.toSlateRange(editor, domSelection), selection)
    ) {
      return
    }

    // when <Editable/> is being controlled through external value
    // then its children might just change - DOM responds to it on its own
    // but Slate's value is not being updated through any operation
    // and thus it doesn't transform selection on its own
    if (selection && !ReactEditor.hasRange(editor, selection)) {
      editor.selection = ReactEditor.toSlateRange(editor, domSelection)
      return
    }

    // Otherwise the DOM selection is out of sync, so update it.
    const el = ReactEditor.toDOMNode(editor, editor)
    state.isUpdatingSelection = true

    const newDomRange = selection && ReactEditor.toDOMRange(editor, selection)

    if (newDomRange) {
      if (Range.isBackward(selection!)) {
        domSelection.setBaseAndExtent(
          newDomRange.endContainer,
          newDomRange.endOffset,
          newDomRange.startContainer,
          newDomRange.startOffset
        )
      } else {
        domSelection.setBaseAndExtent(
          newDomRange.startContainer,
          newDomRange.startOffset,
          newDomRange.endContainer,
          newDomRange.endOffset
        )
      }
      const leafEl = newDomRange.startContainer.parentElement!
      leafEl.getBoundingClientRect = newDomRange.getBoundingClientRect.bind(
        newDomRange
      )
      scrollIntoView(leafEl, {
        scrollMode: 'if-needed',
        boundary: el,
      })
      delete leafEl.getBoundingClientRect
    } else {
      domSelection.removeAllRanges()
    }

    setTimeout(() => {
      // COMPAT: In Firefox, it's not enough to create a range, you also need
      // to focus the contenteditable element too. (2016/11/16)
      if (newDomRange && IS_FIREFOX) {
        el.focus()
      }

      state.isUpdatingSelection = false
    })
  })

  // The autoFocus TextareaHTMLAttribute doesn't do anything on a div, so it
  // needs to be manually focused.
  useEffect(() => {
    if (ref.current && autoFocus) {
      ref.current.focus()
    }
  }, [autoFocus])

  // Listen on the native `beforeinput` event to get real "Level 2" events. This
  // is required because React's `beforeinput` is fake and never really attaches
  // to the real event sadly. (2019/11/01)
  // https://github.com/facebook/react/issues/11211
  const onDOMBeforeInput = useCallback(
    (event: InputEvent) => {
      if (
        !readOnly &&
        hasEditableTarget(editor, event.target) &&
        !isDOMEventHandled(event, propsOnDOMBeforeInput)
      ) {
        const { selection } = editor
        const { inputType: type } = event
        const data = (event as any).dataTransfer || event.data || undefined

        // These two types occur while a user is composing text and can't be
        // cancelled. Let them through and wait for the composition to end.
        if (
          type === 'insertCompositionText' ||
          type === 'deleteCompositionText'
        ) {
          return
        }

        event.preventDefault()

        // COMPAT: For the deleting forward/backward input types we don't want
        // to change the selection because it is the range that will be deleted,
        // and those commands determine that for themselves.
        if (!type.startsWith('delete') || type.startsWith('deleteBy')) {
          const [targetRange] = (event as any).getTargetRanges()

          if (targetRange) {
            const range = ReactEditor.toSlateRange(editor, targetRange)

            if (!selection || !Range.equals(selection, range)) {
              Transforms.select(editor, range)
            }
          }
        }

        // COMPAT: If the selection is expanded, even if the command seems like
        // a delete forward/backward command it should delete the selection.
        if (
          selection &&
          Range.isExpanded(selection) &&
          type.startsWith('delete')
        ) {
          const direction = type.endsWith('Backward') ? 'backward' : 'forward'
          Editor.deleteFragment(editor, { direction })
          return
        }

        switch (type) {
          case 'deleteByComposition':
          case 'deleteByCut':
          case 'deleteByDrag': {
            Editor.deleteFragment(editor)
            break
          }

          case 'deleteContent':
          case 'deleteContentForward': {
            Editor.deleteForward(editor)
            break
          }

          case 'deleteContentBackward': {
            Editor.deleteBackward(editor)
            break
          }

          case 'deleteEntireSoftLine': {
            Editor.deleteBackward(editor, { unit: 'line' })
            Editor.deleteForward(editor, { unit: 'line' })
            break
          }

          case 'deleteHardLineBackward': {
            Editor.deleteBackward(editor, { unit: 'block' })
            break
          }

          case 'deleteSoftLineBackward': {
            Editor.deleteBackward(editor, { unit: 'line' })
            break
          }

          case 'deleteHardLineForward': {
            Editor.deleteForward(editor, { unit: 'block' })
            break
          }

          case 'deleteSoftLineForward': {
            Editor.deleteForward(editor, { unit: 'line' })
            break
          }

          case 'deleteWordBackward': {
            Editor.deleteBackward(editor, { unit: 'word' })
            break
          }

          case 'deleteWordForward': {
            Editor.deleteForward(editor, { unit: 'word' })
            break
          }

          case 'insertLineBreak':
          case 'insertParagraph': {
            Editor.insertBreak(editor)
            break
          }

          case 'insertFromComposition':
          case 'insertFromDrop':
          case 'insertFromPaste':
          case 'insertFromYank':
          case 'insertReplacementText':
          case 'insertText': {
            if (type === 'insertFromComposition') {
              // COMPAT: in Safari, `compositionend` is dispatched after the
              // `beforeinput` for "insertFromComposition". But if we wait for it
              // then we will abort because we're still composing and the selection
              // won't be updated properly.
              // https://www.w3.org/TR/input-events-2/
              state.isComposing = false
            }

            const window = ReactEditor.getWindow(editor)
            if (data instanceof window.DataTransfer) {
              ReactEditor.insertData(editor, data as DataTransfer)
            } else if (typeof data === 'string') {
              Editor.insertText(editor, data)
            }

            break
          }
        }
      }
    },
    [readOnly, propsOnDOMBeforeInput]
  )

  // Attach a native DOM event handler for `beforeinput` events, because React's
  // built-in `onBeforeInput` is actually a leaky polyfill that doesn't expose
  // real `beforeinput` events sadly... (2019/11/04)
  // https://github.com/facebook/react/issues/11211
  useIsomorphicLayoutEffect(() => {
    if (ref.current && HAS_BEFORE_INPUT_SUPPORT) {
      // @ts-ignore The `beforeinput` event isn't recognized.
      ref.current.addEventListener('beforeinput', onDOMBeforeInput)
    }

    return () => {
      if (ref.current && HAS_BEFORE_INPUT_SUPPORT) {
        // @ts-ignore The `beforeinput` event isn't recognized.
        ref.current.removeEventListener('beforeinput', onDOMBeforeInput)
      }
    }
  }, [onDOMBeforeInput])

  // Listen on the native `selectionchange` event to be able to update any time
  // the selection changes. This is required because React's `onSelect` is leaky
  // and non-standard so it doesn't fire until after a selection has been
  // released. This causes issues in situations where another change happens
  // while a selection is being dragged.
  const onDOMSelectionChange = useCallback(
    throttle(() => {
      if (!readOnly && !state.isComposing && !state.isUpdatingSelection) {
        const root = ReactEditor.findDocumentOrShadowRoot(editor)
        const { activeElement } = root
        const el = ReactEditor.toDOMNode(editor, editor)
        const domSelection = root.getSelection()

        if (activeElement === el) {
          state.latestElement = activeElement
          IS_FOCUSED.set(editor, true)
        } else {
          IS_FOCUSED.delete(editor)
        }

        if (!domSelection) {
          return Transforms.deselect(editor)
        }

        const { anchorNode, focusNode } = domSelection

        const anchorNodeSelectable =
          hasEditableTarget(editor, anchorNode) ||
          isTargetInsideVoid(editor, anchorNode)

        const focusNodeSelectable =
          hasEditableTarget(editor, focusNode) ||
          isTargetInsideVoid(editor, focusNode)

        if (anchorNodeSelectable && focusNodeSelectable) {
          const range = ReactEditor.toSlateRange(editor, domSelection)
          Transforms.select(editor, range)
        } else {
          Transforms.deselect(editor)
        }
      }
    }, 100),
    [readOnly]
  )

  // Attach a native DOM event handler for `selectionchange`, because React's
  // built-in `onSelect` handler doesn't fire for all selection changes. It's a
  // leaky polyfill that only fires on keypresses or clicks. Instead, we want to
  // fire for any change to the selection inside the editor. (2019/11/04)
  // https://github.com/facebook/react/issues/5785
  useIsomorphicLayoutEffect(() => {
    const window = ReactEditor.getWindow(editor)
    window.document.addEventListener('selectionchange', onDOMSelectionChange)

    return () => {
      window.document.removeEventListener(
        'selectionchange',
        onDOMSelectionChange
      )
    }
  }, [onDOMSelectionChange])

  const decorations = decorate([editor, []])

  if (
    placeholder &&
    editor.children.length === 1 &&
    Array.from(Node.texts(editor)).length === 1 &&
    Node.string(editor) === ''
  ) {
    const start = Editor.start(editor, [])
    decorations.push({
      [PLACEHOLDER_SYMBOL]: true,
      placeholder,
      anchor: start,
      focus: start,
    })
  }

  return (
    <ReadOnlyContext.Provider value={readOnly}>
      <DecorateContext.Provider value={decorate}>
        <Component
          // COMPAT: The Grammarly Chrome extension works by changing the DOM
          // out from under `contenteditable` elements, which leads to weird
          // behaviors so we have to disable it like editor. (2017/04/24)
          data-gramm={false}
          role={readOnly ? undefined : 'textbox'}
          {...attributes}
          // COMPAT: Certain browsers don't support the `beforeinput` event, so we'd
          // have to use hacks to make these replacement-based features work.
          spellCheck={!HAS_BEFORE_INPUT_SUPPORT ? false : attributes.spellCheck}
          autoCorrect={
            !HAS_BEFORE_INPUT_SUPPORT ? false : attributes.autoCorrect
          }
          autoCapitalize={
            !HAS_BEFORE_INPUT_SUPPORT ? false : attributes.autoCapitalize
          }
          data-slate-editor
          data-slate-node="value"
          contentEditable={readOnly ? undefined : true}
          suppressContentEditableWarning
          ref={ref}
          style={{
            // Allow positioning relative to the editable element.
            position: 'relative',
            // Prevent the default outline styles.
            outline: 'none',
            // Preserve adjacent whitespace and new lines.
            whiteSpace: 'pre-wrap',
            // Allow words to break if they are too long.
            wordWrap: 'break-word',
            // Allow for passed-in styles to override anything.
            ...style,
          }}
          onBeforeInput={useCallback(
            (event: React.FormEvent<HTMLDivElement>) => {
              // COMPAT: Certain browsers don't support the `beforeinput` event, so we
              // fall back to React's leaky polyfill instead just for it. It
              // only works for the `insertText` input type.
              if (
                !HAS_BEFORE_INPUT_SUPPORT &&
                !readOnly &&
                !isEventHandled(event, attributes.onBeforeInput) &&
                hasEditableTarget(editor, event.target)
              ) {
                event.preventDefault()
                if (!state.isComposing) {
                  const text = (event as any).data as string
                  Editor.insertText(editor, text)
                }
              }
            },
            [readOnly]
          )}
          onBlur={useCallback(
            (event: React.FocusEvent<HTMLDivElement>) => {
              if (
                readOnly ||
                state.isUpdatingSelection ||
                !hasEditableTarget(editor, event.target) ||
                isEventHandled(event, attributes.onBlur)
              ) {
                return
              }

              const window = ReactEditor.getWindow(editor)

              // COMPAT: If the current `activeElement` is still the previous
              // one, this is due to the window being blurred when the tab
              // itself becomes unfocused, so we want to abort early to allow to
              // editor to stay focused when the tab becomes focused again.
              const root = ReactEditor.findDocumentOrShadowRoot(editor)
              if (state.latestElement === root.activeElement) {
                return
              }

              const { relatedTarget } = event
              const el = ReactEditor.toDOMNode(editor, editor)

              // COMPAT: The event should be ignored if the focus is returning
              // to the editor from an embedded editable element (eg. an <input>
              // element inside a void node).
              if (relatedTarget === el) {
                return
              }

              // COMPAT: The event should be ignored if the focus is moving from
              // the editor to inside a void node's spacer element.
              if (
                isDOMElement(relatedTarget) &&
                relatedTarget.hasAttribute('data-slate-spacer')
              ) {
                return
              }

              // COMPAT: The event should be ignored if the focus is moving to a
              // non- editable section of an element that isn't a void node (eg.
              // a list item of the check list example).
              if (
                relatedTarget != null &&
                isDOMNode(relatedTarget) &&
                ReactEditor.hasDOMNode(editor, relatedTarget)
              ) {
                const node = ReactEditor.toSlateNode(editor, relatedTarget)

                if (Element.isElement(node) && !editor.isVoid(node)) {
                  return
                }
              }

              IS_FOCUSED.delete(editor)
            },
            [readOnly, attributes.onBlur]
          )}
          onClick={useCallback(
            (event: React.MouseEvent<HTMLDivElement>) => {
              if (
                !readOnly &&
                hasTarget(editor, event.target) &&
                !isEventHandled(event, attributes.onClick) &&
                isDOMNode(event.target)
              ) {
                const node = ReactEditor.toSlateNode(editor, event.target)
                const path = ReactEditor.findPath(editor, node)
                const start = Editor.start(editor, path)
                const end = Editor.end(editor, path)

                const startVoid = Editor.void(editor, { at: start })
                const endVoid = Editor.void(editor, { at: end })

                if (
                  startVoid &&
                  endVoid &&
                  Path.equals(startVoid[1], endVoid[1])
                ) {
                  const range = Editor.range(editor, start)
                  Transforms.select(editor, range)
                }
              }
            },
            [readOnly, attributes.onClick]
          )}
          onCompositionEnd={useCallback(
            (event: React.CompositionEvent<HTMLDivElement>) => {
              if (
                hasEditableTarget(editor, event.target) &&
                !isEventHandled(event, attributes.onCompositionEnd)
              ) {
                state.isComposing = false

                // COMPAT: In Chrome, `beforeinput` events for compositions
                // aren't correct and never fire the "insertFromComposition"
                // type that we need. So instead, insert whenever a composition
                // ends since it will already have been committed to the DOM.
                if (!IS_SAFARI && !IS_FIREFOX && event.data) {
                  Editor.insertText(editor, event.data)
                }
              }
            },
            [attributes.onCompositionEnd]
          )}
          onCompositionUpdate={useCallback(
            (event: React.CompositionEvent<HTMLDivElement>) => {
              if (
                hasEditableTarget(editor, event.target) &&
                !isEventHandled(event, attributes.onCompositionUpdate)
              ) {
                state.isComposing = true
              }
            },
            [attributes.onCompositionUpdate]
          )}
          onCompositionStart={useCallback(
            (event: React.CompositionEvent<HTMLDivElement>) => {
              if (
                hasEditableTarget(editor, event.target) &&
                !isEventHandled(event, attributes.onCompositionStart)
              ) {
                const { selection } = editor
                if (selection && Range.isExpanded(selection)) {
                  Editor.deleteFragment(editor)
                }
              }
            },
            [attributes.onCompositionStart]
          )}
          onCopy={useCallback(
            (event: React.ClipboardEvent<HTMLDivElement>) => {
              if (
                hasEditableTarget(editor, event.target) &&
                !isEventHandled(event, attributes.onCopy)
              ) {
                event.preventDefault()
                ReactEditor.setFragmentData(editor, event.clipboardData)
              }
            },
            [attributes.onCopy]
          )}
          onCut={useCallback(
            (event: React.ClipboardEvent<HTMLDivElement>) => {
              if (
                !readOnly &&
                hasEditableTarget(editor, event.target) &&
                !isEventHandled(event, attributes.onCut)
              ) {
                event.preventDefault()
                ReactEditor.setFragmentData(editor, event.clipboardData)
                const { selection } = editor

                if (selection) {
                  if (Range.isExpanded(selection)) {
                    Editor.deleteFragment(editor)
                  } else {
                    const node = Node.parent(editor, selection.anchor.path)
                    if (Editor.isVoid(editor, node)) {
                      Transforms.delete(editor)
                    }
                  }
                }
              }
            },
            [readOnly, attributes.onCut]
          )}
          onDragOver={useCallback(
            (event: React.DragEvent<HTMLDivElement>) => {
              if (
                hasTarget(editor, event.target) &&
                !isEventHandled(event, attributes.onDragOver)
              ) {
                // Only when the target is void, call `preventDefault` to signal
                // that drops are allowed. Editable content is droppable by
                // default, and calling `preventDefault` hides the cursor.
                const node = ReactEditor.toSlateNode(editor, event.target)

                if (Editor.isVoid(editor, node)) {
                  event.preventDefault()
                }
              }
            },
            [attributes.onDragOver]
          )}
          onDragStart={useCallback(
            (event: React.DragEvent<HTMLDivElement>) => {
              if (
                hasTarget(editor, event.target) &&
                !isEventHandled(event, attributes.onDragStart)
              ) {
                const node = ReactEditor.toSlateNode(editor, event.target)
                const path = ReactEditor.findPath(editor, node)
                const voidMatch = Editor.void(editor, { at: path })

                // If starting a drag on a void node, make sure it is selected
                // so that it shows up in the selection's fragment.
                if (voidMatch) {
                  const range = Editor.range(editor, path)
                  Transforms.select(editor, range)
                }

                ReactEditor.setFragmentData(editor, event.dataTransfer)
              }
            },
            [attributes.onDragStart]
          )}
          onDrop={useCallback(
            (event: React.DragEvent<HTMLDivElement>) => {
              if (
                hasTarget(editor, event.target) &&
                !readOnly &&
                !isEventHandled(event, attributes.onDrop)
              ) {
                // COMPAT: Certain browsers don't fire `beforeinput` events at all, and
                // Chromium browsers don't properly fire them for files being
                // dropped into a `contenteditable`. (2019/11/26)
                // https://bugs.chromium.org/p/chromium/issues/detail?id=1028668
                if (
                  !HAS_BEFORE_INPUT_SUPPORT ||
                  (!IS_SAFARI && event.dataTransfer.files.length > 0)
                ) {
                  event.preventDefault()
                  const range = ReactEditor.findEventRange(editor, event)
                  const data = event.dataTransfer
                  Transforms.select(editor, range)
                  ReactEditor.insertData(editor, data)
                }
              }
            },
            [readOnly, attributes.onDrop]
          )}
          onFocus={useCallback(
            (event: React.FocusEvent<HTMLDivElement>) => {
              if (
                !readOnly &&
                !state.isUpdatingSelection &&
                hasEditableTarget(editor, event.target) &&
                !isEventHandled(event, attributes.onFocus)
              ) {
                const el = ReactEditor.toDOMNode(editor, editor)
                const root = ReactEditor.findDocumentOrShadowRoot(editor)
                state.latestElement = root.activeElement

                // COMPAT: If the editor has nested editable elements, the focus
                // can go to them. In Firefox, this must be prevented because it
                // results in issues with keyboard navigation. (2017/03/30)
                if (IS_FIREFOX && event.target !== el) {
                  el.focus()
                  return
                }

                IS_FOCUSED.set(editor, true)
              }
            },
            [readOnly, attributes.onFocus]
          )}
          onKeyDown={useCallback(
            (event: React.KeyboardEvent<HTMLDivElement>) => {
              if (
                !readOnly &&
                hasEditableTarget(editor, event.target) &&
                !isEventHandled(event, attributes.onKeyDown)
              ) {
                const { nativeEvent } = event
                const { selection } = editor

                const element =
                  editor.children[
                    selection !== null ? selection.focus.path[0] : 0
                  ]
                const isRTL = getDirection(Node.string(element)) === 'rtl'

                // COMPAT: Since we prevent the default behavior on
                // `beforeinput` events, the browser doesn't think there's ever
                // any history stack to undo or redo, so we have to manage these
                // hotkeys ourselves. (2019/11/06)
                if (Hotkeys.isRedo(nativeEvent)) {
                  event.preventDefault()

                  if (HistoryEditor.isHistoryEditor(editor)) {
                    editor.redo()
                  }

                  return
                }

                if (Hotkeys.isUndo(nativeEvent)) {
                  event.preventDefault()

                  if (HistoryEditor.isHistoryEditor(editor)) {
                    editor.undo()
                  }

                  return
                }

                // COMPAT: Certain browsers don't handle the selection updates
                // properly. In Chrome, the selection isn't properly extended.
                // And in Firefox, the selection isn't properly collapsed.
                // (2017/10/17)
                if (Hotkeys.isMoveLineBackward(nativeEvent)) {
                  event.preventDefault()
                  Transforms.move(editor, { unit: 'line', reverse: true })
                  return
                }

                if (Hotkeys.isMoveLineForward(nativeEvent)) {
                  event.preventDefault()
                  Transforms.move(editor, { unit: 'line' })
                  return
                }

                if (Hotkeys.isExtendLineBackward(nativeEvent)) {
                  event.preventDefault()
                  Transforms.move(editor, {
                    unit: 'line',
                    edge: 'focus',
                    reverse: true,
                  })
                  return
                }

                if (Hotkeys.isExtendLineForward(nativeEvent)) {
                  event.preventDefault()
                  Transforms.move(editor, { unit: 'line', edge: 'focus' })
                  return
                }

                // COMPAT: If a void node is selected, or a zero-width text node
                // adjacent to an inline is selected, we need to handle these
                // hotkeys manually because browsers won't be able to skip over
                // the void node with the zero-width space not being an empty
                // string.
                if (Hotkeys.isMoveBackward(nativeEvent)) {
                  event.preventDefault()

                  if (selection && Range.isCollapsed(selection)) {
                    Transforms.move(editor, { reverse: !isRTL })
                  } else {
                    Transforms.collapse(editor, { edge: 'start' })
                  }

                  return
                }

                if (Hotkeys.isMoveForward(nativeEvent)) {
                  event.preventDefault()

                  if (selection && Range.isCollapsed(selection)) {
                    Transforms.move(editor, { reverse: isRTL })
                  } else {
                    Transforms.collapse(editor, { edge: 'end' })
                  }

                  return
                }

                if (Hotkeys.isMoveWordBackward(nativeEvent)) {
                  event.preventDefault()
                  Transforms.move(editor, { unit: 'word', reverse: !isRTL })
                  return
                }

                if (Hotkeys.isMoveWordForward(nativeEvent)) {
                  event.preventDefault()
                  Transforms.move(editor, { unit: 'word', reverse: isRTL })
                  return
                }

                // COMPAT: Certain browsers don't support the `beforeinput` event, so we
                // fall back to guessing at the input intention for hotkeys.
                // COMPAT: In iOS, some of these hotkeys are handled in the
                if (!HAS_BEFORE_INPUT_SUPPORT) {
                  // We don't have a core behavior for these, but they change the
                  // DOM if we don't prevent them, so we have to.
                  if (
                    Hotkeys.isBold(nativeEvent) ||
                    Hotkeys.isItalic(nativeEvent) ||
                    Hotkeys.isTransposeCharacter(nativeEvent)
                  ) {
                    event.preventDefault()
                    return
                  }

                  if (Hotkeys.isSplitBlock(nativeEvent)) {
                    event.preventDefault()
                    Editor.insertBreak(editor)
                    return
                  }

                  if (Hotkeys.isDeleteBackward(nativeEvent)) {
                    event.preventDefault()

                    if (selection && Range.isExpanded(selection)) {
                      Editor.deleteFragment(editor, { direction: 'backward' })
                    } else {
                      Editor.deleteBackward(editor)
                    }

                    return
                  }

                  if (Hotkeys.isDeleteForward(nativeEvent)) {
                    event.preventDefault()

                    if (selection && Range.isExpanded(selection)) {
                      Editor.deleteFragment(editor, { direction: 'forward' })
                    } else {
                      Editor.deleteForward(editor)
                    }

                    return
                  }

                  if (Hotkeys.isDeleteLineBackward(nativeEvent)) {
                    event.preventDefault()

                    if (selection && Range.isExpanded(selection)) {
                      Editor.deleteFragment(editor, { direction: 'backward' })
                    } else {
                      Editor.deleteBackward(editor, { unit: 'line' })
                    }

                    return
                  }

                  if (Hotkeys.isDeleteLineForward(nativeEvent)) {
                    event.preventDefault()

                    if (selection && Range.isExpanded(selection)) {
                      Editor.deleteFragment(editor, { direction: 'forward' })
                    } else {
                      Editor.deleteForward(editor, { unit: 'line' })
                    }

                    return
                  }

                  if (Hotkeys.isDeleteWordBackward(nativeEvent)) {
                    event.preventDefault()

                    if (selection && Range.isExpanded(selection)) {
                      Editor.deleteFragment(editor, { direction: 'backward' })
                    } else {
                      Editor.deleteBackward(editor, { unit: 'word' })
                    }

                    return
                  }

                  if (Hotkeys.isDeleteWordForward(nativeEvent)) {
                    event.preventDefault()

                    if (selection && Range.isExpanded(selection)) {
                      Editor.deleteFragment(editor, { direction: 'forward' })
                    } else {
                      Editor.deleteForward(editor, { unit: 'word' })
                    }

                    return
                  }
                }
              }
            },
            [readOnly, attributes.onKeyDown]
          )}
          onPaste={useCallback(
            (event: React.ClipboardEvent<HTMLDivElement>) => {
              if (
                !readOnly &&
                hasEditableTarget(editor, event.target) &&
                !isEventHandled(event, attributes.onPaste)
              ) {
                // COMPAT: Certain browsers don't support the `beforeinput` event, so we
                // fall back to React's `onPaste` here instead.
                // COMPAT: Firefox, Chrome and Safari don't emit `beforeinput` events
                // when "paste without formatting" is used, so fallback. (2020/02/20)
                if (
                  !HAS_BEFORE_INPUT_SUPPORT ||
                  isPlainTextOnlyPaste(event.nativeEvent)
                ) {
                  event.preventDefault()
                  ReactEditor.insertData(editor, event.clipboardData)
                }
              }
            },
            [readOnly, attributes.onPaste]
          )}
        >
          {useChildren({
            decorations,
            node: editor,
            renderElement,
            renderLeaf,
            selection: editor.selection,
          })}
        </Component>
      </DecorateContext.Provider>
    </ReadOnlyContext.Provider>
  )
}

/**
 * A default memoized decorate function.
 */

const defaultDecorate: (entry: NodeEntry) => Range[] = () => []

/**
 * Check if two DOM range objects are equal.
 */

const isRangeEqual = (a: DOMRange, b: DOMRange) => {
  return (
    (a.startContainer === b.startContainer &&
      a.startOffset === b.startOffset &&
      a.endContainer === b.endContainer &&
      a.endOffset === b.endOffset) ||
    (a.startContainer === b.endContainer &&
      a.startOffset === b.endOffset &&
      a.endContainer === b.startContainer &&
      a.endOffset === b.startOffset)
  )
}

/**
 * Check if the target is in the editor.
 */

const hasTarget = (
  editor: ReactEditor,
  target: EventTarget | null
): target is DOMNode => {
  return isDOMNode(target) && ReactEditor.hasDOMNode(editor, target)
}

/**
 * Check if the target is editable and in the editor.
 */

const hasEditableTarget = (
  editor: ReactEditor,
  target: EventTarget | null
): target is DOMNode => {
  return (
    isDOMNode(target) &&
    ReactEditor.hasDOMNode(editor, target, { editable: true })
  )
}

/**
 * Check if the target is inside void and in the editor.
 */

const isTargetInsideVoid = (
  editor: ReactEditor,
  target: EventTarget | null
): boolean => {
  const slateNode =
    hasTarget(editor, target) && ReactEditor.toSlateNode(editor, target)
  return Editor.isVoid(editor, slateNode)
}

/**
 * Check if an event is overrided by a handler.
 */

const isEventHandled = <
  EventType extends React.SyntheticEvent<unknown, unknown>
>(
  event: EventType,
  handler?: (event: EventType) => void
) => {
  if (!handler) {
    return false
  }

  handler(event)
  return event.isDefaultPrevented() || event.isPropagationStopped()
}

/**
 * Check if a DOM event is overrided by a handler.
 */

const isDOMEventHandled = <E extends Event>(
  event: E,
  handler?: (event: E) => void
) => {
  if (!handler) {
    return false
  }

  handler(event)
  return event.defaultPrevented
}<|MERGE_RESOLUTION|>--- conflicted
+++ resolved
@@ -16,17 +16,12 @@
 
 import useChildren from '../hooks/use-children'
 import Hotkeys from '../utils/hotkeys'
-<<<<<<< HEAD
-import { IS_FIREFOX, IS_SAFARI, IS_CHROME_LEGACY } from '../utils/environment'
-=======
 import {
   IS_FIREFOX,
   IS_SAFARI,
   IS_EDGE_LEGACY,
   IS_CHROME_LEGACY,
-  IS_FIREFOX_LEGACY,
 } from '../utils/environment'
->>>>>>> 734bfb57
 import { ReactEditor } from '..'
 import { ReadOnlyContext } from '../hooks/use-read-only'
 import { useSlate } from '../hooks/use-slate'
@@ -54,19 +49,13 @@
 
 // COMPAT: Firefox/Edge Legacy don't support the `beforeinput` event
 // Chrome Legacy doesn't support `beforeinput` correctly
-<<<<<<< HEAD
 const HAS_BEFORE_INPUT_SUPPORT =
   !IS_CHROME_LEGACY &&
+  !IS_EDGE_LEGACY &&
   globalThis.InputEvent &&
   // @ts-ignore The `getTargetRanges` property isn't recognized.
   typeof globalThis.InputEvent.prototype.getTargetRanges === 'function'
-=======
-const HAS_BEFORE_INPUT_SUPPORT = !(
-  IS_FIREFOX_LEGACY ||
-  IS_EDGE_LEGACY ||
-  IS_CHROME_LEGACY
-)
->>>>>>> 734bfb57
+
 
 /**
  * `RenderElementProps` are passed to the `renderElement` handler.
