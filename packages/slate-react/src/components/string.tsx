--- conflicted
+++ resolved
@@ -1,10 +1,5 @@
-<<<<<<< HEAD
-import React, { useRef } from 'react'
-import { Editor, Element, Node, Path, Text } from 'slate'
-=======
 import React, { forwardRef, memo, useRef, useState } from 'react'
 import { Editor, Text, Path, Element, Node } from 'slate'
->>>>>>> 4ab18e89
 
 import { ReactEditor, useSlateStatic } from '..'
 import { useIsomorphicLayoutEffect } from '../hooks/use-isomorphic-layout-effect'
