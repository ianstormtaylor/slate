import React from 'react'
import { Element, Text } from 'slate'
import String from './string'
import { PLACEHOLDER_SYMBOL } from '../utils/weak-maps'
import { RenderLeafProps } from './editable'

/**
 * Individual leaves in a text node with unique formatting.
 */

const Leaf = (props: {
  isLast: boolean
  leaf: Text
  parent: Element
  renderLeaf?: (props: RenderLeafProps) => JSX.Element
  text: Text
}) => {
  const {
    leaf,
    isLast,
    text,
    parent,
    renderLeaf = (props: RenderLeafProps) => <DefaultLeaf {...props} />,
  } = props

  let children = (
    <String isLast={isLast} leaf={leaf} parent={parent} text={text} />
  )

  if (leaf[PLACEHOLDER_SYMBOL]) {
    children = (
      <React.Fragment>
        <div
          contentEditable={false}
          style={{
            pointerEvents: 'none',
            height: '0',
            maxWidth: '100%',
            whiteSpace: 'nowrap',
            overflowX: 'clip',
            opacity: '0.333',
            userSelect: 'none',
            fontStyle: 'normal',
            fontWeight: 'normal',
            textDecoration: 'none',
          }}
        >
<<<<<<< HEAD
          {leaf.placeholder as React.ReactNode}
        </div>
=======
          {leaf.placeholder}
        </span>
>>>>>>> 08275f68
        {children}
      </React.Fragment>
    )
  }

  // COMPAT: Having the `data-` attributes on these leaf elements ensures that
  // in certain misbehaving browsers they aren't weirdly cloned/destroyed by
  // contenteditable behaviors. (2019/05/08)
  const attributes: {
    'data-slate-leaf': true
  } = {
    'data-slate-leaf': true,
  }

  return renderLeaf({ attributes, children, leaf, text })
}

const MemoizedLeaf = React.memo(Leaf, (prev, next) => {
  return (
    next.parent === prev.parent &&
    next.isLast === prev.isLast &&
    next.renderLeaf === prev.renderLeaf &&
    next.text === prev.text &&
    Text.matches(next.leaf, prev.leaf)
  )
})

export const DefaultLeaf = (props: RenderLeafProps) => {
  const { attributes, children } = props
  return <span {...attributes}>{children}</span>
}

export default MemoizedLeaf<|MERGE_RESOLUTION|>--- conflicted
+++ resolved
@@ -45,13 +45,8 @@
             textDecoration: 'none',
           }}
         >
-<<<<<<< HEAD
-          {leaf.placeholder as React.ReactNode}
+          {leaf.placeholder}
         </div>
-=======
-          {leaf.placeholder}
-        </span>
->>>>>>> 08275f68
         {children}
       </React.Fragment>
     )
