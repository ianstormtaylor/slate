import Debug from 'debug'
import React from 'react'
import Types from 'prop-types'
import getWindow from 'get-window'
import {
  IS_FIREFOX,
  IS_IOS,
  IS_ANDROID,
  SUPPORTED_EVENTS,
} from 'slate-dev-environment'
import logger from 'slate-dev-logger'
import throttle from 'lodash/throttle'

import EVENT_HANDLERS from '../constants/event-handlers'
import Node from './node'
import findDOMRange from '../utils/find-dom-range'
import findRange from '../utils/find-range'
import getChildrenDecorations from '../utils/get-children-decorations'
import scrollToSelection from '../utils/scroll-to-selection'

/**
 * Debug.
 *
 * @type {Function}
 */

const debug = Debug('slate:content')

/**
 * Content.
 *
 * @type {Component}
 */

class Content extends React.Component {
  /**
   * Property types.
   *
   * @type {Object}
   */

  static propTypes = {
    autoCorrect: Types.bool.isRequired,
    children: Types.any.isRequired,
    className: Types.string,
    editor: Types.object.isRequired,
    readOnly: Types.bool.isRequired,
    role: Types.string,
    spellCheck: Types.bool.isRequired,
    style: Types.object,
    tabIndex: Types.number,
    tagName: Types.string,
  }

  /**
   * Default properties.
   *
   * @type {Object}
   */

  static defaultProps = {
    style: {},
    tagName: 'div',
  }

  /**
   * Constructor.
   *
   * @param {Object} props
   */

  constructor(props) {
    super(props)
    this.tmp = {}
    this.tmp.isUpdatingSelection = false

    EVENT_HANDLERS.forEach(handler => {
      this[handler] = event => {
        this.onEvent(handler, event)
      }
    })
  }

  /**
   * When the editor first mounts in the DOM we need to:
   *
   *   - Add native DOM event listeners.
   *   - Update the selection, in case it starts focused.
   */

  componentDidMount = () => {
    const window = getWindow(this.element)

    window.document.addEventListener(
      'selectionchange',
      this.onNativeSelectionChange
    )

    // COMPAT: Restrict scope of `beforeinput` to mobile.
    if ((IS_IOS || IS_ANDROID) && SUPPORTED_EVENTS.beforeinput) {
      this.element.addEventListener('beforeinput', this.onNativeBeforeInput)
    }

    this.updateSelection()
  }

  /**
   * When unmounting, remove DOM event listeners.
   */

  componentWillUnmount() {
    const window = getWindow(this.element)

    if (window) {
      window.document.removeEventListener(
        'selectionchange',
        this.onNativeSelectionChange
      )
    }

    // COMPAT: Restrict scope of `beforeinput` to mobile.
    if ((IS_IOS || IS_ANDROID) && SUPPORTED_EVENTS.beforeinput) {
      this.element.removeEventListener('beforeinput', this.onNativeBeforeInput)
    }
  }

  /**
   * On update, update the selection.
   */

  componentDidUpdate = () => {
    this.updateSelection()
  }

  /**
   * Update the native DOM selection to reflect the internal model.
   */

  updateSelection = () => {
    const { editor } = this.props
    const { value } = editor
    const { selection } = value
    const { isBackward } = selection
    const window = getWindow(this.element)
    const native = window.getSelection()
    const { rangeCount, anchorNode } = native

    // If both selections are blurred, do nothing.
    if (!rangeCount && selection.isBlurred) return

    // If the selection has been blurred, but is still inside the editor in the
    // DOM, blur it manually.
    if (selection.isBlurred) {
      if (!this.isInEditor(anchorNode)) return
      native.removeAllRanges()
      this.element.blur()
      debug('updateSelection', { selection, native })
      return
    }

    // If the selection isn't set, do nothing.
    if (selection.isUnset) return

    // Otherwise, figure out which DOM nodes should be selected...
    const current = !!rangeCount && native.getRangeAt(0)
    const range = findDOMRange(selection, window)

    if (!range) {
      logger.error(
        'Unable to find a native DOM range from the current selection.',
        { selection }
      )
      return
    }

    const { startContainer, startOffset, endContainer, endOffset } = range

    // If the new range matches the current selection, there is nothing to fix.
    // COMPAT: The native `Range` object always has it's "start" first and "end"
    // last in the DOM. It has no concept of "backwards/forwards", so we have
    // to check both orientations here. (2017/10/31)
    if (current) {
      if (
        (startContainer == current.startContainer &&
          startOffset == current.startOffset &&
          endContainer == current.endContainer &&
          endOffset == current.endOffset) ||
        (startContainer == current.endContainer &&
          startOffset == current.endOffset &&
          endContainer == current.startContainer &&
          endOffset == current.startOffset)
      ) {
        return
      }
    }

    // Otherwise, set the `isUpdatingSelection` flag and update the selection.
    this.tmp.isUpdatingSelection = true
    native.removeAllRanges()

    // COMPAT: IE 11 does not support Selection.setBaseAndExtent
    if (native.setBaseAndExtent) {
      // COMPAT: Since the DOM range has no concept of backwards/forwards
      // we need to check and do the right thing here.
      if (isBackward) {
        native.setBaseAndExtent(
          range.endContainer,
          range.endOffset,
          range.startContainer,
          range.startOffset
        )
      } else {
        native.setBaseAndExtent(
          range.startContainer,
          range.startOffset,
          range.endContainer,
          range.endOffset
        )
      }
    } else {
      // COMPAT: IE 11 does not support Selection.extend, fallback to addRange
      native.addRange(range)
    }

    // Scroll to the selection, in case it's out of view.
    scrollToSelection(native)

    // Then unset the `isUpdatingSelection` flag after a delay.
    setTimeout(() => {
      // COMPAT: In Firefox, it's not enough to create a range, you also need to
      // focus the contenteditable element too. (2016/11/16)
      if (IS_FIREFOX && this.element) this.element.focus()
      this.tmp.isUpdatingSelection = false
    })

    debug('updateSelection', { selection, native })
  }

  /**
   * The React ref method to set the root content element locally.
   *
   * @param {Element} element
   */

  ref = element => {
    this.element = element
  }

  /**
   * Check if an event `target` is fired from within the contenteditable
   * element. This should be false for edits happening in non-contenteditable
   * children, such as void nodes and other nested Slate editors.
   *
   * @param {Element} target
   * @return {Boolean}
   */

  isInEditor = target => {
    const { element } = this
    // COMPAT: Text nodes don't have `isContentEditable` property. So, when
    // `target` is a text node use its parent node for check.
    const el = target.nodeType === 3 ? target.parentNode : target
    return (
      el.isContentEditable &&
      (el === element || el.closest('[data-slate-editor]') === element)
    )
  }

  /**
   * On `event` with `handler`.
   *
   * @param {String} handler
   * @param {Event} event
   */

  onEvent(handler, event) {
    debug('onEvent', handler)

    // Ignore `onBlur`, `onFocus` and `onSelect` events generated
    // programmatically while updating selection.
    if (
      this.tmp.isUpdatingSelection &&
      (handler == 'onSelect' || handler == 'onBlur' || handler == 'onFocus')
    ) {
      return
    }

    // COMPAT: There are situations where a select event will fire with a new
    // native selection that resolves to the same internal position. In those
    // cases we don't need to trigger any changes, since our internal model is
    // already up to date, but we do want to update the native selection again
    // to make sure it is in sync. (2017/10/16)
    if (handler == 'onSelect') {
      const { editor } = this.props
      const { value } = editor
      const { selection } = value
      const window = getWindow(event.target)
      const native = window.getSelection()
      const range = findRange(native, value)

      if (range && range.equals(selection)) {
        this.updateSelection()
        return
      }
    }

    // Don't handle drag and drop events coming from embedded editors.
    if (
      handler == 'onDragEnd' ||
      handler == 'onDragEnter' ||
      handler == 'onDragExit' ||
      handler == 'onDragLeave' ||
      handler == 'onDragOver' ||
      handler == 'onDragStart' ||
      handler == 'onDrop'
    ) {
      const { target } = event
      const targetEditorNode = target.closest('[data-slate-editor]')
      if (targetEditorNode !== this.element) return
    }

    // Some events require being in editable in the editor, so if the event
    // target isn't, ignore them.
    if (
      handler == 'onBeforeInput' ||
      handler == 'onBlur' ||
      handler == 'onCompositionEnd' ||
      handler == 'onCompositionStart' ||
      handler == 'onCopy' ||
      handler == 'onCut' ||
      handler == 'onFocus' ||
      handler == 'onInput' ||
      handler == 'onKeyDown' ||
      handler == 'onKeyUp' ||
      handler == 'onPaste' ||
      handler == 'onSelect'
    ) {
      if (!this.isInEditor(event.target)) return
    }

    this.props[handler](event)
  }

  /**
   * On a native `beforeinput` event, use the additional range information
   * provided by the event to manipulate text exactly as the browser would.
   *
   * This is currently only used on iOS and Android.
   *
   * @param {InputEvent} event
   */

  onNativeBeforeInput = event => {
    if (this.props.readOnly) return
    if (!this.isInEditor(event.target)) return

    const [targetRange] = event.getTargetRanges()
    if (!targetRange) return

    const { editor } = this.props

    switch (event.inputType) {
      case 'deleteContentBackward': {
        event.preventDefault()

        const range = findRange(targetRange, editor.value)
        editor.change(change => change.deleteAtRange(range))
        break
      }

      case 'insertLineBreak': // intentional fallthru
      case 'insertParagraph': {
        event.preventDefault()
        const range = findRange(targetRange, editor.value)

        editor.change(change => {
          if (change.value.isInVoid) {
            change.collapseToStartOfNextText()
          } else {
            change.splitBlockAtRange(range)
          }
        })
        break
      }

      case 'insertReplacementText': // intentional fallthru
      case 'insertText': {
        // `data` should have the text for the `insertText` input type and
        // `dataTransfer` should have the text for the `insertReplacementText`
        // input type, but Safari uses `insertText` for spell check replacements
        // and sets `data` to `null`.
        const text =
          event.data == null
            ? event.dataTransfer.getData('text/plain')
            : event.data

        if (text == null) return

        event.preventDefault()

        const { value } = editor
        const { selection } = value
        const range = findRange(targetRange, value)

        editor.change(change => {
          change.insertTextAtRange(range, text, selection.marks)

          // If the text was successfully inserted, and the selection had marks
          // on it, unset the selection's marks.
          if (selection.marks && value.document != change.value.document) {
            change.select({ marks: null })
          }
        })

        break
      }
    }
  }

  /**
   * On native `selectionchange` event, trigger the `onSelect` handler. This is
   * needed to account for React's `onSelect` being non-standard and not firing
   * until after a selection has been released. This causes issues in situations
   * where another change happens while a selection is being made.
   *
   * @param {Event} event
   */

  onNativeSelectionChange = throttle(event => {
    if (this.props.readOnly) return

    const window = getWindow(event.target)
    const { activeElement } = window.document
    if (activeElement !== this.element) return

    this.props.onSelect(event)
  }, 100)

  /**
   * Render the editor content.
   *
   * @return {Element}
   */

  render() {
    const { props } = this
<<<<<<< HEAD
    const { className, readOnly, editor, tabIndex, role, tagName } = props
    const { value, stack } = editor
=======
    const {
      className,
      readOnly,
      editor,
      tabIndex,
      role,
      tagName,
      spellCheck,
    } = props
    const { value } = editor
>>>>>>> 131eec17
    const Container = tagName
    const { document, selection, decorations } = value
    const indexes = document.getSelectionIndexes(selection, selection.isFocused)
    const decs = document.getDecorations(stack).concat(decorations || [])
    const childrenDecorations = getChildrenDecorations(document, decs)

    const children = document.nodes.toArray().map((child, i) => {
      const isSelected = !!indexes && indexes.start <= i && i < indexes.end

      return this.renderNode(child, isSelected, childrenDecorations[i])
    })

    const handlers = EVENT_HANDLERS.reduce((obj, handler) => {
      obj[handler] = this[handler]
      return obj
    }, {})

    const style = {
      // Prevent the default outline styles.
      outline: 'none',
      // Preserve adjacent whitespace and new lines.
      whiteSpace: 'pre-wrap',
      // Allow words to break if they are too long.
      wordWrap: 'break-word',
      // COMPAT: In iOS, a formatting menu with bold, italic and underline
      // buttons is shown which causes our internal value to get out of sync in
      // weird ways. This hides that. (2016/06/21)
      ...(readOnly ? {} : { WebkitUserModify: 'read-write-plaintext-only' }),
      // Allow for passed-in styles to override anything.
      ...props.style,
    }

    debug('render', { props })

    return (
      <Container
        {...handlers}
        data-slate-editor
        ref={this.ref}
        data-key={document.key}
        contentEditable={readOnly ? null : true}
        suppressContentEditableWarning
        className={className}
        onBlur={this.onBlur}
        onFocus={this.onFocus}
        onCompositionEnd={this.onCompositionEnd}
        onCompositionStart={this.onCompositionStart}
        onCopy={this.onCopy}
        onCut={this.onCut}
        onDragEnd={this.onDragEnd}
        onDragOver={this.onDragOver}
        onDragStart={this.onDragStart}
        onDrop={this.onDrop}
        onInput={this.onInput}
        onKeyDown={this.onKeyDown}
        onKeyUp={this.onKeyUp}
        onPaste={this.onPaste}
        onSelect={this.onSelect}
        autoCorrect={props.autoCorrect ? 'on' : 'off'}
        spellCheck={spellCheck}
        style={style}
        role={readOnly ? null : role || 'textbox'}
        tabIndex={tabIndex}
        // COMPAT: The Grammarly Chrome extension works by changing the DOM out
        // from under `contenteditable` elements, which leads to weird behaviors
        // so we have to disable it like this. (2017/04/24)
        data-gramm={false}
      >
        {children}
        {this.props.children}
      </Container>
    )
  }

  /**
   * Render a `child` node of the document.
   *
   * @param {Node} child
   * @param {Boolean} isSelected
   * @return {Element}
   */

  renderNode = (child, isSelected, decorations) => {
    const { editor, readOnly } = this.props
    const { value } = editor
    const { document } = value

    return (
      <Node
        block={null}
        editor={editor}
        decorations={decorations}
        isSelected={isSelected}
        key={child.key}
        node={child}
        parent={document}
        readOnly={readOnly}
      />
    )
  }
}

/**
 * Mix in handler prop types.
 */

EVENT_HANDLERS.forEach(handler => {
  Content.propTypes[handler] = Types.func.isRequired
})

/**
 * Export.
 *
 * @type {Component}
 */

export default Content<|MERGE_RESOLUTION|>--- conflicted
+++ resolved
@@ -444,10 +444,6 @@
 
   render() {
     const { props } = this
-<<<<<<< HEAD
-    const { className, readOnly, editor, tabIndex, role, tagName } = props
-    const { value, stack } = editor
-=======
     const {
       className,
       readOnly,
@@ -457,8 +453,7 @@
       tagName,
       spellCheck,
     } = props
-    const { value } = editor
->>>>>>> 131eec17
+    const { value, stack } = editor
     const Container = tagName
     const { document, selection, decorations } = value
     const indexes = document.getSelectionIndexes(selection, selection.isFocused)
