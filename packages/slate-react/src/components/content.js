--- conflicted
+++ resolved
@@ -356,16 +356,12 @@
     // cases we don't need to trigger any changes, since our internal model is
     // already up to date, but we do want to update the native selection again
     // to make sure it is in sync. (2017/10/16)
-<<<<<<< HEAD
     //
     // ANDROID: The updateSelection causes issues in Android when you are
     // at the end of a block. The selection ends up to the left of the inserted
     // character instead of to the right. This behavior continues even if
     // you enter more than one character. (2019/01/03)
     if (!IS_ANDROID && handler == 'onSelect') {
-=======
-    if (handler === 'onSelect') {
->>>>>>> b02731de
       const { editor } = this.props
       const { value } = editor
       const { selection } = value
