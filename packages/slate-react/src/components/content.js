--- conflicted
+++ resolved
@@ -261,8 +261,6 @@
 
     // If the Slate selection is unset, but the DOM selection has a range
     // selected in the editor, we need to remove the range.
-<<<<<<< HEAD
-=======
     // However we should _not_ remove the range if the selection as
     // reported by `getSelection` is not equal to `this.tmp.nativeSelection`
     // as this suggests `onNativeSelectionChange` has not triggered yet (which can occur in Firefox)
@@ -286,16 +284,11 @@
       }
     }
 
->>>>>>> cd945cd5
     if (
       selection.isUnset &&
       rangeCount &&
       this.isInEditor(anchorNode) &&
-<<<<<<< HEAD
-      selectionsEqual(this.nativeSelection, native)
-=======
       selectionsEqual
->>>>>>> cd945cd5
     ) {
       removeAllRanges(native)
       updated = true
@@ -558,11 +551,7 @@
 
     if (activeElement !== this.ref.current) return
 
-<<<<<<< HEAD
-    this.nativeSelection = {
-=======
     this.tmp.nativeSelection = {
->>>>>>> cd945cd5
       anchorNode: native.anchorNode,
       anchorOffset: native.anchorOffset,
       focusNode: native.focusNode,
