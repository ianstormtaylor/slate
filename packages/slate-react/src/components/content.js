import Debug from 'debug'
import React from 'react'
import Types from 'prop-types'
import getWindow from 'get-window'
import warning from 'tiny-warning'
import throttle from 'lodash/throttle'
import omit from 'lodash/omit'
import { List } from 'immutable'
import {
  IS_ANDROID,
  IS_FIREFOX,
  HAS_INPUT_EVENTS_LEVEL_2,
} from 'slate-dev-environment'

import EVENT_HANDLERS from '../constants/event-handlers'
import DATA_ATTRS from '../constants/data-attributes'
import SELECTORS from '../constants/selectors'
import Node from './node'
import scrollToSelection from '../utils/scroll-to-selection'
import removeAllRanges from '../utils/remove-all-ranges'

const FIREFOX_NODE_TYPE_ACCESS_ERROR = /Permission denied to access property "nodeType"/

/**
 * Debug.
 *
 * @type {Function}
 */

const debug = Debug('slate:content')

/**
 * Separate debug to easily see when the DOM has updated either by render or
 * changing selection.
 *
 * @type {Function}
 */

debug.update = Debug('slate:update')

/**
 * Content.
 *
 * @type {Component}
 */

class Content extends React.Component {
  /**
   * Property types.
   *
   * @type {Object}
   */

  static propTypes = {
    autoCorrect: Types.bool.isRequired,
    className: Types.string,
    contentKey: Types.number,
    editor: Types.object.isRequired,
    id: Types.string,
    readOnly: Types.bool.isRequired,
    role: Types.string,
    spellCheck: Types.bool.isRequired,
    style: Types.object,
    tabIndex: Types.number,
    tagName: Types.string,
  }

  /**
   * Default properties.
   *
   * @type {Object}
   */

  static defaultProps = {
    style: {},
    tagName: 'div',
  }

  /**
   * An error boundary. If there is a render error, we increment `errorKey`
   * which is part of the container `key` which forces a re-render from
   * scratch.
   *
   * @param {Error} error
   * @param {String} info
   */

  componentDidCatch(error, info) {
    debug('componentDidCatch', { error, info })
    // The call to `setState` is required despite not setting a value.
    // Without this call, React will not try to recreate the component tree.
    this.setState({})
  }

  /**
   * Temporary values.
   *
   * @type {Object}
   */

  tmp = {
    isUpdatingSelection: false,
    nodeRef: React.createRef(),
    nodeRefs: {},
    contentKey: 0,
  }

  /**
   * A ref for the contenteditable DOM node.
   *
   * @type {Object}
   */

  ref = React.createRef()

  /**
   * Set both `this.ref` and `editor.el`
   *
   * @type {DOMElement}
   */

  setRef = el => {
    this.ref.current = el
    this.props.editor.el = el
  }

  /**
   * Create a set of bound event handlers.
   *
   * @type {Object}
   */

  handlers = EVENT_HANDLERS.reduce((obj, handler) => {
    obj[handler] = event => this.onEvent(handler, event)
    return obj
  }, {})

  /**
   * When the editor first mounts in the DOM we need to:
   *
   *   - Add native DOM event listeners.
   *   - Update the selection, in case it starts focused.
   */

  componentDidMount() {
    const window = getWindow(this.ref.current)

    window.document.addEventListener(
      'selectionchange',
      this.onNativeSelectionChange
    )

    // COMPAT: Restrict scope of `beforeinput` to clients that support the
    // Input Events Level 2 spec, since they are preventable events.
    if (HAS_INPUT_EVENTS_LEVEL_2) {
      this.ref.current.addEventListener(
        'beforeinput',
        this.handlers.onBeforeInput
      )
    }

    this.updateSelection()

    this.props.onEvent('onComponentDidMount')
  }

  /**
   * When unmounting, remove DOM event listeners.
   */

  componentWillUnmount() {
    const window = getWindow(this.ref.current)

    if (window) {
      window.document.removeEventListener(
        'selectionchange',
        this.onNativeSelectionChange
      )
    }

    if (HAS_INPUT_EVENTS_LEVEL_2) {
      this.ref.current.removeEventListener(
        'beforeinput',
        this.handlers.onBeforeInput
      )
    }

    this.props.onEvent('onComponentWillUnmount')
  }

  /**
   * On update, update the selection.
   */

  componentDidUpdate() {
    debug.update('componentDidUpdate')

    this.updateSelection()

    this.props.onEvent('onComponentDidUpdate')
  }

  /**
   * Update the native DOM selection to reflect the internal model.
   */

  updateSelection = () => {
    const { editor } = this.props
    const { value } = editor
    const { selection } = value
    const { isBackward } = selection
    const window = getWindow(this.ref.current)
    const native = window.getSelection()
    const { activeElement } = window.document

    if (debug.update.enabled) {
      debug.update('updateSelection', { selection: selection.toJSON() })
    }

    // COMPAT: In Firefox, there's a but where `getSelection` can return `null`.
    // https://bugzilla.mozilla.org/show_bug.cgi?id=827585 (2018/11/07)
    if (!native) {
      return
    }

    const { rangeCount, anchorNode } = native
    let updated = false

    // If the Slate selection is blurred, but the DOM's active element is still
    // the editor, we need to blur it.
    if (selection.isBlurred && activeElement === this.ref.current) {
      this.ref.current.blur()
      updated = true
    }

    // If the Slate selection is unset, but the DOM selection has a range
    // selected in the editor, we need to remove the range.
    if (selection.isUnset && rangeCount && this.isInEditor(anchorNode)) {
      removeAllRanges(native)
      updated = true
    }

    // If the Slate selection is focused, but the DOM's active element is not
    // the editor, we need to focus it. We prevent scrolling because we handle
    // scrolling to the correct selection.
    if (selection.isFocused && activeElement !== this.ref.current) {
      this.ref.current.focus({ preventScroll: true })
      updated = true
    }

    // Otherwise, figure out which DOM nodes should be selected...
    if (selection.isFocused && selection.isSet) {
      const current = !!rangeCount && native.getRangeAt(0)
      const range = editor.findDOMRange(selection)

      if (!range) {
        warning(
          false,
          'Unable to find a native DOM range from the current selection.'
        )

        return
      }

      const { startContainer, startOffset, endContainer, endOffset } = range

      // If the new range matches the current selection, there is nothing to fix.
      // COMPAT: The native `Range` object always has it's "start" first and "end"
      // last in the DOM. It has no concept of "backwards/forwards", so we have
      // to check both orientations here. (2017/10/31)
      if (current) {
        if (
          (startContainer === current.startContainer &&
            startOffset === current.startOffset &&
            endContainer === current.endContainer &&
            endOffset === current.endOffset) ||
          (startContainer === current.endContainer &&
            startOffset === current.endOffset &&
            endContainer === current.startContainer &&
            endOffset === current.startOffset)
        ) {
          return
        }
      }

      // Otherwise, set the `isUpdatingSelection` flag and update the selection.
      updated = true
      this.tmp.isUpdatingSelection = true

      if (!IS_FIREFOX) {
        removeAllRanges(native)

        // COMPAT: IE 11 does not support `setBaseAndExtent`. (2018/11/07)
        if (native.setBaseAndExtent) {
          // COMPAT: Since the DOM range has no concept of backwards/forwards
          // we need to check and do the right thing here.
          if (isBackward) {
            native.setBaseAndExtent(
              range.endContainer,
              range.endOffset,
              range.startContainer,
              range.startOffset
            )
          } else {
            native.setBaseAndExtent(
              range.startContainer,
              range.startOffset,
              range.endContainer,
              range.endOffset
            )
          }
        } else {
          native.addRange(range)
        }
      }

      // Scroll to the selection, in case it's out of view.
      scrollToSelection(native)

      setTimeout(() => {
<<<<<<< HEAD
        // Then unset the `isUpdatingSelection` flag after a delay.
=======
        // COMPAT: In Firefox, it's not enough to create a range, you also need
        // to focus the contenteditable element too. (2016/11/16)
        if (IS_FIREFOX && this.ref.current) {
          this.ref.current.focus()
        }

>>>>>>> 7377266b
        this.tmp.isUpdatingSelection = false

        debug.update('updateSelection:setTimeout', {
          anchorOffset: window.getSelection().anchorOffset,
        })
      })
    }

    if (updated && (debug.enabled || debug.update.enabled)) {
      debug('updateSelection', { selection, native, activeElement })

      debug.update('updateSelection:applied', {
        selection: selection.toJSON(),
        native: {
          anchorOffset: native.anchorOffset,
          focusOffset: native.focusOffset,
        },
      })
    }
  }

  /**
   * Check if an event `target` is fired from within the contenteditable
   * element. This should be false for edits happening in non-contenteditable
   * children, such as void nodes and other nested Slate editors.
   *
   * @param {Element} target
   * @return {Boolean}
   */

  isInEditor = target => {
    let el

    try {
      // COMPAT: Text nodes don't have `isContentEditable` property. So, when
      // `target` is a text node use its parent node for check.
      el = target.nodeType === 3 ? target.parentNode : target
    } catch (err) {
      // COMPAT: In Firefox, `target.nodeType` will throw an error if target is
      // originating from an internal "restricted" element (e.g. a stepper
      // arrow on a number input)
      // see github.com/ianstormtaylor/slate/issues/1819
      if (IS_FIREFOX && FIREFOX_NODE_TYPE_ACCESS_ERROR.test(err.message)) {
        return false
      }

      throw err
    }

    return (
      el.isContentEditable &&
      (el === this.ref.current ||
        el.closest(SELECTORS.EDITOR) === this.ref.current)
    )
  }

  /**
   * On `event` with `handler`.
   *
   * @param {String} handler
   * @param {Event} event
   */

  onEvent(handler, event) {
    debug('onEvent', handler)

    // Ignore `onBlur`, `onFocus` and `onSelect` events generated
    // programmatically while updating selection.
    if (
      this.tmp.isUpdatingSelection &&
      (handler === 'onSelect' || handler === 'onBlur' || handler === 'onFocus')
    ) {
      return
    }

    // COMPAT: There are situations where a select event will fire with a new
    // native selection that resolves to the same internal position. In those
    // cases we don't need to trigger any changes, since our internal model is
    // already up to date, but we do want to update the native selection again
    // to make sure it is in sync. (2017/10/16)
    //
    // ANDROID: The updateSelection causes issues in Android when you are
    // at the end of a block. The selection ends up to the left of the inserted
    // character instead of to the right. This behavior continues even if
    // you enter more than one character. (2019/01/03)
    if (!IS_ANDROID && handler === 'onSelect') {
      const { editor } = this.props
      const { value } = editor
      const { selection } = value
      const window = getWindow(event.target)
      const domSelection = window.getSelection()
      const range = editor.findRange(domSelection)

      if (range && range.equals(selection.toRange())) {
        this.updateSelection()
        return
      }
    }

    // Don't handle drag and drop events coming from embedded editors.
    if (
      handler === 'onDragEnd' ||
      handler === 'onDragEnter' ||
      handler === 'onDragExit' ||
      handler === 'onDragLeave' ||
      handler === 'onDragOver' ||
      handler === 'onDragStart' ||
      handler === 'onDrop'
    ) {
      const closest = event.target.closest(SELECTORS.EDITOR)

      if (closest !== this.ref.current) {
        return
      }
    }

    // Some events require being in editable in the editor, so if the event
    // target isn't, ignore them.
    if (
      handler === 'onBeforeInput' ||
      handler === 'onBlur' ||
      handler === 'onCompositionEnd' ||
      handler === 'onCompositionStart' ||
      handler === 'onCopy' ||
      handler === 'onCut' ||
      handler === 'onFocus' ||
      handler === 'onInput' ||
      handler === 'onKeyDown' ||
      handler === 'onKeyUp' ||
      handler === 'onPaste' ||
      handler === 'onSelect'
    ) {
      if (!this.isInEditor(event.target)) {
        return
      }
    }

    this.props.onEvent(handler, event)
  }

  /**
   * On native `selectionchange` event, trigger the `onSelect` handler. This is
   * needed to account for React's `onSelect` being non-standard and not firing
   * until after a selection has been released. This causes issues in situations
   * where another change happens while a selection is being made.
   *
   * @param {Event} event
   */

  onNativeSelectionChange = throttle(event => {
    if (this.props.readOnly) return

    const window = getWindow(event.target)
    const { activeElement } = window.document

    debug.update('onNativeSelectionChange', {
      anchorOffset: window.getSelection().anchorOffset,
    })

    if (activeElement !== this.ref.current) return

    this.props.onEvent('onSelect', event)
  }, 100)

  /**
   * Render the editor content.
   *
   * @return {Element}
   */

  render() {
    const { props, handlers } = this
    const {
      id,
      className,
      readOnly,
      editor,
      tabIndex,
      role,
      tagName,
      spellCheck,
    } = props
    const { value } = editor
    const Container = tagName
    const { document, selection } = value

    const style = {
      // Prevent the default outline styles.
      outline: 'none',
      // Preserve adjacent whitespace and new lines.
      whiteSpace: 'pre-wrap',
      // Allow words to break if they are too long.
      wordWrap: 'break-word',
      // COMPAT: In iOS, a formatting menu with bold, italic and underline
      // buttons is shown which causes our internal value to get out of sync in
      // weird ways. This hides that. (2016/06/21)
      ...(readOnly ? {} : { WebkitUserModify: 'read-write-plaintext-only' }),
      // Allow for passed-in styles to override anything.
      ...props.style,
    }

    // console.log('rerender content', this.tmp.contentKey, document.text)

    debug('render', { props })
    debug.update('render', this.tmp.contentKey, document.text)

    this.props.onEvent('onRender')

    const data = {
      [DATA_ATTRS.EDITOR]: true,
      [DATA_ATTRS.KEY]: document.key,
    }

    const domProps = omit(this.props, Object.keys(Content.propTypes))

    return (
      <Container
        {...domProps}
        key={this.tmp.contentKey}
        {...handlers}
        {...data}
        ref={this.setRef}
        contentEditable={readOnly ? null : true}
        suppressContentEditableWarning
        id={id}
        className={className}
        autoCorrect={props.autoCorrect ? 'on' : 'off'}
        spellCheck={spellCheck}
        style={style}
        role={readOnly ? null : role || 'textbox'}
        tabIndex={tabIndex}
        // COMPAT: The Grammarly Chrome extension works by changing the DOM out
        // from under `contenteditable` elements, which leads to weird behaviors
        // so we have to disable it like this. (2017/04/24)

        // just the existence of the flag is disabling the extension irrespective of its value
        data-gramm={domProps['data-gramm'] ? undefined : false}
      >
        <Node
          annotations={value.annotations}
          block={null}
          decorations={List()}
          editor={editor}
          node={document}
          parent={null}
          readOnly={readOnly}
          selection={selection}
          ref={this.tmp.nodeRef}
        />
      </Container>
    )
  }
}

/**
 * Export.
 *
 * @type {Component}
 */

export default Content<|MERGE_RESOLUTION|>--- conflicted
+++ resolved
@@ -317,17 +317,8 @@
       // Scroll to the selection, in case it's out of view.
       scrollToSelection(native)
 
+      // Then unset the `isUpdatingSelection` flag after a delay.
       setTimeout(() => {
-<<<<<<< HEAD
-        // Then unset the `isUpdatingSelection` flag after a delay.
-=======
-        // COMPAT: In Firefox, it's not enough to create a range, you also need
-        // to focus the contenteditable element too. (2016/11/16)
-        if (IS_FIREFOX && this.ref.current) {
-          this.ref.current.focus()
-        }
-
->>>>>>> 7377266b
         this.tmp.isUpdatingSelection = false
 
         debug.update('updateSelection:setTimeout', {
