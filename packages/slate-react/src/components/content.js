--- conflicted
+++ resolved
@@ -92,14 +92,10 @@
    */
 
   componentDidMount = () => {
-<<<<<<< HEAD
     const { editor } = this.props
 
-    if (SUPPORTED_EVENTS.beforeinput) {
-=======
     // Restrict scoped of `beforeinput` to mobile.
     if ((IS_IOS || IS_ANDROID) && SUPPORTED_EVENTS.beforeinput) {
->>>>>>> f3b1a806
       this.element.addEventListener('beforeinput', this.onNativeBeforeInput)
     }
 
