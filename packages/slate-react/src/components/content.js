--- conflicted
+++ resolved
@@ -209,15 +209,6 @@
         return
       }
 
-<<<<<<< HEAD
-    // Otherwise, set the `isUpdatingSelection` flag and update the selection.
-    this.tmp.isUpdatingSelection = true
-
-    if (!IS_FIREFOX) {
-      removeAllRanges(native)
-
-      // COMPAT: IE 11 does not support Selection.setBaseAndExtent
-=======
       const { startContainer, startOffset, endContainer, endOffset } = range
 
       // If the new range matches the current selection, there is nothing to fix.
@@ -239,64 +230,41 @@
         }
       }
 
-      // Otherwise, set the `isUpdatingSelection` flag and update the selection.
-      updated = true
-      this.tmp.isUpdatingSelection = true
-      removeAllRanges(native)
-
-      // COMPAT: IE 11 does not support `setBaseAndExtent`. (2018/11/07)
->>>>>>> 98fd9229
-      if (native.setBaseAndExtent) {
-        // COMPAT: Since the DOM range has no concept of backwards/forwards
-        // we need to check and do the right thing here.
-        if (isBackward) {
-          native.setBaseAndExtent(
-            range.endContainer,
-            range.endOffset,
-            range.startContainer,
-            range.startOffset
-          )
-        } else {
-          native.setBaseAndExtent(
-            range.startContainer,
-            range.startOffset,
-            range.endContainer,
-            range.endOffset
-          )
-        }
+    // Otherwise, set the `isUpdatingSelection` flag and update the selection.
+    updated = truethis.tmp.isUpdatingSelection = true
+if (!IS_FIREFOX) {    removeAllRanges(native)
+
+    // COMPAT: IE 11 does not support `setBaseAndExtent`. (2018/11/07)
+    if (native.setBaseAndExtent) {
+      // COMPAT: Since the DOM range has no concept of backwards/forwards
+      // we need to check and do the right thing here.
+      if (isBackward) {
+        native.setBaseAndExtent(
+          range.endContainer,
+          range.endOffset,
+          range.startContainer,
+          range.startOffset
+        )
       } else {
-<<<<<<< HEAD
-        // COMPAT: IE 11 does not support Selection.extend, fallback to addRange
-        native.addRange(range)
-      }
-    }
-=======
-        native.addRange(range)
-      }
->>>>>>> 98fd9229
+        native.setBaseAndExtent(
+          range.startContainer,
+          range.startOffset,
+          range.endContainer,
+          range.endOffset
+        )
+      }
+    } else {
+
+      native.addRange(range)
+    }}
 
       // Scroll to the selection, in case it's out of view.
       scrollToSelection(native)
 
-<<<<<<< HEAD
     // Then unset the `isUpdatingSelection` flag after a delay.
     setTimeout(() => {
       this.tmp.isUpdatingSelection = false
     })
-=======
-      // Then unset the `isUpdatingSelection` flag after a delay, to ensure that
-      // it is still set when selection-related events from updating it fire.
-      setTimeout(() => {
-        // COMPAT: In Firefox, it's not enough to create a range, you also need
-        // to focus the contenteditable element too. (2016/11/16)
-        if (IS_FIREFOX && this.element) {
-          this.element.focus()
-        }
-
-        this.tmp.isUpdatingSelection = false
-      })
-    }
->>>>>>> 98fd9229
 
     if (updated) {
       debug('updateSelection', { selection, native, activeElement })
