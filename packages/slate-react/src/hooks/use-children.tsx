--- conflicted
+++ resolved
@@ -108,40 +108,6 @@
     const n = node.children[i] as Descendant
     const key = ReactEditor.findKey(editor, n)
 
-<<<<<<< HEAD
-      if (d) {
-        ds.push(d)
-      }
-    }
-
-    if (Element.isElement(n)) {
-      children.push(
-        <SelectedContext.Provider value={!!sel}>
-          <ElementComponent
-            decorations={ds}
-            element={n}
-            key={key.id}
-            renderElement={renderElement}
-            renderPlaceholder={renderPlaceholder}
-            renderLeaf={renderLeaf}
-            selection={sel}
-          />
-        </SelectedContext.Provider>
-      )
-    } else {
-      children.push(
-        <TextComponent
-          decorations={ds}
-          key={key.id}
-          isLast={isLeafBlock && i === node.children.length - 1}
-          parent={node}
-          renderPlaceholder={renderPlaceholder}
-          renderLeaf={renderLeaf}
-          text={n}
-        />
-      )
-    }
-=======
     children.push(
       <Child
         decorations={decorations}
@@ -156,7 +122,6 @@
         selection={selection}
       />
     )
->>>>>>> f0721ac4
 
     NODE_TO_INDEX.set(n, i)
     NODE_TO_PARENT.set(n, node)
