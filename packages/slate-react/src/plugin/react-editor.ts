<<<<<<< HEAD
import { Editor, Node, Path, Point, Range, Transforms } from 'slate'
=======
import { Editor, Node, Path, Point, Range, Transforms, BaseEditor } from 'slate'
>>>>>>> bc05f658

import { Key } from '../utils/key'
import {
  EDITOR_TO_ELEMENT,
  ELEMENT_TO_NODE,
  IS_FOCUSED,
  IS_READ_ONLY,
  KEY_TO_ELEMENT,
  NODE_TO_INDEX,
  NODE_TO_KEY,
  NODE_TO_PARENT,
  EDITOR_TO_WINDOW,
} from '../utils/weak-maps'
import {
  DOMElement,
  DOMNode,
  DOMPoint,
  DOMRange,
  DOMSelection,
  DOMStaticRange,
  isDOMElement,
  normalizeDOMPoint,
  isDOMSelection,
} from '../utils/dom'

/**
 * A React and DOM-specific version of the `Editor` interface.
 */

export interface ReactEditor extends BaseEditor {
  insertData: (data: DataTransfer) => void
  setFragmentData: (data: DataTransfer) => void
}

export const ReactEditor = {
  /**
   * Return the host window of the current editor.
   */

  getWindow(editor: ReactEditor): Window {
    const window = EDITOR_TO_WINDOW.get(editor)
    if (!window) {
      throw new Error('Unable to find a host window element for this editor')
    }
    return window
  },

  /**
   * Find a key for a Slate node.
   */

  findKey(editor: ReactEditor, node: Node): Key {
    let key = NODE_TO_KEY.get(node)

    if (!key) {
      key = new Key()
      NODE_TO_KEY.set(node, key)
    }

    return key
  },

  /**
   * Find the path of Slate node.
   */

  findPath(editor: ReactEditor, node: Node): Path {
    const path: Path = []
    let child = node

    while (true) {
      const parent = NODE_TO_PARENT.get(child)

      if (parent == null) {
        if (Editor.isEditor(child)) {
          return path
        } else {
          break
        }
      }

      const i = NODE_TO_INDEX.get(child)

      if (i == null) {
        break
      }

      path.unshift(i)
      child = parent
    }

    throw new Error(
      `Unable to find the path for Slate node: ${JSON.stringify(node)}`
    )
  },

  /**
   * Check if the editor is focused.
   */

  isFocused(editor: ReactEditor): boolean {
    return !!IS_FOCUSED.get(editor)
  },

  /**
   * Check if the editor is in read-only mode.
   */

  isReadOnly(editor: ReactEditor): boolean {
    return !!IS_READ_ONLY.get(editor)
  },

  /**
   * Blur the editor.
   */

  blur(editor: ReactEditor): void {
    const el = ReactEditor.toDOMNode(editor, editor)
    IS_FOCUSED.set(editor, false)
    const window = ReactEditor.getWindow(editor)
    if (window.document.activeElement === el) {
      el.blur()
    }
  },

  /**
   * Focus the editor.
   */

  focus(editor: ReactEditor): void {
    const el = ReactEditor.toDOMNode(editor, editor)
    IS_FOCUSED.set(editor, true)

    const window = ReactEditor.getWindow(editor)
    if (window.document.activeElement !== el) {
      el.focus({ preventScroll: true })
    }
  },

  /**
   * Deselect the editor.
   */

  deselect(editor: ReactEditor): void {
    const { selection } = editor
    const window = ReactEditor.getWindow(editor)
    const domSelection = window.getSelection()

    if (domSelection && domSelection.rangeCount > 0) {
      domSelection.removeAllRanges()
    }

    if (selection) {
      Transforms.deselect(editor)
    }
  },

  /**
   * Check if a DOM node is within the editor.
   */

  hasDOMNode(
    editor: ReactEditor,
    target: DOMNode,
    options: { editable?: boolean } = {}
  ): boolean {
    const { editable = false } = options
    const editorEl = ReactEditor.toDOMNode(editor, editor)
    let targetEl

    // COMPAT: In Firefox, reading `target.nodeType` will throw an error if
    // target is originating from an internal "restricted" element (e.g. a
    // stepper arrow on a number input). (2018/05/04)
    // https://github.com/ianstormtaylor/slate/issues/1819
    try {
      targetEl = (isDOMElement(target)
        ? target
        : target.parentElement) as HTMLElement
    } catch (err) {
      if (
        !err.message.includes('Permission denied to access property "nodeType"')
      ) {
        throw err
      }
    }

    if (!targetEl) {
      return false
    }

    return (
      targetEl.closest(`[data-slate-editor]`) === editorEl &&
      (!editable ||
        targetEl.isContentEditable ||
        !!targetEl.getAttribute('data-slate-zero-width'))
    )
  },

  /**
   * Insert data from a `DataTransfer` into the editor.
   */

  insertData(editor: ReactEditor, data: DataTransfer): void {
    editor.insertData(data)
  },

  /**
   * Sets data from the currently selected fragment on a `DataTransfer`.
   */

  setFragmentData(editor: ReactEditor, data: DataTransfer): void {
    editor.setFragmentData(data)
  },

  /**
   * Find the native DOM element from a Slate node.
   */

  toDOMNode(editor: ReactEditor, node: Node): HTMLElement {
    const domNode = Editor.isEditor(node)
      ? EDITOR_TO_ELEMENT.get(editor)
      : KEY_TO_ELEMENT.get(ReactEditor.findKey(editor, node))

    if (!domNode) {
      throw new Error(
        `Cannot resolve a DOM node from Slate node: ${JSON.stringify(node)}`
      )
    }

    return domNode
  },

  /**
   * Find a native DOM selection point from a Slate point.
   */

  toDOMPoint(editor: ReactEditor, point: Point): DOMPoint {
    const [node] = Editor.node(editor, point.path)
    const el = ReactEditor.toDOMNode(editor, node)
    let domPoint: DOMPoint | undefined

    // If we're inside a void node, force the offset to 0, otherwise the zero
    // width spacing character will result in an incorrect offset of 1
    if (Editor.void(editor, { at: point })) {
      point = { path: point.path, offset: 0 }
    }

    // For each leaf, we need to isolate its content, which means filtering
    // to its direct text and zero-width spans. (We have to filter out any
    // other siblings that may have been rendered alongside them.)
    const selector = `[data-slate-string], [data-slate-zero-width]`
    const texts = Array.from(el.querySelectorAll(selector))
    let start = 0

    for (const text of texts) {
      const domNode = text.childNodes[0] as HTMLElement

      if (domNode == null || domNode.textContent == null) {
        continue
      }

      const { length } = domNode.textContent
      const attr = text.getAttribute('data-slate-length')
      const trueLength = attr == null ? length : parseInt(attr, 10)
      const end = start + trueLength

      if (point.offset <= end) {
        const offset = Math.min(length, Math.max(0, point.offset - start))
        domPoint = [domNode, offset]
        break
      }

      start = end
    }

    if (!domPoint) {
      throw new Error(
        `Cannot resolve a DOM point from Slate point: ${JSON.stringify(point)}`
      )
    }

    return domPoint
  },

  /**
   * Find a native DOM range from a Slate `range`.
   *
   * Notice: the returned range will always be ordinal regardless of the direction of Slate `range` due to DOM API limit.
   *
   * there is no way to create a reverse DOM Range using Range.setStart/setEnd
   * according to https://dom.spec.whatwg.org/#concept-range-bp-set.
   */

  toDOMRange(editor: ReactEditor, range: Range): DOMRange {
    const { anchor, focus } = range
    const isBackward = Range.isBackward(range)
    const domAnchor = ReactEditor.toDOMPoint(editor, anchor)
    const domFocus = Range.isCollapsed(range)
      ? domAnchor
      : ReactEditor.toDOMPoint(editor, focus)

    const window = ReactEditor.getWindow(editor)
    const domRange = window.document.createRange()
    const [startNode, startOffset] = isBackward ? domFocus : domAnchor
    const [endNode, endOffset] = isBackward ? domAnchor : domFocus

    // A slate Point at zero-width Leaf always has an offset of 0 but a native DOM selection at
    // zero-width node has an offset of 1 so we have to check if we are in a zero-width node and
    // adjust the offset accordingly.
    const startEl = (isDOMElement(startNode)
      ? startNode
      : startNode.parentElement) as HTMLElement
    const isStartAtZeroWidth = !!startEl.getAttribute('data-slate-zero-width')
    const endEl = (isDOMElement(endNode)
      ? endNode
      : endNode.parentElement) as HTMLElement
    const isEndAtZeroWidth = !!endEl.getAttribute('data-slate-zero-width')

    domRange.setStart(startNode, isStartAtZeroWidth ? 1 : startOffset)
    domRange.setEnd(endNode, isEndAtZeroWidth ? 1 : endOffset)
    return domRange
  },

  /**
   * Find a Slate node from a native DOM `element`.
   */

  toSlateNode(editor: ReactEditor, domNode: DOMNode): Node {
    let domEl = isDOMElement(domNode) ? domNode : domNode.parentElement

    if (domEl && !domEl.hasAttribute('data-slate-node')) {
      domEl = domEl.closest(`[data-slate-node]`)
    }

    const node = domEl ? ELEMENT_TO_NODE.get(domEl as HTMLElement) : null

    if (!node) {
      throw new Error(`Cannot resolve a Slate node from DOM node: ${domEl}`)
    }

    return node
  },

  /**
   * Get the target range from a DOM `event`.
   */

  findEventRange(editor: ReactEditor, event: any): Range {
    if ('nativeEvent' in event) {
      event = event.nativeEvent
    }

    const { clientX: x, clientY: y, target } = event

    if (x == null || y == null) {
      throw new Error(`Cannot resolve a Slate range from a DOM event: ${event}`)
    }

    const node = ReactEditor.toSlateNode(editor, event.target)
    const path = ReactEditor.findPath(editor, node)

    // If the drop target is inside a void node, move it into either the
    // next or previous node, depending on which side the `x` and `y`
    // coordinates are closest to.
    if (Editor.isVoid(editor, node)) {
      const rect = target.getBoundingClientRect()
      const isPrev = editor.isInline(node)
        ? x - rect.left < rect.left + rect.width - x
        : y - rect.top < rect.top + rect.height - y

      const edge = Editor.point(editor, path, {
        edge: isPrev ? 'start' : 'end',
      })
      const point = isPrev
        ? Editor.before(editor, edge)
        : Editor.after(editor, edge)

      if (point) {
        const range = Editor.range(editor, point)
        return range
      }
    }

    // Else resolve a range from the caret position where the drop occured.
    let domRange
    const { document } = window

    // COMPAT: In Firefox, `caretRangeFromPoint` doesn't exist. (2016/07/25)
    if (document.caretRangeFromPoint) {
      domRange = document.caretRangeFromPoint(x, y)
    } else {
      const position = document.caretPositionFromPoint(x, y)

      if (position) {
        domRange = document.createRange()
        domRange.setStart(position.offsetNode, position.offset)
        domRange.setEnd(position.offsetNode, position.offset)
      }
    }

    if (!domRange) {
      throw new Error(`Cannot resolve a Slate range from a DOM event: ${event}`)
    }

    // Resolve a Slate range from the DOM range.
    const range = ReactEditor.toSlateRange(editor, domRange)
    return range
  },

  /**
   * Find a Slate point from a DOM selection's `domNode` and `domOffset`.
   */

  toSlatePoint(editor: ReactEditor, domPoint: DOMPoint): Point {
    const [nearestNode, nearestOffset] = normalizeDOMPoint(domPoint)
    const parentNode = nearestNode.parentNode as DOMElement
    let textNode: DOMElement | null = null
    let offset = 0

    if (parentNode) {
      const voidNode = parentNode.closest('[data-slate-void="true"]')
      let leafNode = parentNode.closest('[data-slate-leaf]')
      let domNode: DOMElement | null = null

      // Calculate how far into the text node the `nearestNode` is, so that we
      // can determine what the offset relative to the text node is.
      if (leafNode) {
        textNode = leafNode.closest('[data-slate-node="text"]')!
        const window = ReactEditor.getWindow(editor)
        const range = window.document.createRange()
        range.setStart(textNode, 0)
        range.setEnd(nearestNode, nearestOffset)
        const contents = range.cloneContents()
        const removals = [
          ...contents.querySelectorAll('[data-slate-zero-width]'),
          ...contents.querySelectorAll('[contenteditable=false]'),
        ]

        removals.forEach(el => {
          el!.parentNode!.removeChild(el)
        })

        // COMPAT: Edge has a bug where Range.prototype.toString() will
        // convert \n into \r\n. The bug causes a loop when slate-react
        // attempts to reposition its cursor to match the native position. Use
        // textContent.length instead.
        // https://developer.microsoft.com/en-us/microsoft-edge/platform/issues/10291116/
        offset = contents.textContent!.length
        domNode = textNode
      } else if (voidNode) {
        // For void nodes, the element with the offset key will be a cousin, not an
        // ancestor, so find it by going down from the nearest void parent.

        leafNode = voidNode.querySelector('[data-slate-leaf]')!
        textNode = leafNode.closest('[data-slate-node="text"]')!
        domNode = leafNode
        offset = domNode.textContent!.length
      }

      // COMPAT: If the parent node is a Slate zero-width space, editor is
      // because the text node should have no characters. However, during IME
      // composition the ASCII characters will be prepended to the zero-width
      // space, so subtract 1 from the offset to account for the zero-width
      // space character.
      if (
        domNode &&
        offset === domNode.textContent!.length &&
        parentNode.hasAttribute('data-slate-zero-width')
      ) {
        offset--
      }
    }

    if (!textNode) {
      throw new Error(
        `Cannot resolve a Slate point from DOM point: ${domPoint}`
      )
    }

    // COMPAT: If someone is clicking from one Slate editor into another,
    // the select event fires twice, once for the old editor's `element`
    // first, and then afterwards for the correct `element`. (2017/03/03)
    const slateNode = ReactEditor.toSlateNode(editor, textNode!)
    const path = ReactEditor.findPath(editor, slateNode)
    return { path, offset }
  },

  /**
   * Find a Slate range from a DOM range or selection.
   */

  toSlateRange(
    editor: ReactEditor,
    domRange: DOMRange | DOMStaticRange | DOMSelection
  ): Range {
    const el = isDOMSelection(domRange)
      ? domRange.anchorNode
      : domRange.startContainer
    let anchorNode
    let anchorOffset
    let focusNode
    let focusOffset
    let isCollapsed

    if (el) {
      if (isDOMSelection(domRange)) {
        anchorNode = domRange.anchorNode
        anchorOffset = domRange.anchorOffset
        focusNode = domRange.focusNode
        focusOffset = domRange.focusOffset
        isCollapsed = domRange.isCollapsed
      } else {
        anchorNode = domRange.startContainer
        anchorOffset = domRange.startOffset
        focusNode = domRange.endContainer
        focusOffset = domRange.endOffset
        isCollapsed = domRange.collapsed
      }
    }

    if (
      anchorNode == null ||
      focusNode == null ||
      anchorOffset == null ||
      focusOffset == null
    ) {
      throw new Error(
        `Cannot resolve a Slate range from DOM range: ${domRange}`
      )
    }

    const anchor = ReactEditor.toSlatePoint(editor, [anchorNode, anchorOffset])
    const focus = isCollapsed
      ? anchor
      : ReactEditor.toSlatePoint(editor, [focusNode, focusOffset])

    // return {anchor, focus}
    const isReversed = Range.isBackward({ anchor, focus })
    const unhangedRange = Editor.unhangRange(editor, { anchor, focus })
    if (isReversed) {
      const reversedRange = {
        anchor: unhangedRange.focus,
        focus: unhangedRange.anchor,
      }
      return reversedRange
    }
    return unhangedRange
  },
}<|MERGE_RESOLUTION|>--- conflicted
+++ resolved
@@ -1,8 +1,4 @@
-<<<<<<< HEAD
-import { Editor, Node, Path, Point, Range, Transforms } from 'slate'
-=======
 import { Editor, Node, Path, Point, Range, Transforms, BaseEditor } from 'slate'
->>>>>>> bc05f658
 
 import { Key } from '../utils/key'
 import {
