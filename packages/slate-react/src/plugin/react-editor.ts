<<<<<<< HEAD
import { Editor, Node, Path, Point, Range, Transforms } from 'slate'
=======
import { Editor, Node, Path, Point, Range, Transforms, BaseEditor } from 'slate'
>>>>>>> e65eeb29

import { Key } from '../utils/key'
import {
  EDITOR_TO_ELEMENT,
  ELEMENT_TO_NODE,
  IS_FOCUSED,
  IS_READ_ONLY,
  KEY_TO_ELEMENT,
  NODE_TO_INDEX,
  NODE_TO_KEY,
  NODE_TO_PARENT,
  EDITOR_TO_WINDOW,
} from '../utils/weak-maps'
import {
  DOMElement,
  DOMNode,
  DOMPoint,
  DOMRange,
  DOMSelection,
  DOMStaticRange,
  isDOMElement,
  isDOMSelection,
  normalizeDOMPoint,
  hasShadowRoot,
} from '../utils/dom'
import { IS_CHROME } from '../utils/environment'

/**
 * A React and DOM-specific version of the `Editor` interface.
 */

export interface ReactEditor extends BaseEditor {
  insertData: (data: DataTransfer) => void
  setFragmentData: (data: DataTransfer) => void
  hasRange: (editor: ReactEditor, range: Range) => boolean
}

export const ReactEditor = {
  /**
   * Return the host window of the current editor.
   */

  getWindow(editor: ReactEditor): Window {
    const window = EDITOR_TO_WINDOW.get(editor)
    if (!window) {
      throw new Error('Unable to find a host window element for this editor')
    }
    return window
  },

  /**
   * Find a key for a Slate node.
   */

  findKey(_editor: ReactEditor, node: Node): Key {
    let key = NODE_TO_KEY.get(node)

    if (!key) {
      key = new Key()
      NODE_TO_KEY.set(node, key)
    }

    return key
  },

  /**
   * Find the path of Slate node.
   */

  findPath(_editor: ReactEditor, node: Node): Path {
    const path: Path = []
    let child = node

    while (true) {
      const parent = NODE_TO_PARENT.get(child)

      if (parent == null) {
        if (Editor.isEditor(child)) {
          return path
        } else {
          break
        }
      }

      const i = NODE_TO_INDEX.get(child)

      if (i == null) {
        break
      }

      path.unshift(i)
      child = parent
    }

    throw new Error(
      `Unable to find the path for Slate node: ${JSON.stringify(node)}`
    )
  },

  /**
   * Find the DOM node that implements DocumentOrShadowRoot for the editor.
   */

  findDocumentOrShadowRoot(editor: ReactEditor): Document | ShadowRoot {
    const el = ReactEditor.toDOMNode(editor, editor)
    const root = el.getRootNode()

    // The below exception will always be thrown for iframes because the document inside an iframe
    // does not inherit it's prototype from the parent document, therefore we return early
    if (el.ownerDocument !== document) return el.ownerDocument

    if (!(root instanceof Document || root instanceof ShadowRoot))
      throw new Error(
        `Unable to find DocumentOrShadowRoot for editor element: ${el}`
      )

    // COMPAT: Only Chrome implements the DocumentOrShadowRoot mixin for
    // ShadowRoot; other browsers still implement it on the Document
    // interface. (2020/08/08)
    // https://developer.mozilla.org/en-US/docs/Web/API/ShadowRoot#Properties
    if (root.getSelection === undefined && el.ownerDocument !== null)
      return el.ownerDocument

    return root
  },

  /**
   * Check if the editor is focused.
   */

  isFocused(editor: ReactEditor): boolean {
    return !!IS_FOCUSED.get(editor)
  },

  /**
   * Check if the editor is in read-only mode.
   */

  isReadOnly(editor: ReactEditor): boolean {
    return !!IS_READ_ONLY.get(editor)
  },

  /**
   * Blur the editor.
   */

  blur(editor: ReactEditor): void {
    const el = ReactEditor.toDOMNode(editor, editor)
    const root = ReactEditor.findDocumentOrShadowRoot(editor)
    IS_FOCUSED.set(editor, false)

    if (root.activeElement === el) {
      el.blur()
    }
  },

  /**
   * Focus the editor.
   */

  focus(editor: ReactEditor): void {
    const el = ReactEditor.toDOMNode(editor, editor)
    const root = ReactEditor.findDocumentOrShadowRoot(editor)
    IS_FOCUSED.set(editor, true)

    if (root.activeElement !== el) {
      el.focus({ preventScroll: true })
    }
  },

  /**
   * Deselect the editor.
   */

  deselect(editor: ReactEditor): void {
    const el = ReactEditor.toDOMNode(editor, editor)
    const { selection } = editor
    const root = ReactEditor.findDocumentOrShadowRoot(editor)
    const domSelection = root.getSelection()

    if (domSelection && domSelection.rangeCount > 0) {
      domSelection.removeAllRanges()
    }

    if (selection) {
      Transforms.deselect(editor)
    }
  },

  /**
   * Check if a DOM node is within the editor.
   */

  hasDOMNode(
    editor: ReactEditor,
    target: DOMNode,
    options: { editable?: boolean } = {}
  ): boolean {
    const { editable = false } = options
    const editorEl = ReactEditor.toDOMNode(editor, editor)
    let targetEl

    // COMPAT: In Firefox, reading `target.nodeType` will throw an error if
    // target is originating from an internal "restricted" element (e.g. a
    // stepper arrow on a number input). (2018/05/04)
    // https://github.com/ianstormtaylor/slate/issues/1819
    try {
      targetEl = (isDOMElement(target)
        ? target
        : target.parentElement) as HTMLElement
    } catch (err) {
      if (
        !err.message.includes('Permission denied to access property "nodeType"')
      ) {
        throw err
      }
    }

    if (!targetEl) {
      return false
    }

    return (
      targetEl.closest(`[data-slate-editor]`) === editorEl &&
      (!editable ||
        targetEl.isContentEditable ||
        !!targetEl.getAttribute('data-slate-zero-width'))
    )
  },

  /**
   * Insert data from a `DataTransfer` into the editor.
   */

  insertData(editor: ReactEditor, data: DataTransfer): void {
    editor.insertData(data)
  },

  /**
   * Sets data from the currently selected fragment on a `DataTransfer`.
   */

  setFragmentData(editor: ReactEditor, data: DataTransfer): void {
    editor.setFragmentData(data)
  },

  /**
   * Find the native DOM element from a Slate node.
   */

  toDOMNode(editor: ReactEditor, node: Node): HTMLElement {
    const domNode = Editor.isEditor(node)
      ? EDITOR_TO_ELEMENT.get(editor)
      : KEY_TO_ELEMENT.get(ReactEditor.findKey(editor, node))

    if (!domNode) {
      throw new Error(
        `Cannot resolve a DOM node from Slate node: ${JSON.stringify(node)}`
      )
    }

    return domNode
  },

  /**
   * Find a native DOM selection point from a Slate point.
   */

  toDOMPoint(editor: ReactEditor, point: Point): DOMPoint {
    const [node] = Editor.node(editor, point.path)
    const el = ReactEditor.toDOMNode(editor, node)
    let domPoint: DOMPoint | undefined

    // If we're inside a void node, force the offset to 0, otherwise the zero
    // width spacing character will result in an incorrect offset of 1
    if (Editor.void(editor, { at: point })) {
      point = { path: point.path, offset: 0 }
    }

    // For each leaf, we need to isolate its content, which means filtering
    // to its direct text and zero-width spans. (We have to filter out any
    // other siblings that may have been rendered alongside them.)
    const selector = `[data-slate-string], [data-slate-zero-width]`
    const texts = Array.from(el.querySelectorAll(selector))
    let start = 0

    for (const text of texts) {
      const domNode = text.childNodes[0] as HTMLElement

      if (domNode == null || domNode.textContent == null) {
        continue
      }

      const { length } = domNode.textContent
      const attr = text.getAttribute('data-slate-length')
      const trueLength = attr == null ? length : parseInt(attr, 10)
      const end = start + trueLength
      const offset = Math.min(length, Math.max(0, point.offset - start))
      domPoint = [domNode, offset]

      if (point.offset <= end) {
        break
      }

      start = end
    }

    if (!domPoint) {
      throw new Error(
        `Cannot resolve a DOM point from Slate point: ${JSON.stringify(point)}`
      )
    }

    return domPoint
  },

  /**
   * Find a native DOM range from a Slate `range`.
   *
   * Notice: the returned range will always be ordinal regardless of the direction of Slate `range` due to DOM API limit.
   *
   * there is no way to create a reverse DOM Range using Range.setStart/setEnd
   * according to https://dom.spec.whatwg.org/#concept-range-bp-set.
   */

  toDOMRange(editor: ReactEditor, range: Range): DOMRange {
    const { anchor, focus } = range
    const isBackward = Range.isBackward(range)
    const domAnchor = ReactEditor.toDOMPoint(editor, anchor)
    const domFocus = Range.isCollapsed(range)
      ? domAnchor
      : ReactEditor.toDOMPoint(editor, focus)

    const window = ReactEditor.getWindow(editor)
    const domRange = window.document.createRange()
    const [startNode, startOffset] = isBackward ? domFocus : domAnchor
    const [endNode, endOffset] = isBackward ? domAnchor : domFocus

    // A slate Point at zero-width Leaf always has an offset of 0 but a native DOM selection at
    // zero-width node has an offset of 1 so we have to check if we are in a zero-width node and
    // adjust the offset accordingly.
    const startEl = (isDOMElement(startNode)
      ? startNode
      : startNode.parentElement) as HTMLElement
    const isStartAtZeroWidth = !!startEl.getAttribute('data-slate-zero-width')
    const endEl = (isDOMElement(endNode)
      ? endNode
      : endNode.parentElement) as HTMLElement
    const isEndAtZeroWidth = !!endEl.getAttribute('data-slate-zero-width')

    domRange.setStart(startNode, isStartAtZeroWidth ? 1 : startOffset)
    domRange.setEnd(endNode, isEndAtZeroWidth ? 1 : endOffset)
    return domRange
  },

  /**
   * Find a Slate node from a native DOM `element`.
   */

  toSlateNode(_editor: ReactEditor, domNode: DOMNode): Node {
    let domEl = isDOMElement(domNode) ? domNode : domNode.parentElement

    if (domEl && !domEl.hasAttribute('data-slate-node')) {
      domEl = domEl.closest(`[data-slate-node]`)
    }

    const node = domEl ? ELEMENT_TO_NODE.get(domEl as HTMLElement) : null

    if (!node) {
      throw new Error(`Cannot resolve a Slate node from DOM node: ${domEl}`)
    }

    return node
  },

  /**
   * Get the target range from a DOM `event`.
   */

  findEventRange(editor: ReactEditor, event: any): Range {
    if ('nativeEvent' in event) {
      event = event.nativeEvent
    }

    const { clientX: x, clientY: y, target } = event

    if (x == null || y == null) {
      throw new Error(`Cannot resolve a Slate range from a DOM event: ${event}`)
    }

    const node = ReactEditor.toSlateNode(editor, event.target)
    const path = ReactEditor.findPath(editor, node)

    // If the drop target is inside a void node, move it into either the
    // next or previous node, depending on which side the `x` and `y`
    // coordinates are closest to.
    if (Editor.isVoid(editor, node)) {
      const rect = target.getBoundingClientRect()
      const isPrev = editor.isInline(node)
        ? x - rect.left < rect.left + rect.width - x
        : y - rect.top < rect.top + rect.height - y

      const edge = Editor.point(editor, path, {
        edge: isPrev ? 'start' : 'end',
      })
      const point = isPrev
        ? Editor.before(editor, edge)
        : Editor.after(editor, edge)

      if (point) {
        const range = Editor.range(editor, point)
        return range
      }
    }

    // Else resolve a range from the caret position where the drop occured.
    let domRange
    const { document } = window

    // COMPAT: In Firefox, `caretRangeFromPoint` doesn't exist. (2016/07/25)
    if (document.caretRangeFromPoint) {
      domRange = document.caretRangeFromPoint(x, y)
    } else {
      const position = document.caretPositionFromPoint(x, y)

      if (position) {
        domRange = document.createRange()
        domRange.setStart(position.offsetNode, position.offset)
        domRange.setEnd(position.offsetNode, position.offset)
      }
    }

    if (!domRange) {
      throw new Error(`Cannot resolve a Slate range from a DOM event: ${event}`)
    }

    // Resolve a Slate range from the DOM range.
    const range = ReactEditor.toSlateRange(editor, domRange, {
      exactMatch: false,
    })
    return range
  },

  /**
   * Find a Slate point from a DOM selection's `domNode` and `domOffset`.
   */

  toSlatePoint<T extends boolean>(
    editor: ReactEditor,
    domPoint: DOMPoint,
    exactMatch: T
  ): T extends true ? Point | null : Point {
    const [nearestNode, nearestOffset] = exactMatch
      ? domPoint
      : normalizeDOMPoint(domPoint)
    const parentNode = nearestNode.parentNode as DOMElement
    let textNode: DOMElement | null = null
    let offset = 0

    if (parentNode) {
      const voidNode = parentNode.closest('[data-slate-void="true"]')
      let leafNode = parentNode.closest('[data-slate-leaf]')
      let domNode: DOMElement | null = null

      // Calculate how far into the text node the `nearestNode` is, so that we
      // can determine what the offset relative to the text node is.
      if (leafNode) {
        textNode = leafNode.closest('[data-slate-node="text"]')!
        const window = ReactEditor.getWindow(editor)
        const range = window.document.createRange()
        range.setStart(textNode, 0)
        range.setEnd(nearestNode, nearestOffset)
        const contents = range.cloneContents()
        const removals = [
          ...Array.prototype.slice.call(
            contents.querySelectorAll('[data-slate-zero-width]')
          ),
          ...Array.prototype.slice.call(
            contents.querySelectorAll('[contenteditable=false]')
          ),
        ]

        removals.forEach(el => {
          el!.parentNode!.removeChild(el)
        })

        // COMPAT: Edge has a bug where Range.prototype.toString() will
        // convert \n into \r\n. The bug causes a loop when slate-react
        // attempts to reposition its cursor to match the native position. Use
        // textContent.length instead.
        // https://developer.microsoft.com/en-us/microsoft-edge/platform/issues/10291116/
        offset = contents.textContent!.length
        domNode = textNode
      } else if (voidNode) {
        // For void nodes, the element with the offset key will be a cousin, not an
        // ancestor, so find it by going down from the nearest void parent.
        leafNode = voidNode.querySelector('[data-slate-leaf]')!

        // COMPAT: In read-only editors the leaf is not rendered.
        if (!leafNode) {
          offset = 1
        } else {
          textNode = leafNode.closest('[data-slate-node="text"]')!
          domNode = leafNode
          offset = domNode.textContent!.length
          domNode.querySelectorAll('[data-slate-zero-width]').forEach(el => {
            offset -= el.textContent!.length
          })
        }
      }

      // COMPAT: If the parent node is a Slate zero-width space, editor is
      // because the text node should have no characters. However, during IME
      // composition the ASCII characters will be prepended to the zero-width
      // space, so subtract 1 from the offset to account for the zero-width
      // space character.
      if (
        domNode &&
        offset === domNode.textContent!.length &&
        parentNode.hasAttribute('data-slate-zero-width')
      ) {
        offset--
      }
    }

    if (!textNode) {
      if (exactMatch) {
        return null as T extends true ? Point | null : Point
      }
      throw new Error(
        `Cannot resolve a Slate point from DOM point: ${domPoint}`
      )
    }

    // COMPAT: If someone is clicking from one Slate editor into another,
    // the select event fires twice, once for the old editor's `element`
    // first, and then afterwards for the correct `element`. (2017/03/03)
    const slateNode = ReactEditor.toSlateNode(editor, textNode!)
    const path = ReactEditor.findPath(editor, slateNode)
    return { path, offset } as T extends true ? Point | null : Point
  },

  /**
   * Find a Slate range from a DOM range or selection.
   */

  toSlateRange<T extends boolean>(
    editor: ReactEditor,
    domRange: DOMRange | DOMStaticRange | DOMSelection,
    options: {
      exactMatch: T
    }
  ): T extends true ? Range | null : Range {
    const { exactMatch } = options
    const el = isDOMSelection(domRange)
      ? domRange.anchorNode
      : domRange.startContainer
    let anchorNode
    let anchorOffset
    let focusNode
    let focusOffset
    let isCollapsed

    if (el) {
      if (isDOMSelection(domRange)) {
        anchorNode = domRange.anchorNode
        anchorOffset = domRange.anchorOffset
        focusNode = domRange.focusNode
        focusOffset = domRange.focusOffset
        // COMPAT: There's a bug in chrome that always returns `true` for
        // `isCollapsed` for a Selection that comes from a ShadowRoot.
        // (2020/08/08)
        // https://bugs.chromium.org/p/chromium/issues/detail?id=447523
        if (IS_CHROME && hasShadowRoot()) {
          isCollapsed =
            domRange.anchorNode === domRange.focusNode &&
            domRange.anchorOffset === domRange.focusOffset
        } else {
          isCollapsed = domRange.isCollapsed
        }
      } else {
        anchorNode = domRange.startContainer
        anchorOffset = domRange.startOffset
        focusNode = domRange.endContainer
        focusOffset = domRange.endOffset
        isCollapsed = domRange.collapsed
      }
    }

    if (
      anchorNode == null ||
      focusNode == null ||
      anchorOffset == null ||
      focusOffset == null
    ) {
      throw new Error(
        `Cannot resolve a Slate range from DOM range: ${domRange}`
      )
    }

    const anchor = ReactEditor.toSlatePoint(
      editor,
      [anchorNode, anchorOffset],
      exactMatch
    )
    if (!anchor) {
      return null as T extends true ? Range | null : Range
    }

    const focus = isCollapsed
      ? anchor
      : ReactEditor.toSlatePoint(editor, [focusNode, focusOffset], exactMatch)
    if (!focus) {
      return null as T extends true ? Range | null : Range
    }

    return ({ anchor, focus } as unknown) as T extends true
      ? Range | null
      : Range
  },

  hasRange(editor: ReactEditor, range: Range): boolean {
    const { anchor, focus } = range
    return (
      Editor.hasPath(editor, anchor.path) && Editor.hasPath(editor, focus.path)
    )
  },
}<|MERGE_RESOLUTION|>--- conflicted
+++ resolved
@@ -1,9 +1,4 @@
-<<<<<<< HEAD
-import { Editor, Node, Path, Point, Range, Transforms } from 'slate'
-=======
 import { Editor, Node, Path, Point, Range, Transforms, BaseEditor } from 'slate'
->>>>>>> e65eeb29
-
 import { Key } from '../utils/key'
 import {
   EDITOR_TO_ELEMENT,
