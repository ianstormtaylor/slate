--- conflicted
+++ resolved
@@ -20,12 +20,8 @@
   DOMSelection,
   DOMStaticRange,
   isDOMElement,
+  isDOMSelection,
   normalizeDOMPoint,
-<<<<<<< HEAD
-  hasShadowRoot,
-=======
-  isDOMSelection,
->>>>>>> c20855ff
 } from '../utils/dom'
 import { IS_CHROME } from '../utils/environment'
 
@@ -147,13 +143,8 @@
     const el = ReactEditor.toDOMNode(editor, editor)
     const root = ReactEditor.findDocumentOrShadowRoot(editor)
     IS_FOCUSED.set(editor, false)
-<<<<<<< HEAD
 
     if (root.activeElement === el) {
-=======
-    const window = ReactEditor.getWindow(editor)
-    if (window.document.activeElement === el) {
->>>>>>> c20855ff
       el.blur()
     }
   },
@@ -167,12 +158,7 @@
     const root = ReactEditor.findDocumentOrShadowRoot(editor)
     IS_FOCUSED.set(editor, true)
 
-<<<<<<< HEAD
     if (root.activeElement !== el) {
-=======
-    const window = ReactEditor.getWindow(editor)
-    if (window.document.activeElement !== el) {
->>>>>>> c20855ff
       el.focus({ preventScroll: true })
     }
   },
@@ -184,13 +170,8 @@
   deselect(editor: ReactEditor): void {
     const el = ReactEditor.toDOMNode(editor, editor)
     const { selection } = editor
-<<<<<<< HEAD
     const root = ReactEditor.findDocumentOrShadowRoot(editor)
     const domSelection = root.getSelection()
-=======
-    const window = ReactEditor.getWindow(editor)
-    const domSelection = window.getSelection()
->>>>>>> c20855ff
 
     if (domSelection && domSelection.rangeCount > 0) {
       domSelection.removeAllRanges()
