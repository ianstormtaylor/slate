--- conflicted
+++ resolved
@@ -26,12 +26,6 @@
   'previousSibling',
 ]
 
-function normalizeNode(node) {
-  const { outerHTML, innerHTML } = node
-  if (outerHTML == null) return JSON.stringify(node.textContent)
-  return outerHTML.slice(0, outerHTML.indexOf(innerHTML))
-}
-
 /**
  * A plugin that sends short easy to digest debug info about each dom mutation
  * to browser.
@@ -54,19 +48,6 @@
       MUTATION_PROPERTIES.forEach(key => {
         const value = mutationRecord[key]
         if (value == null) return
-<<<<<<< HEAD
-        if (value instanceof window.NodeList) {
-          if (value.length === 0) return
-          object[key] = Array.from(value)
-            .map(normalizeNode)
-            .join(', ')
-          return
-        }
-        // if (value instanceof window.Node) {
-        //   object[key] = normalizeNode(value)
-        //   return
-        // }
-=======
 
         // Make NodeList easier to read
         if (value instanceof window.NodeList) {
@@ -82,7 +63,6 @@
           return
         }
 
->>>>>>> d2f9b416
         object[key] = value
       })
 
