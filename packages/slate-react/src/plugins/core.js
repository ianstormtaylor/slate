--- conflicted
+++ resolved
@@ -10,11 +10,7 @@
 import Placeholder from '../components/placeholder'
 import findDOMNode from '../utils/find-dom-node'
 import findRange from '../utils/find-range'
-<<<<<<< HEAD
 import { IS_CHROME, IS_MAC, IS_SAFARI, SUPPORTED_EVENTS } from '../constants/environment'
-=======
-import { IS_CHROME, IS_IOS, IS_MAC, IS_SAFARI } from '../constants/environment'
->>>>>>> e9ff2545
 
 /**
  * Debug.
@@ -73,7 +69,6 @@
   function onBeforeInput(e, data, change) {
     debug('onBeforeInput', { data })
 
-<<<<<<< HEAD
     // React's `onBeforeInput` synthetic event is based on the native `keypress`
     // and `textInput` events. In browsers that support the native `beforeinput`
     // event, we instead use that event to trigger text insertion, since it
@@ -81,26 +76,6 @@
     // preserves compatibility with iOS autocorrect, which would be broken if we
     // called `preventDefault()` on React's synthetic event here.
     if (SUPPORTED_EVENTS.beforeinput) return
-=======
-    const { state } = change
-    const { selection } = state
-
-    // COMPAT: In iOS, when using predictive text suggestions, the native
-    // selection will be changed to span the existing word, so that the word is
-    // replaced. But the `select` fires after the `beforeInput` event, even
-    // though the native selection is updated. So we need to manually check if
-    // the selection has gotten out of sync, and adjust it if so. (10/16/2017)
-    if (IS_IOS) {
-      const window = getWindow(e.target)
-      const native = window.getSelection()
-      const range = findRange(native, state)
-      const hasMismatch = range && !range.equals(selection)
-
-      if (hasMismatch) {
-        change.select(range)
-      }
-    }
->>>>>>> e9ff2545
 
     e.preventDefault()
     change.insertText(e.data)
