{
  "name": "slate-react",
  "description": "Tools for building completely customizable richtext editors with React.",
  "version": "0.65.2",
  "license": "MIT",
  "repository": "git://github.com/ianstormtaylor/slate.git",
  "main": "dist/index.js",
  "module": "dist/index.es.js",
  "types": "dist/index.d.ts",
  "umd": "dist/slate-react.js",
  "umdMin": "dist/slate-react.min.js",
  "sideEffects": false,
  "files": [
    "dist/"
  ],
  "dependencies": {
    "@types/is-hotkey": "^0.1.1",
    "direction": "^1.0.3",
    "is-hotkey": "^0.1.6",
    "is-plain-object": "^3.0.0",
<<<<<<< HEAD
    "scroll-into-view-if-needed": "^2.2.20"
=======
    "lodash": "^4.17.4",
    "scroll-into-view-if-needed": "^2.2.20",
    "tiny-invariant": "1.0.6"
>>>>>>> f0721ac4
  },
  "devDependencies": {
    "jsdom": "^16.6.0",
    "react-test-renderer": ">=16.8.0",
    "slate": "^0.63.0",
    "slate-hyperscript": "^0.62.0"
  },
  "peerDependencies": {
    "react": ">=16.8.0",
    "react-dom": ">=16.8.0",
    "slate": ">=0.55.0"
  },
  "umdGlobals": {
    "react": "React",
    "slate": "Slate"
  },
  "keywords": [
    "canvas",
    "contenteditable",
    "docs",
    "document",
    "edit",
    "editor",
    "editable",
    "html",
    "immutable",
    "markdown",
    "medium",
    "paper",
    "react",
    "rich",
    "richtext",
    "richtext",
    "slate",
    "text",
    "wysiwyg",
    "wysiwym"
  ]
}<|MERGE_RESOLUTION|>--- conflicted
+++ resolved
@@ -18,13 +18,8 @@
     "direction": "^1.0.3",
     "is-hotkey": "^0.1.6",
     "is-plain-object": "^3.0.0",
-<<<<<<< HEAD
     "scroll-into-view-if-needed": "^2.2.20"
-=======
-    "lodash": "^4.17.4",
-    "scroll-into-view-if-needed": "^2.2.20",
     "tiny-invariant": "1.0.6"
->>>>>>> f0721ac4
   },
   "devDependencies": {
     "jsdom": "^16.6.0",
