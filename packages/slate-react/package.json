{
  "name": "@aha-app/slate-react",
  "description": "A set of React components for building completely customizable rich-text editors.",
<<<<<<< HEAD
  "version": "0.22.9-merged-backports.2",
=======
  "version": "0.22.8",
>>>>>>> 00200fe7
  "license": "MIT",
  "repository": "git://github.com/ianstormtaylor/slate.git",
  "main": "lib/slate-react.js",
  "module": "lib/slate-react.es.js",
  "umd": "dist/slate-react.js",
  "umdMin": "dist/slate-react.min.js",
  "files": [
    "dist/",
    "lib/"
  ],
  "dependencies": {
    "debug": "^3.1.0",
    "get-window": "^1.1.1",
    "is-window": "^1.0.2",
    "lodash": "^4.1.1",
    "memoize-one": "^4.0.0",
    "prop-types": "^15.5.8",
    "react-immutable-proptypes": "^2.1.0",
    "selection-is-backward": "^1.0.0",
    "slate-base64-serializer": "^0.2.111",
    "slate-dev-environment": "^0.2.2",
    "slate-hotkeys": "^0.2.9",
    "slate-plain-serializer": "^0.7.10",
    "slate-prop-types": "^0.5.41",
    "slate-react-placeholder": "^0.2.8",
    "tiny-invariant": "^1.0.1",
    "tiny-warning": "^0.0.3"
  },
  "peerDependencies": {
    "immutable": ">=3.8.1 || >4.0.0-rc",
    "react": ">=16.6.0",
    "react-dom": ">=16.6.0",
    "slate": ">=0.47.0"
  },
  "devDependencies": {
    "immutable": "^3.8.1",
    "mocha": "^2.5.3",
    "react-test-renderer": "^16.6.3",
    "slate": "^0.47.8",
    "slate-hyperscript": "^0.13.8"
  },
  "scripts": {
    "clean": "rm -rf ./dist ./lib ./node_modules"
  },
  "umdGlobals": {
    "immutable": "Immutable",
    "react": "React",
    "slate": "Slate"
  },
  "keywords": [
    "canvas",
    "contenteditable",
    "doc",
    "docs",
    "document",
    "edit",
    "editor",
    "html",
    "immutable",
    "markdown",
    "medium",
    "paper",
    "react",
    "rich",
    "rich-text",
    "richtext",
    "slate",
    "text",
    "wysiwyg",
    "wysiwym"
  ]
}<|MERGE_RESOLUTION|>--- conflicted
+++ resolved
@@ -1,11 +1,7 @@
 {
-  "name": "@aha-app/slate-react",
+  "name": "slate-react",
   "description": "A set of React components for building completely customizable rich-text editors.",
-<<<<<<< HEAD
-  "version": "0.22.9-merged-backports.2",
-=======
-  "version": "0.22.8",
->>>>>>> 00200fe7
+  "version": "0.22.9-merged-backports.3",
   "license": "MIT",
   "repository": "git://github.com/ianstormtaylor/slate.git",
   "main": "lib/slate-react.js",
