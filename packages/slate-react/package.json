{
  "name": "slate-react",
  "description": "A set of React components for building completely customizable rich-text editors.",
<<<<<<< HEAD
  "version": "0.22.10-merged-backports.1",
=======
  "version": "0.22.10",
>>>>>>> a0b7976c
  "license": "MIT",
  "repository": "git://github.com/ianstormtaylor/slate.git",
  "main": "lib/slate-react.js",
  "module": "lib/slate-react.es.js",
  "umd": "dist/slate-react.js",
  "umdMin": "dist/slate-react.min.js",
  "files": [
    "dist/",
    "lib/"
  ],
  "dependencies": {
    "debug": "^3.1.0",
    "get-window": "^1.1.1",
    "is-window": "^1.0.2",
    "lodash": "^4.1.1",
    "memoize-one": "^4.0.0",
    "prop-types": "^15.5.8",
    "react-immutable-proptypes": "^2.1.0",
    "selection-is-backward": "^1.0.0",
    "slate-base64-serializer": "^0.2.112",
    "slate-dev-environment": "^0.2.2",
    "slate-hotkeys": "^0.2.9",
    "slate-plain-serializer": "^0.7.11",
    "slate-prop-types": "^0.5.42",
    "slate-react-placeholder": "^0.2.9",
    "tiny-invariant": "^1.0.1",
    "tiny-warning": "^0.0.3"
  },
  "peerDependencies": {
    "immutable": ">=3.8.1 || >4.0.0-rc",
    "react": ">=16.6.0",
    "react-dom": ">=16.6.0",
    "slate": ">=0.47.0"
  },
  "devDependencies": {
    "immutable": "^3.8.1",
    "mocha": "^2.5.3",
    "react-test-renderer": "^16.6.3",
    "slate": "^0.47.9",
    "slate-hyperscript": "^0.13.9"
  },
  "scripts": {
    "clean": "rm -rf ./dist ./lib ./node_modules"
  },
  "umdGlobals": {
    "immutable": "Immutable",
    "react": "React",
    "slate": "Slate"
  },
  "keywords": [
    "canvas",
    "contenteditable",
    "doc",
    "docs",
    "document",
    "edit",
    "editor",
    "html",
    "immutable",
    "markdown",
    "medium",
    "paper",
    "react",
    "rich",
    "rich-text",
    "richtext",
    "slate",
    "text",
    "wysiwyg",
    "wysiwym"
  ]
}<|MERGE_RESOLUTION|>--- conflicted
+++ resolved
@@ -1,11 +1,7 @@
 {
   "name": "slate-react",
   "description": "A set of React components for building completely customizable rich-text editors.",
-<<<<<<< HEAD
-  "version": "0.22.10-merged-backports.1",
-=======
-  "version": "0.22.10",
->>>>>>> a0b7976c
+  "version": "0.22.11-merged-backports.1",
   "license": "MIT",
   "repository": "git://github.com/ianstormtaylor/slate.git",
   "main": "lib/slate-react.js",
