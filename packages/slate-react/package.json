{
  "name": "slate-react",
  "description": "A set of React components for building completely customizable rich-text editors.",
  "version": "0.21.14",
  "license": "MIT",
  "repository": "git://github.com/ianstormtaylor/slate.git",
  "main": "lib/slate-react.js",
  "module": "lib/slate-react.es.js",
  "umd": "dist/slate-react.js",
  "umdMin": "dist/slate-react.min.js",
  "files": [
    "dist/",
    "lib/"
  ],
  "dependencies": {
    "debug": "^3.1.0",
    "get-window": "^1.1.1",
    "is-window": "^1.0.2",
    "lodash": "^4.1.1",
    "memoize-one": "^4.0.0",
    "prop-types": "^15.5.8",
    "react-immutable-proptypes": "^2.1.0",
    "selection-is-backward": "^1.0.0",
    "slate-base64-serializer": "^0.2.93",
    "slate-dev-environment": "^0.2.1",
    "slate-hotkeys": "^0.2.8",
    "slate-plain-serializer": "^0.6.32",
    "slate-prop-types": "^0.5.23",
    "slate-react-placeholder": "^0.1.11",
    "tiny-invariant": "^1.0.1",
    "tiny-warning": "^0.0.3"
  },
  "peerDependencies": {
    "immutable": ">=3.8.1",
    "react": ">=0.14.0",
    "react-dom": ">=0.14.0",
    "slate": ">=0.43.6"
  },
  "devDependencies": {
    "immutable": "^3.8.1",
    "mocha": "^2.5.3",
<<<<<<< HEAD
    "react-test-renderer": "^16.6.3",
    "slate": "^0.44.6",
    "slate-hyperscript": "^0.11.21",
=======
    "slate": "^0.44.8",
    "slate-hyperscript": "^0.11.23",
>>>>>>> 5cca509d
    "slate-simulator": "^0.4.67"
  },
  "scripts": {
    "clean": "rm -rf ./dist ./lib ./node_modules"
  },
  "umdGlobals": {
    "immutable": "Immutable",
    "react": "React",
    "react-dom": "ReactDOM",
    "slate": "Slate"
  },
  "keywords": [
    "canvas",
    "contenteditable",
    "doc",
    "docs",
    "document",
    "edit",
    "editor",
    "html",
    "immutable",
    "markdown",
    "medium",
    "paper",
    "react",
    "rich",
    "rich-text",
    "richtext",
    "slate",
    "text",
    "wysiwyg",
    "wysiwym"
  ]
}<|MERGE_RESOLUTION|>--- conflicted
+++ resolved
@@ -39,14 +39,9 @@
   "devDependencies": {
     "immutable": "^3.8.1",
     "mocha": "^2.5.3",
-<<<<<<< HEAD
     "react-test-renderer": "^16.6.3",
-    "slate": "^0.44.6",
-    "slate-hyperscript": "^0.11.21",
-=======
     "slate": "^0.44.8",
     "slate-hyperscript": "^0.11.23",
->>>>>>> 5cca509d
     "slate-simulator": "^0.4.67"
   },
   "scripts": {
