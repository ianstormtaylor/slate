{
  "name": "slate-react-latest",
  "description": "Tools for building completely customizable richtext editors with React.",
<<<<<<< HEAD
  "version": "0.79.1",
=======
  "version": "0.82.0",
>>>>>>> 82a10a38
  "license": "MIT",
  "repository": "git://github.com/ianstormtaylor/slate.git",
  "main": "dist/index.js",
  "module": "dist/index.es.js",
  "types": "dist/index.d.ts",
  "umd": "dist/slate-react.js",
  "umdMin": "dist/slate-react.min.js",
  "sideEffects": false,
  "files": [
    "dist/"
  ],
  "dependencies": {
    "@types/is-hotkey": "^0.1.1",
    "@types/lodash": "^4.14.149",
    "direction": "^1.0.3",
    "is-hotkey": "^0.1.6",
    "is-plain-object": "^5.0.0",
    "lodash": "^4.17.4",
    "scroll-into-view-if-needed": "^2.2.20",
    "tiny-invariant": "1.0.6"
  },
  "devDependencies": {
    "@babel/runtime": "^7.7.4",
    "@types/jest": "^27.4.1",
    "@types/jsdom": "^16.2.14",
    "@types/react": "^16.9.13",
    "@types/react-dom": "^16.9.4",
    "@types/react-test-renderer": "^16.8.0",
    "react": ">=16.8.0",
    "react-dom": ">=16.8.0",
    "react-test-renderer": ">=16.8.0",
<<<<<<< HEAD
    "slate-hyperscript-latest": "^0.77.0",
    "slate-latest": "^0.78.0",
    "source-map-loader": "^0.2.4"
=======
    "slate": "^0.82.0",
    "slate-hyperscript": "^0.81.3",
    "source-map-loader": "^4.0.0"
>>>>>>> 82a10a38
  },
  "peerDependencies": {
    "react": ">=16.8.0",
    "react-dom": ">=16.8.0",
    "slate-latest": ">=0.65.3"
  },
  "umdGlobals": {
    "react": "React",
    "slate": "Slate"
  },
  "keywords": [
    "canvas",
    "contenteditable",
    "docs",
    "document",
    "edit",
    "editor",
    "editable",
    "html",
    "immutable",
    "markdown",
    "medium",
    "paper",
    "react",
    "rich",
    "richtext",
    "richtext",
    "slate",
    "text",
    "wysiwyg",
    "wysiwym"
  ]
}<|MERGE_RESOLUTION|>--- conflicted
+++ resolved
@@ -1,11 +1,7 @@
 {
   "name": "slate-react-latest",
   "description": "Tools for building completely customizable richtext editors with React.",
-<<<<<<< HEAD
-  "version": "0.79.1",
-=======
   "version": "0.82.0",
->>>>>>> 82a10a38
   "license": "MIT",
   "repository": "git://github.com/ianstormtaylor/slate.git",
   "main": "dist/index.js",
@@ -37,15 +33,9 @@
     "react": ">=16.8.0",
     "react-dom": ">=16.8.0",
     "react-test-renderer": ">=16.8.0",
-<<<<<<< HEAD
-    "slate-hyperscript-latest": "^0.77.0",
-    "slate-latest": "^0.78.0",
-    "source-map-loader": "^0.2.4"
-=======
-    "slate": "^0.82.0",
-    "slate-hyperscript": "^0.81.3",
+    "slate-latest": "^0.82.0",
+    "slate-hyperscript-latest": "^0.81.3",
     "source-map-loader": "^4.0.0"
->>>>>>> 82a10a38
   },
   "peerDependencies": {
     "react": ">=16.8.0",
