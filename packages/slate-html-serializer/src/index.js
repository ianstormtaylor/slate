
import React from 'react'
import ReactDOMServer from 'react-dom/server'
import typeOf from 'type-of'
import { Node, Value } from 'slate'
import { Record } from 'immutable'

/**
 * String.
 *
 * @type {String}
 */

const String = new Record({
  object: 'string',
  text: ''
})

/**
 * A rule to (de)serialize text nodes. This is automatically added to the HTML
 * serializer so that users don't have to worry about text-level serialization.
 *
 * @type {Object}
 */

const TEXT_RULE = {

  deserialize(el) {
    if (el.tagName && el.tagName.toLowerCase() === 'br') {
      return {
        object: 'text',
        leaves: [{
          object: 'leaf',
          text: '\n'
        }]
      }
    }

    if (el.nodeName == '#text') {
      if (el.nodeValue && el.nodeValue.match(/<!--.*?-->/)) return

      return {
        object: 'text',
        leaves: [{
<<<<<<< HEAD
          object: 'leaf',
          text: el.value || el.nodeValue
=======
          kind: 'leaf',
          text: el.nodeValue
>>>>>>> a6c56a2c
        }]
      }
    }
  },

  serialize(obj, children) {
    if (obj.object === 'string') {
      return children
        .split('\n')
        .reduce((array, text, i) => {
          if (i != 0) array.push(<br />)
          array.push(text)
          return array
        }, [])
    }
  }

}

/**
 * A default `parseHtml` function that returns the `<body>` using `DOMParser`.
 *
 * @param {String} html
 * @return {Object}
 */

function defaultParseHtml(html) {
  if (typeof DOMParser === 'undefined') {
    throw new Error('The native `DOMParser` global which the `Html` serializer uses by default is not present in this environment. You must supply the `options.parseHtml` function instead.')
  }

  const parsed = new DOMParser().parseFromString(html, 'text/html')
  const { body } = parsed
  return body
}

/**
 * HTML serializer.
 *
 * @type {Html}
 */

class Html {

  /**
   * Create a new serializer with `rules`.
   *
   * @param {Object} options
   *   @property {Array} rules
   *   @property {String|Object|Block} defaultBlock
   *   @property {Function} parseHtml
   */

  constructor(options = {}) {
    let {
      defaultBlock = 'paragraph',
      parseHtml = defaultParseHtml,
      rules = [],
    } = options

    defaultBlock = Node.createProperties(defaultBlock)

    this.rules = [ ...rules, TEXT_RULE ]
    this.defaultBlock = defaultBlock
    this.parseHtml = parseHtml
  }

  /**
   * Deserialize pasted HTML.
   *
   * @param {String} html
   * @param {Object} options
   *   @property {Boolean} toRaw
   * @return {Value}
   */

  deserialize = (html, options = {}) => {
    const { toJSON = false } = options
    const { defaultBlock, parseHtml } = this
    const fragment = parseHtml(html)
    const children = Array.from(fragment.childNodes)
    let nodes = this.deserializeElements(children)

    // COMPAT: ensure that all top-level inline nodes are wrapped into a block.
    nodes = nodes.reduce((memo, node, i, original) => {
      if (node.object == 'block') {
        memo.push(node)
        return memo
      }

      if (i > 0 && original[i - 1].object != 'block') {
        const block = memo[memo.length - 1]
        block.nodes.push(node)
        return memo
      }

      const block = {
        object: 'block',
        data: {},
        isVoid: false,
        ...defaultBlock,
        nodes: [node],
      }

      memo.push(block)
      return memo
    }, [])

    // TODO: pretty sure this is no longer needed.
    if (nodes.length == 0) {
      nodes = [{
        object: 'block',
        data: {},
        isVoid: false,
        ...defaultBlock,
        nodes: [
          {
            object: 'text',
            leaves: [
              {
                object: 'leaf',
                text: '',
                marks: [],
              }
            ]
          }
        ],
      }]
    }

    const json = {
      object: 'value',
      document: {
        object: 'document',
        data: {},
        nodes,
      }
    }

    const ret = toJSON ? json : Value.fromJSON(json)
    return ret
  }

  /**
   * Deserialize an array of DOM elements.
   *
   * @param {Array} elements
   * @return {Array}
   */

  deserializeElements = (elements = []) => {
    let nodes = []

    elements.filter(this.cruftNewline).forEach((element) => {
      const node = this.deserializeElement(element)
      switch (typeOf(node)) {
        case 'array':
          nodes = nodes.concat(node)
          break
        case 'object':
          nodes.push(node)
          break
      }
    })

    return nodes
  }

  /**
   * Deserialize a DOM element.
   *
   * @param {Object} element
   * @return {Any}
   */

  deserializeElement = (element) => {
    let node

    if (!element.tagName) {
      element.tagName = ''
    }

    const next = (elements) => {
      if (Object.prototype.toString.call(elements) == '[object NodeList]') {
        elements = Array.from(elements)
      }

      switch (typeOf(elements)) {
        case 'array':
          return this.deserializeElements(elements)
        case 'object':
          return this.deserializeElement(elements)
        case 'null':
        case 'undefined':
          return
        default:
          throw new Error(`The \`next\` argument was called with invalid children: "${elements}".`)
      }
    }

    for (const rule of this.rules) {
      if (!rule.deserialize) continue
      const ret = rule.deserialize(element, next)
      const type = typeOf(ret)

      if (type != 'array' && type != 'object' && type != 'null' && type != 'undefined') {
        throw new Error(`A rule returned an invalid deserialized representation: "${node}".`)
      }

      if (ret === undefined) {
        continue
      } else if (ret === null) {
        return null
      } else if (ret.object == 'mark') {
        node = this.deserializeMark(ret)
      } else {
        node = ret
      }

      break
    }

    return node || next(element.childNodes)
  }

  /**
   * Deserialize a `mark` object.
   *
   * @param {Object} mark
   * @return {Array}
   */

  deserializeMark = (mark) => {
    const { type, data } = mark

    const applyMark = (node) => {
      if (node.object == 'mark') {
        return this.deserializeMark(node)
      }

      else if (node.object == 'text') {
        node.leaves = node.leaves.map((leaf) => {
          leaf.marks = leaf.marks || []
          leaf.marks.push({ type, data })
          return leaf
        })
      }

      else {
        node.nodes = node.nodes.map(applyMark)
      }

      return node
    }

    return mark.nodes.reduce((nodes, node) => {
      const ret = applyMark(node)
      if (Array.isArray(ret)) return nodes.concat(ret)
      nodes.push(ret)
      return nodes
    }, [])
  }

  /**
   * Serialize a `value` object into an HTML string.
   *
   * @param {Value} value
   * @param {Object} options
   *   @property {Boolean} render
   * @return {String|Array}
   */

  serialize = (value, options = {}) => {
    const { document } = value
    const elements = document.nodes.map(this.serializeNode)
    if (options.render === false) return elements

    const html = ReactDOMServer.renderToStaticMarkup(<body>{elements}</body>)
    const inner = html.slice(6, -7)
    return inner
  }

  /**
   * Serialize a `node`.
   *
   * @param {Node} node
   * @return {String}
   */

  serializeNode = (node) => {
    if (node.object === 'text') {
      const leaves = node.getLeaves()
      return leaves.map(this.serializeLeaf)
    }

    const children = node.nodes.map(this.serializeNode)

    for (const rule of this.rules) {
      if (!rule.serialize) continue
      const ret = rule.serialize(node, children)
      if (ret) return addKey(ret)
    }

    throw new Error(`No serializer defined for node of type "${node.type}".`)
  }

  /**
   * Serialize a `leaf`.
   *
   * @param {Leaf} leaf
   * @return {String}
   */

  serializeLeaf = (leaf) => {
    const string = new String({ text: leaf.text })
    const text = this.serializeString(string)

    return leaf.marks.reduce((children, mark) => {
      for (const rule of this.rules) {
        if (!rule.serialize) continue
        const ret = rule.serialize(mark, children)
        if (ret) return addKey(ret)
      }

      throw new Error(`No serializer defined for mark of type "${mark.type}".`)
    }, text)
  }

  /**
   * Serialize a `string`.
   *
   * @param {String} string
   * @return {String}
   */

  serializeString = (string) => {
    for (const rule of this.rules) {
      if (!rule.serialize) continue
      const ret = rule.serialize(string, string.text)
      if (ret) return ret
    }
  }

  /**
   * Filter out cruft newline nodes inserted by the DOM parser.
   *
   * @param {Object} element
   * @return {Boolean}
   */

  cruftNewline = (element) => {
    return !(element.nodeName === '#text' && element.nodeValue == '\n')
  }

}

/**
 * Add a unique key to a React `element`.
 *
 * @param {Element} element
 * @return {Element}
 */

let key = 0

function addKey(element) {
  return React.cloneElement(element, { key: key++ })
}

/**
 * Export.
 *
 * @type {Html}
 */

export default Html<|MERGE_RESOLUTION|>--- conflicted
+++ resolved
@@ -42,13 +42,8 @@
       return {
         object: 'text',
         leaves: [{
-<<<<<<< HEAD
           object: 'leaf',
-          text: el.value || el.nodeValue
-=======
-          kind: 'leaf',
           text: el.nodeValue
->>>>>>> a6c56a2c
         }]
       }
     }
