/* eslint-disable import/no-extraneous-dependencies */
import Html from 'slate-html-serializer'
import { t as assert } from 'jest-t-assert' // eslint-disable-line import/no-extraneous-dependencies
import fs from 'fs'
import { JSDOM } from 'jsdom' // eslint-disable-line import/no-extraneous-dependencies
import { Value, KeyUtils } from 'slate'
import { basename, extname, resolve } from 'path'

/**
<<<<<<< HEAD
=======
 * Reset Slate's internal key generator state before each text.
 */

beforeEach(() => {
  KeyUtils.resetGenerator()
})

/**
>>>>>>> 638d3e8e
 * Tests.
 */

describe('slate-html-serializer', () => {
  beforeEach(resetKeyGenerator)

  describe('deserialize()', () => {
    const dir = resolve(__dirname, './deserialize')
    const tests = fs
      .readdirSync(dir)
      .filter(t => t[0] != '.')
      .map(t => basename(t, extname(t)))

    for (const test of tests) {
      it(test, async () => {
        const module = require(resolve(dir, test))
        const { input, output, config, options } = module
        const html = new Html({ parseHtml: JSDOM.fragment, ...config })
        const value = html.deserialize(input, options)
        const actual = Value.isValue(value) ? value.toJSON() : value
        const expected = Value.isValue(output) ? output.toJSON() : output
        assert.deepEqual(actual, expected)
      })
    }
  })

  describe('serialize()', () => {
    const dir = resolve(__dirname, './serialize')
    const tests = fs
      .readdirSync(dir)
      .filter(t => t[0] != '.')
      .map(t => basename(t, extname(t)))

    for (const test of tests) {
      it(test, async () => {
        const module = require(resolve(dir, test))
        const { input, output, rules, options } = module
        const html = new Html({ rules, parseHtml: JSDOM.fragment })
        const string = html.serialize(input, options)
        const actual = string
        const expected = output
        assert.deepEqual(actual, expected)
      })
    }
  })
})<|MERGE_RESOLUTION|>--- conflicted
+++ resolved
@@ -1,28 +1,13 @@
 /* eslint-disable import/no-extraneous-dependencies */
 import Html from 'slate-html-serializer'
-import { t as assert } from 'jest-t-assert' // eslint-disable-line import/no-extraneous-dependencies
+import { t as assert } from 'jest-t-assert'
 import fs from 'fs'
-import { JSDOM } from 'jsdom' // eslint-disable-line import/no-extraneous-dependencies
+import { JSDOM } from 'jsdom'
 import { Value, KeyUtils } from 'slate'
 import { basename, extname, resolve } from 'path'
 
-/**
-<<<<<<< HEAD
-=======
- * Reset Slate's internal key generator state before each text.
- */
-
-beforeEach(() => {
-  KeyUtils.resetGenerator()
-})
-
-/**
->>>>>>> 638d3e8e
- * Tests.
- */
-
 describe('slate-html-serializer', () => {
-  beforeEach(resetKeyGenerator)
+  beforeEach(KeyUtils.resetGenerator)
 
   describe('deserialize()', () => {
     const dir = resolve(__dirname, './deserialize')
