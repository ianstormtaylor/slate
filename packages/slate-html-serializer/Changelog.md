# Changelog

This document maintains a list of changes to the `slate-html-serializer` package with each new version. Until `1.0.0` is released, breaking changes will be added as minor version bumps, and smaller changes won't be accounted for since the library is moving quickly.

<<<<<<< HEAD

### `0.4.0` — October 27, 2017
=======
---

### `0.6.0` — March 22, 2018

###### BREAKING

* **Returning `null` now ignores the node.** Previously it would be treated the same as `undefined`, which will move on to the next rule in the stack. Now it ignores the node and moves onto the next node instead.

---

### `0.5.0` — January 4, 2018
>>>>>>> 0a2d68a9

###### BREAKING

* **The `kind` property of Slate objects has been renamed to `object`.** This is to reduce the confusion over the difference between "kind" and "type" which are practically synonyms. The "object" name was chosen to match the Stripe API, since it seems like a sensible choice and reads much more nicely when looking through JSON.

* **Serializing with `parse5` is no longer possible.** The codebase previously made concessions to allow this, but it was never a good idea because `parse5` does not match the `DOMParser` behavior exactly. Instead, you should use `jsdom` to get a matching behavior, otherwise your serialization rules need to account for two slightly different syntax trees.

---

### `0.4.0` — October 27, 2017

###### BREAKING

* **Remove all previously deprecated code paths.** This helps to reduce some of the complexity in Slate by not having to handle these code paths anymore. And it helps to reduce file size. When upgrading, it's _highly_ recommended that you upgrade to the previous version first and ensure there are no deprecation warnings being logged, then upgrade to this version.

---

### `0.3.0` — October 27, 2017

###### BREAKING

* **Updated to work with `slate@0.29.0`.** This is required because `slate-html-serializer` needs access to the new `Value` model.

---

### `0.2.0` — October 14, 2017

###### BREAKING

* **Updated work with `slate@0.27.0`.** The new version of Slate renames the old `Range` model to `Leaf`, and the old `Selection` model to `Range`.

---

### `0.1.0` — September 17, 2017

:tada:<|MERGE_RESOLUTION|>--- conflicted
+++ resolved
@@ -2,10 +2,6 @@
 
 This document maintains a list of changes to the `slate-html-serializer` package with each new version. Until `1.0.0` is released, breaking changes will be added as minor version bumps, and smaller changes won't be accounted for since the library is moving quickly.
 
-<<<<<<< HEAD
-
-### `0.4.0` — October 27, 2017
-=======
 ---
 
 ### `0.6.0` — March 22, 2018
@@ -17,7 +13,6 @@
 ---
 
 ### `0.5.0` — January 4, 2018
->>>>>>> 0a2d68a9
 
 ###### BREAKING
 
