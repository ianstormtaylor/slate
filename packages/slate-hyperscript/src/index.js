import isEmpty from 'is-empty'
import isPlainObject from 'is-plain-object'

import { Block, Document, Inline, Mark, Node, Range, Text, Value } from 'slate'

/**
 * Create selection point constants, for comparison by reference.
 *
 * @type {Object}
 */

const ANCHOR = {}
const CURSOR = {}
const FOCUS = {}

/**
 *  wrappers for decorator points, for comparison by instanceof,
 *  and for composition into ranges (anchor.combine(focus), etc)
 */

<<<<<<< HEAD
class DecoratorAnchor {
  constructor({ key, data }, marks) {
    if (key === null || key === undefined)
      throw new Error('decorator anchor requires key')
=======
class DecoratorPoint {
  constructor(key, marks) {
>>>>>>> e37928d1
    this._key = key
    this.marks = marks
    this.attribs = data || {}
    return this
  }
  withPosition = offset => {
    this.offset = offset
    return this
  }
  addOffset = offset => {
    this.offset += offset
    return this
  }
  withKey = key => {
    this.key = key
    return this
  }
  combine = focus => {
    if (!(focus instanceof DecoratorPoint))
      throw new Error('misaligned decorations')
    return Range.create({
<<<<<<< HEAD
      anchorKey: this.anchorKey,
      focusKey: focus.focusKey,
      anchorOffset: this.anchorOffset,
      focusOffset: focus.focusOffset,
      marks: this.marks,
      ...this.attribs,
    })
  }
}

class DecoratorFocus {
  constructor({ key, data }, marks) {
    if (key === null || key === undefined)
      throw new Error('decorator focus requires key')
    this._key = key
    this.marks = marks
    this.attribs = data | {}
    return this
  }
  withPosition = offset => {
    this.focusOffset = offset
    return this
  }
  addOffset = offset => {
    this.focusOffset += offset
    return this
  }
  withKey = key => {
    this.focusKey = key
    return this
  }
  combine = anchor => {
    if (!(anchor instanceof DecoratorAnchor))
      throw new Error('misaligned decorations')
    return Range.create({
      anchorKey: anchor.anchorKey,
      focusKey: this.focusKey,
      anchorOffset: anchor.anchorOffset,
      focusOffset: this.focusOffset,
=======
      anchorKey: this.key,
      focusKey: focus.key,
      anchorOffset: this.offset,
      focusOffset: focus.offset,
>>>>>>> e37928d1
      marks: this.marks,
      ...this.attribs,
    })
  }
}

/**
 * The default Slate hyperscript creator functions.
 *
 * @type {Object}
 */

const CREATORS = {
  anchor(tagName, attributes, children) {
    return ANCHOR
  },

  block(tagName, attributes, children) {
    return Block.create({
      ...attributes,
      nodes: createChildren(children),
    })
  },

  cursor(tagName, attributes, children) {
    return CURSOR
  },

  document(tagName, attributes, children) {
    return Document.create({
      ...attributes,
      nodes: createChildren(children),
    })
  },

  focus(tagName, attributes, children) {
    return FOCUS
  },

  inline(tagName, attributes, children) {
    return Inline.create({
      ...attributes,
      nodes: createChildren(children),
    })
  },

  mark(tagName, attributes, children) {
    const marks = Mark.createSet([attributes])
    const nodes = createChildren(children, { marks })
    return nodes
  },

  decoration(tagName, attributes, children) {
    if (attributes.key) {
      return new DecoratorPoint(attributes.key, [{ type: tagName }])
    }

    const nodes = createChildren(children, { key: attributes.key })
    nodes[0].__decorations = (nodes[0].__decorations || []).concat([
      {
        anchorOffset: 0,
        focusOffset: nodes.reduce((len, n) => len + n.text.length, 0),
        marks: [{ type: tagName }],
        ...(attributes.data || {}),
      },
    ])
    return nodes
  },

<<<<<<< HEAD
  decorationAnchor(tagName, attributes, children) {
    const tagBase = tagName.slice(0, -6)
    return new DecoratorAnchor(attributes, [{ type: tagBase }])
  },

  decorationFocus(tagName, attributes, children) {
    const tagBase = tagName.slice(0, -5)
    return new DecoratorFocus(attributes, [{ type: tagBase }])
  },

=======
>>>>>>> e37928d1
  selection(tagName, attributes, children) {
    return Range.create(attributes)
  },

  value(tagName, attributes, children) {
    const { data } = attributes
    const document = children.find(Document.isDocument)
    let selection = children.find(Range.isRange) || Range.create()
    const props = {}
    let decorations = []
    const partialDecorations = {}

    // Search the document's texts to see if any of them have the anchor or
    // focus information saved, so we can set the selection.
    if (document) {
      document.getTexts().forEach(text => {
        if (text.__anchor != null) {
          props.anchorKey = text.key
          props.anchorOffset = text.__anchor
          props.isFocused = true
        }

        if (text.__focus != null) {
          props.focusKey = text.key
          props.focusOffset = text.__focus
          props.isFocused = true
        }
      })

      // now check for decorations and hoist them to the top
      document.getTexts().forEach(text => {
        if (text.__decorations != null) {
          // add in all mark-like (keyless) decorations
          decorations = decorations.concat(
            text.__decorations.filter(d => d._key === undefined).map(d =>
              Range.create({
                ...d,
                anchorKey: text.key,
                focusKey: text.key,
              })
            )
          )
          // store or combine partial decorations (keyed with anchor / focus)
          text.__decorations
            .filter(d => d._key !== undefined)
            .forEach(partial => {
              if (partialDecorations[partial._key]) {
                decorations.push(
                  partialDecorations[partial._key].combine(
                    partial.withKey(text.key)
                  )
                )
                delete partialDecorations[partial._key]
                return
              }
              partialDecorations[partial._key] = partial.withKey(text.key)
            })
        }
      })
    }

    // should have no more parital decorations outstanding (all paired)
    if (Object.keys(partialDecorations).length > 0) {
      throw new Error(
        `Slate hyperscript must have both an anchor and focus defined for each keyed decorator.`
      )
    }

    if (props.anchorKey && !props.focusKey) {
      throw new Error(
        `Slate hyperscript must have both \`<anchor/>\` and \`<focus/>\` defined if one is defined, but you only defined \`<anchor/>\`. For collapsed selections, use \`<cursor/>\`.`
      )
    }

    if (!props.anchorKey && props.focusKey) {
      throw new Error(
        `Slate hyperscript must have both \`<anchor/>\` and \`<focus/>\` defined if one is defined, but you only defined \`<focus/>\`. For collapsed selections, use \`<cursor/>\`.`
      )
    }

    if (!isEmpty(props)) {
      selection = selection.merge(props).normalize(document)
    }

    let value = Value.create({ data, document, selection })

    // apply any decorations built
    if (decorations.length > 0) {
      value = value
        .change()
        .setValue({ decorations: decorations.map(d => d.normalize(document)) })
        .value
    }

    return value
  },

  text(tagName, attributes, children) {
    const nodes = createChildren(children, { key: attributes.key })
    return nodes
  },
}

/**
 * Create a Slate hyperscript function with `options`.
 *
 * @param {Object} options
 * @return {Function}
 */

function createHyperscript(options = {}) {
  const creators = resolveCreators(options)

  function create(tagName, attributes, ...children) {
    const creator = creators[tagName]

    if (!creator) {
      throw new Error(`No hyperscript creator found for tag: "${tagName}"`)
    }

    if (attributes == null) {
      attributes = {}
    }

    if (!isPlainObject(attributes)) {
      children = [attributes].concat(children)
      attributes = {}
    }

    children = children
      .filter(child => Boolean(child))
      .reduce((memo, child) => memo.concat(child), [])

    const element = creator(tagName, attributes, children)
    return element
  }

  return create
}

/**
 * Create an array of `children`, storing selection anchor and focus.
 *
 * @param {Array} children
 * @param {Object} options
 * @return {Array}
 */

function createChildren(children, options = {}) {
  const array = []
  let length = 0

  // When creating the new node, try to preserve a key if one exists.
  const firstText = children.find(c => Text.isText(c))
  const key = options.key ? options.key : firstText ? firstText.key : undefined
  let node = Text.create({ key })

  // Create a helper to update the current node while preserving any stored
  // anchor or focus information.
  function setNode(next) {
    const { __anchor, __focus, __decorations } = node
    if (__anchor != null) next.__anchor = __anchor
    if (__focus != null) next.__focus = __focus
    if (__decorations != null) next.__decorations = __decorations
    node = next
  }

  children.forEach(child => {
    // If the child is a non-text node, push the current node and the new child
    // onto the array, then creating a new node for future selection tracking.
    if (Node.isNode(child) && !Text.isText(child)) {
      if (node.text.length || node.__anchor != null || node.__focus != null)
        array.push(node)
      array.push(child)
      node = Text.create()
      length = 0
    }

    // If the child is a string insert it into the node.
    if (typeof child == 'string') {
      setNode(node.insertText(node.text.length, child, options.marks))
      length += child.length
    }

    // If the node is a `Text` add its text and marks to the existing node. If
    // the existing node is empty, and the `key` option wasn't set, preserve the
    // child's key when updating the node.
    if (Text.isText(child)) {
      const { __anchor, __focus, __decorations } = child
      let i = node.text.length

      if (!options.key && node.text.length == 0) {
        setNode(node.set('key', child.key))
      }

      child.getLeaves().forEach(leaf => {
        let { marks } = leaf
        if (options.marks) marks = marks.union(options.marks)
        setNode(node.insertText(i, leaf.text, marks))
        i += leaf.text.length
      })

      if (__anchor != null) node.__anchor = __anchor + length
      if (__focus != null) node.__focus = __focus + length
      if (__decorations != null) {
        node.__decorations = (node.__decorations || []).concat(
          __decorations.map(
            d =>
              d instanceof DecoratorPoint
                ? d.addOffset(length)
                : {
                    ...d,
                    anchorOffset: d.anchorOffset + length,
                    focusOffset: d.focusOffset + length,
                  }
          )
        )
      }

      length += child.text.length
    }

    // If the child is a selection object store the current position.
    if (child == ANCHOR || child == CURSOR) node.__anchor = length
    if (child == FOCUS || child == CURSOR) node.__focus = length

    // if child is a decorator point, store it as partial decorator
    if (child instanceof DecoratorPoint) {
      node.__decorations = (node.__decorations || []).concat([
        child.withPosition(length),
      ])
    }
  })

  // Make sure the most recent node is added.
  array.push(node)

  return array
}

/**
 * Resolve a set of hyperscript creators an `options` object.
 *
 * @param {Object} options
 * @return {Object}
 */

function resolveCreators(options) {
  const { blocks = {}, inlines = {}, marks = {}, decorators = {} } = options

  const creators = {
    ...CREATORS,
    ...(options.creators || {}),
  }

  Object.keys(blocks).map(key => {
    creators[key] = normalizeNode(key, blocks[key], 'block')
  })

  Object.keys(inlines).map(key => {
    creators[key] = normalizeNode(key, inlines[key], 'inline')
  })

  Object.keys(marks).map(key => {
    creators[key] = normalizeMark(key, marks[key])
  })

  Object.keys(decorators).map(key => {
    creators[key] = normalizeNode(key, decorators[key], 'decoration')
  })

  return creators
}

/**
 * Normalize a node creator with `key` and `value`, of `object`.
 *
 * @param {String} key
 * @param {Function|Object|String} value
 * @param {String} object
 * @return {Function}
 */

function normalizeNode(key, value, object) {
  if (typeof value == 'function') {
    return value
  }

  if (typeof value == 'string') {
    value = { type: value }
  }

  if (isPlainObject(value)) {
    return (tagName, attributes, children) => {
      const { key: attrKey, ...rest } = attributes
      const attrs = {
        ...value,
        object,
        key: attrKey,
        data: {
          ...(value.data || {}),
          ...rest,
        },
      }

      return CREATORS[object](tagName, attrs, children)
    }
  }

  throw new Error(
    `Slate hyperscript ${object} creators can be either functions, objects or strings, but you passed: ${value}`
  )
}

/**
 * Normalize a mark creator with `key` and `value`.
 *
 * @param {String} key
 * @param {Function|Object|String} value
 * @return {Function}
 */

function normalizeMark(key, value) {
  if (typeof value == 'function') {
    return value
  }

  if (typeof value == 'string') {
    value = { type: value }
  }

  if (isPlainObject(value)) {
    return (tagName, attributes, children) => {
      const attrs = {
        ...value,
        data: {
          ...(value.data || {}),
          ...attributes,
        },
      }

      return CREATORS.mark(tagName, attrs, children)
    }
  }

  throw new Error(
    `Slate hyperscript mark creators can be either functions, objects or strings, but you passed: ${value}`
  )
}

/**
 * Export.
 *
 * @type {Function}
 */

export default createHyperscript()
export { createHyperscript }<|MERGE_RESOLUTION|>--- conflicted
+++ resolved
@@ -18,15 +18,8 @@
  *  and for composition into ranges (anchor.combine(focus), etc)
  */
 
-<<<<<<< HEAD
-class DecoratorAnchor {
-  constructor({ key, data }, marks) {
-    if (key === null || key === undefined)
-      throw new Error('decorator anchor requires key')
-=======
 class DecoratorPoint {
   constructor(key, marks) {
->>>>>>> e37928d1
     this._key = key
     this.marks = marks
     this.attribs = data || {}
@@ -48,52 +41,10 @@
     if (!(focus instanceof DecoratorPoint))
       throw new Error('misaligned decorations')
     return Range.create({
-<<<<<<< HEAD
-      anchorKey: this.anchorKey,
-      focusKey: focus.focusKey,
-      anchorOffset: this.anchorOffset,
-      focusOffset: focus.focusOffset,
-      marks: this.marks,
-      ...this.attribs,
-    })
-  }
-}
-
-class DecoratorFocus {
-  constructor({ key, data }, marks) {
-    if (key === null || key === undefined)
-      throw new Error('decorator focus requires key')
-    this._key = key
-    this.marks = marks
-    this.attribs = data | {}
-    return this
-  }
-  withPosition = offset => {
-    this.focusOffset = offset
-    return this
-  }
-  addOffset = offset => {
-    this.focusOffset += offset
-    return this
-  }
-  withKey = key => {
-    this.focusKey = key
-    return this
-  }
-  combine = anchor => {
-    if (!(anchor instanceof DecoratorAnchor))
-      throw new Error('misaligned decorations')
-    return Range.create({
-      anchorKey: anchor.anchorKey,
-      focusKey: this.focusKey,
-      anchorOffset: anchor.anchorOffset,
-      focusOffset: this.focusOffset,
-=======
       anchorKey: this.key,
       focusKey: focus.key,
       anchorOffset: this.offset,
       focusOffset: focus.offset,
->>>>>>> e37928d1
       marks: this.marks,
       ...this.attribs,
     })
@@ -163,19 +114,6 @@
     return nodes
   },
 
-<<<<<<< HEAD
-  decorationAnchor(tagName, attributes, children) {
-    const tagBase = tagName.slice(0, -6)
-    return new DecoratorAnchor(attributes, [{ type: tagBase }])
-  },
-
-  decorationFocus(tagName, attributes, children) {
-    const tagBase = tagName.slice(0, -5)
-    return new DecoratorFocus(attributes, [{ type: tagBase }])
-  },
-
-=======
->>>>>>> e37928d1
   selection(tagName, attributes, children) {
     return Range.create(attributes)
   },
