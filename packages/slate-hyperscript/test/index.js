<<<<<<< HEAD
/**
 * Dependencies.
 */

import assert from 'assert'
import fs from 'fs'
import { Value } from 'slate'
import { basename, extname, resolve } from 'path'

/**
 * Tests.
 */

describe('slate-hyperscript', () => {
  describe('default settings', () => {
    const dir = resolve(__dirname, './default')
    const tests = fs
      .readdirSync(dir)
      .filter(t => t[0] != '.')
      .map(t => basename(t, extname(t)))

    for (const test of tests) {
      it(test, async () => {
        const module = require(resolve(dir, test))
        const { input, output } = module

        const actual = Value.isValue(input) ? input.toJSON() : input
        const expected = Value.isValue(output) ? output.toJSON() : output
        assert.deepEqual(actual, expected)
      })
    }
  })

  describe('custom tags', () => {
    const dir = resolve(__dirname, './custom')
    const tests = fs
      .readdirSync(dir)
      .filter(t => t[0] != '.')
      .map(t => basename(t, extname(t)))

    for (const test of tests) {
      it(test, async () => {
        const module = require(resolve(dir, test))
        const { input, output } = module

        const actual = Value.isValue(input) ? input.toJSON() : input
        const expected = Value.isValue(output) ? output.toJSON() : output
        assert.deepEqual(actual, expected)
      })
    }
  })

  describe('selections', () => {
    const dir = resolve(__dirname, './selections')
    const tests = fs
      .readdirSync(dir)
      .filter(t => t[0] != '.')
      .map(t => basename(t, extname(t)))

    for (const test of tests) {
      it(test, async () => {
        const module = require(resolve(dir, test))
        const { input, output, expectSelection } = module

        // ensure deserialization was okay
        const actual = Value.isValue(input) ? input.toJSON() : input
        const expected = Value.isValue(output) ? output.toJSON() : output
        assert.deepEqual(actual, expected)

        // ensure expected properties of selection match
        Object.keys(expectSelection).forEach(prop => {
          assert.equal(input.selection[prop], expectSelection[prop])
        })
      })
    }
  })

  describe('decorations', () => {
    const dir = resolve(__dirname, './decorations')
    const tests = fs
      .readdirSync(dir)
      .filter(t => t[0] != '.')
      .map(t => basename(t, extname(t)))

    for (const test of tests) {
      it(test, async () => {
        const module = require(resolve(dir, test))
        const { input, output, expectDecorations } = module

        // ensure deserialization was okay
        const actual = Value.isValue(input) ? input.toJSON() : input
        const expected = Value.isValue(output) ? output.toJSON() : output
        assert.deepEqual(actual, expected)

        // ensure expected properties of decorations match
        // note: they are expected to match order in test result
        expectDecorations.forEach((decoration, i) => {
          Object.keys(decoration).forEach(prop => {
            assert.deepEqual(
              decoration[prop],
              input.decorations.toJS()[i][prop],
              `decoration ${i} had incorrect prop: ${prop}`
            )
          })
        })
      })
    }
=======
/** @jsx h */

import h from '../'
import assert from 'assert'
import { Value, Document, Block, Text } from 'slate'

describe('slate-hyperscript', () => {
  it('should create a document with a single block', () => {
    const output = (
      <document>
        <block type="paragraph">Single block</block>
      </document>
    )
    const expected = Document.create({
      nodes: [
        Block.create({
          type: 'paragraph',
          nodes: [Text.create('Single block')],
        }),
      ],
    })

    assert.deepEqual(output.toJSON(), expected.toJSON())
  })

  it('should normalize a value by default', () => {
    const output = (
      <value>
        <document>
          <block type="paragraph">Valid block</block>
          <text>Invalid text</text>
        </document>
      </value>
    )
    const expected = Value.create({
      document: Document.create({
        nodes: [
          Block.create({
            type: 'paragraph',
            nodes: [Text.create('Valid block')],
          }),
        ],
      }),
    })

    assert.deepEqual(output.toJSON(), expected.toJSON())
  })

  it('should not normalize a value, given the option', () => {
    const output = (
      <value normalize={false}>
        <document>
          <block type="paragraph">Valid block</block>
          <text>Invalid text</text>
        </document>
      </value>
    )
    const expected = Value.fromJSON(
      {
        document: Document.create({
          nodes: [
            Block.create({
              type: 'paragraph',
              nodes: [Text.create('Valid block')],
            }),
            Text.create('Invalid text'),
          ],
        }),
      },
      { normalize: false }
    )

    assert.deepEqual(output.toJSON(), expected.toJSON())
>>>>>>> 9b39a89f
  })
})<|MERGE_RESOLUTION|>--- conflicted
+++ resolved
@@ -1,4 +1,3 @@
-<<<<<<< HEAD
 /**
  * Dependencies.
  */
@@ -25,7 +24,7 @@
         const module = require(resolve(dir, test))
         const { input, output } = module
 
-        const actual = Value.isValue(input) ? input.toJSON() : input
+        const actual = input.toJSON()
         const expected = Value.isValue(output) ? output.toJSON() : output
         assert.deepEqual(actual, expected)
       })
@@ -44,7 +43,7 @@
         const module = require(resolve(dir, test))
         const { input, output } = module
 
-        const actual = Value.isValue(input) ? input.toJSON() : input
+        const actual = input.toJSON()
         const expected = Value.isValue(output) ? output.toJSON() : output
         assert.deepEqual(actual, expected)
       })
@@ -64,7 +63,7 @@
         const { input, output, expectSelection } = module
 
         // ensure deserialization was okay
-        const actual = Value.isValue(input) ? input.toJSON() : input
+        const actual = input.toJSON()
         const expected = Value.isValue(output) ? output.toJSON() : output
         assert.deepEqual(actual, expected)
 
@@ -89,7 +88,7 @@
         const { input, output, expectDecorations } = module
 
         // ensure deserialization was okay
-        const actual = Value.isValue(input) ? input.toJSON() : input
+        const actual = input.toJSON()
         const expected = Value.isValue(output) ? output.toJSON() : output
         assert.deepEqual(actual, expected)
 
@@ -106,80 +105,24 @@
         })
       })
     }
-=======
-/** @jsx h */
-
-import h from '../'
-import assert from 'assert'
-import { Value, Document, Block, Text } from 'slate'
-
-describe('slate-hyperscript', () => {
-  it('should create a document with a single block', () => {
-    const output = (
-      <document>
-        <block type="paragraph">Single block</block>
-      </document>
-    )
-    const expected = Document.create({
-      nodes: [
-        Block.create({
-          type: 'paragraph',
-          nodes: [Text.create('Single block')],
-        }),
-      ],
-    })
-
-    assert.deepEqual(output.toJSON(), expected.toJSON())
   })
 
-  it('should normalize a value by default', () => {
-    const output = (
-      <value>
-        <document>
-          <block type="paragraph">Valid block</block>
-          <text>Invalid text</text>
-        </document>
-      </value>
-    )
-    const expected = Value.create({
-      document: Document.create({
-        nodes: [
-          Block.create({
-            type: 'paragraph',
-            nodes: [Text.create('Valid block')],
-          }),
-        ],
-      }),
-    })
+  describe('normalize', () => {
+    const dir = resolve(__dirname, './normalize')
+    const tests = fs
+      .readdirSync(dir)
+      .filter(t => t[0] != '.')
+      .map(t => basename(t, extname(t)))
 
-    assert.deepEqual(output.toJSON(), expected.toJSON())
-  })
+    for (const test of tests) {
+      it(test, async () => {
+        const module = require(resolve(dir, test))
+        const { input, output } = module
 
-  it('should not normalize a value, given the option', () => {
-    const output = (
-      <value normalize={false}>
-        <document>
-          <block type="paragraph">Valid block</block>
-          <text>Invalid text</text>
-        </document>
-      </value>
-    )
-    const expected = Value.fromJSON(
-      {
-        document: Document.create({
-          nodes: [
-            Block.create({
-              type: 'paragraph',
-              nodes: [Text.create('Valid block')],
-            }),
-            Text.create('Invalid text'),
-          ],
-        }),
-      },
-      { normalize: false }
-    )
-
-    assert.deepEqual(output.toJSON(), expected.toJSON())
->>>>>>> 9b39a89f
+        const actual = Value.isValue(input) ? input.toJSON() : input
+        const expected = Value.isValue(output) ? output.toJSON() : output
+        assert.deepEqual(actual, expected)
+      })
+    }
   })
 })