--- conflicted
+++ resolved
@@ -1,19 +1,6 @@
-<<<<<<< HEAD
-/**
- * Dependencies.
- */
-
-import { t as assert } from 'jest-t-assert' // eslint-disable-line import/no-extraneous-dependencies
-import fs from 'fs'
-import { Value, KeyUtils } from 'slate'
-import { basename, extname, resolve } from 'path'
-
-beforeEach(KeyUtils.resetGenerator)
-=======
-import assert from 'assert'
+import { t as assert } from 'jest-t-assert'
 import { Value } from 'slate'
 import { fixtures } from 'slate-dev-test-utils'
->>>>>>> 9b0e061b
 
 describe('slate-hyperscript', () => {
   fixtures(__dirname, 'fixtures', ({ module }) => {
