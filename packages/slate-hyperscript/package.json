--- conflicted
+++ resolved
@@ -1,11 +1,7 @@
 {
   "name": "slate-hyperscript",
   "description": "A hyperscript helper for creating Slate documents.",
-<<<<<<< HEAD
-  "version": "0.13.9-merged-backports.5",
-=======
-  "version": "0.13.9",
->>>>>>> a0b7976c
+  "version": "0.13.11-merged-backports.1",
   "license": "MIT",
   "repository": "git://github.com/ianstormtaylor/slate.git",
   "main": "lib/slate-hyperscript.js",
