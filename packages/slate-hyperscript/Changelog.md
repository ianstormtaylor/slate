# Changelog

This document maintains a list of changes to the `slate-hyperscript` package with each new version. Until `1.0.0` is released, breaking changes will be added as minor version bumps, and smaller changes won't be accounted for since the library is moving quickly.

---

### Unreleased

<<<<<<< HEAD
* **Decorations** can now also be specified in hyperscript, similarly to specifying a selection. See the examples under `./test/decorations/`.
=======
* Accept `normalize` option for `<value>` tag. This allows to write
  invalid values, on purpose, for example to test validation logic.
* Fixed a bug that added extra text nodes. You would not encounter these if you always wrapped things in a `<value>` tag, that was running a normalization.
>>>>>>> 9b39a89f

---

### `0.5.0` — January 4, 2018

###### BREAKING

* **The `kind` property of Slate objects has been renamed to `object`.** This is to reduce the confusion over the difference between "kind" and "type" which are practically synonyms. The "object" name was chosen to match the Stripe API, since it seems like a sensible choice and reads much more nicely when looking through JSON.

---

### `0.4.0` — October 27, 2017

###### BREAKING

* **Remove all previously deprecated code paths.** This helps to reduce some of the complexity in Slate by not having to handle these code paths anymore. And it helps to reduce file size. When upgrading, it's _highly_ recommended that you upgrade to the previous version first and ensure there are no deprecation warnings being logged, then upgrade to this version.

---

### `0.3.0` — October 27, 2017

###### BREAKING

* **Updated to work with `slate@0.29.0`.** This is required because `slate-hyperscript` needs access to the new `Value` model.

###### DEPRECATED

* **The `<state>` tag has been renamed to `<value>`.** This is to stay in line with the newest version of Slate where the `State` object was renamed to `Value`.

---

### `0.2.0` — October 14, 2017

###### BREAKING

* **Updated work with `slate@0.27.0`.** The new version of Slate renames the old `Range` model to `Leaf`, and the old `Selection` model to `Range`.

---

### `0.1.0` — September 17, 2017

:tada:<|MERGE_RESOLUTION|>--- conflicted
+++ resolved
@@ -6,13 +6,10 @@
 
 ### Unreleased
 
-<<<<<<< HEAD
-* **Decorations** can now also be specified in hyperscript, similarly to specifying a selection. See the examples under `./test/decorations/`.
-=======
 * Accept `normalize` option for `<value>` tag. This allows to write
   invalid values, on purpose, for example to test validation logic.
 * Fixed a bug that added extra text nodes. You would not encounter these if you always wrapped things in a `<value>` tag, that was running a normalization.
->>>>>>> 9b39a89f
+* **Decorations** can now also be specified in hyperscript, similarly to specifying a selection. See the examples under `./test/decorations/`.
 
 ---
 
