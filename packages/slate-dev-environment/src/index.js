--- conflicted
+++ resolved
@@ -122,12 +122,7 @@
   if (matchData == null) return null
   const versionString = matchData[1]
 
-<<<<<<< HEAD
-  for (const tuple of ANDROID_API_VERSIONS) {
-    const [regex, version] = tuple
-=======
   for (const [regex, version] of ANDROID_API_VERSIONS) {
->>>>>>> b02731de
     if (versionString.match(regex)) return version
   }
   return null
@@ -155,9 +150,5 @@
 
 export const HAS_INPUT_EVENTS_LEVEL_1 = features.includes('inputeventslevel1')
 export const HAS_INPUT_EVENTS_LEVEL_2 =
-<<<<<<< HEAD
-  features.includes('inputeventslevel2') || ANDROID_API_VERSION === 28
-=======
   features.includes('inputeventslevel2') ||
-  (IS_ANDROID && (ANDROID_API_VERSION === 28 || ANDROID_API_VERSION === null))
->>>>>>> b02731de
+  (IS_ANDROID && (ANDROID_API_VERSION === 28 || ANDROID_API_VERSION === null))