--- conflicted
+++ resolved
@@ -391,17 +391,11 @@
 
       // Determine if the merge will leave an ancestor of the path empty as a
       // result, in which case we'll want to remove it after merging.
-<<<<<<< HEAD
-      const emptyAncestor = nearestNestedAncestor
-        ? levels[levels.indexOf(nearestNestedAncestor) - 1]
-        : levels[levels.length - 1]
-=======
       const emptyAncestor = Editor.above(editor, {
         at: path,
         mode: 'highest',
         match: n => levels.includes(n) && hasSingleChildNest(editor, n),
       })
->>>>>>> bbd7d9c3
 
       const emptyRef = emptyAncestor && Editor.pathRef(editor, emptyAncestor[1])
       let properties
