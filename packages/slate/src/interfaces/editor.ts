--- conflicted
+++ resolved
@@ -28,17 +28,12 @@
   TextUnitAdjustment,
 } from '../types/types'
 import { OmitFirstArg } from '../utils/types'
-<<<<<<< HEAD
-import { SlateError, SlateErrorType } from './slate-error'
-import { TextInsertTextOptions } from './transforms/text'
-=======
-import { isEditor } from '../editor/is-editor'
 import {
   TextInsertFragmentOptions,
   TextInsertTextOptions,
 } from './transforms/text'
 import { NodeInsertNodesOptions } from './transforms/node'
->>>>>>> 511014af
+import { SlateError, SlateErrorType } from './slate-error'
 
 /**
  * The `Editor` interface stores all the state of a Slate editor. It is extended
