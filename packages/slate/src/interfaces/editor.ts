--- conflicted
+++ resolved
@@ -1245,278 +1245,6 @@
   },
 
   /**
-<<<<<<< HEAD
-   * Transform the editor by an operation.
-   */
-
-  transform(editor: Editor, op: Operation) {
-    editor.children = createDraft(editor.children)
-    let selection = editor.selection && createDraft(editor.selection)
-
-    switch (op.type) {
-      case 'insert_node': {
-        const { path, node } = op
-        const parent = Node.parent(editor, path)
-        const index = path[path.length - 1]
-        parent.children.splice(index, 0, node)
-
-        if (selection) {
-          for (const [point, key] of Range.points(selection)) {
-            selection[key] = Point.transform(point, op)!
-          }
-        }
-
-        break
-      }
-
-      case 'insert_text': {
-        const { path, offset, text } = op
-        const node = Node.leaf(editor, path)
-        const before = node.text.slice(0, offset)
-        const after = node.text.slice(offset)
-        node.text = before + text + after
-
-        if (selection) {
-          for (const [point, key] of Range.points(selection)) {
-            selection[key] = Point.transform(point, op)!
-          }
-        }
-
-        break
-      }
-
-      case 'merge_node': {
-        const { path } = op
-        const node = Node.get(editor, path)
-        const prevPath = Path.previous(path)
-        const prev = Node.get(editor, prevPath)
-        const parent = Node.parent(editor, path)
-        const index = path[path.length - 1]
-
-        if (Text.isText(node) && Text.isText(prev)) {
-          prev.text += node.text
-        } else if (!Text.isText(node) && !Text.isText(prev)) {
-          prev.children.push(...node.children)
-        } else {
-          throw new Error(
-            `Cannot apply a "merge_node" operation at path [${path}] to nodes of different interfaces: ${node} ${prev}`
-          )
-        }
-
-        parent.children.splice(index, 1)
-
-        if (selection) {
-          for (const [point, key] of Range.points(selection)) {
-            selection[key] = Point.transform(point, op)!
-          }
-        }
-
-        break
-      }
-
-      case 'move_node': {
-        const { path, newPath } = op
-
-        if (Path.isAncestor(path, newPath)) {
-          throw new Error(
-            `Cannot move a path [${path}] to new path [${newPath}] because the destination is inside itself.`
-          )
-        }
-
-        const node = Node.get(editor, path)
-        const parent = Node.parent(editor, path)
-        const index = path[path.length - 1]
-
-        // This is tricky, but since the `path` and `newPath` both refer to
-        // the same snapshot in time, there's a mismatch. After either
-        // removing the original position, the second step's path can be out
-        // of date. So instead of using the `op.newPath` directly, we
-        // transform `op.path` to ascertain what the `newPath` would be after
-        // the operation was applied.
-        parent.children.splice(index, 1)
-        const truePath = Path.transform(path, op)!
-        const newParent = Node.get(editor, Path.parent(truePath)) as Ancestor
-        const newIndex = truePath[truePath.length - 1]
-
-        newParent.children.splice(newIndex, 0, node)
-
-        if (selection) {
-          for (const [point, key] of Range.points(selection)) {
-            selection[key] = Point.transform(point, op)!
-          }
-        }
-
-        break
-      }
-
-      case 'remove_node': {
-        const { path } = op
-        const index = path[path.length - 1]
-        const parent = Node.parent(editor, path)
-        parent.children.splice(index, 1)
-
-        // Transform all of the points in the value, but if the point was in the
-        // node that was removed we need to update the range or remove it.
-        if (selection) {
-          for (const [point, key] of Range.points(selection)) {
-            const result = Point.transform(point, op)
-
-            if (selection != null && result != null) {
-              selection[key] = result
-            } else {
-              let prev: NodeEntry<Text> | undefined
-              let next: NodeEntry<Text> | undefined
-
-              for (const [n, p] of Node.texts(editor)) {
-                if (Path.compare(p, path) === -1) {
-                  prev = [n, p]
-                } else {
-                  next = [n, p]
-                  break
-                }
-              }
-
-              if (prev) {
-                point.path = prev[1]
-                point.offset = prev[0].text.length
-              } else if (next) {
-                point.path = next[1]
-                point.offset = 0
-              } else {
-                selection = null
-              }
-            }
-          }
-        }
-
-        break
-      }
-
-      case 'remove_text': {
-        const { path, offset, text } = op
-        const node = Node.leaf(editor, path)
-        const before = node.text.slice(0, offset)
-        const after = node.text.slice(offset + text.length)
-        node.text = before + after
-
-        if (selection) {
-          for (const [point, key] of Range.points(selection)) {
-            selection[key] = Point.transform(point, op)!
-          }
-        }
-
-        break
-      }
-
-      case 'set_node': {
-        const { path, newProperties } = op
-
-        if (path.length === 0) {
-          throw new Error(`Cannot set properties on the root node!`)
-        }
-
-        const node = Node.get(editor, path)
-
-        for (const key in newProperties) {
-          if (key === 'children' || key === 'text') {
-            throw new Error(`Cannot set the "${key}" property of nodes!`)
-          }
-
-          const value = newProperties[key]
-
-          if (value == null) {
-            delete node[key]
-          } else {
-            node[key] = value
-          }
-        }
-
-        break
-      }
-
-      case 'set_selection': {
-        const { newProperties } = op
-
-        if (newProperties == null) {
-          selection = newProperties
-        } else if (selection == null) {
-          if (!Range.isRange(newProperties)) {
-            throw new Error(
-              `Cannot apply an incomplete "set_selection" operation properties ${JSON.stringify(
-                newProperties
-              )} when there is no current selection.`
-            )
-          }
-
-          selection = newProperties
-        } else {
-          Object.assign(selection, newProperties)
-        }
-
-        break
-      }
-
-      case 'split_node': {
-        const { path, position, properties } = op
-
-        if (path.length === 0) {
-          throw new Error(
-            `Cannot apply a "split_node" operation at path [${path}] because the root node cannot be split.`
-          )
-        }
-
-        const node = Node.get(editor, path)
-        const parent = Node.parent(editor, path)
-        const index = path[path.length - 1]
-        let newNode: Descendant
-
-        if (Text.isText(node)) {
-          const before = node.text.slice(0, position)
-          const after = node.text.slice(position)
-          node.text = before
-          newNode = {
-            ...node,
-            ...(properties as Partial<Text>),
-            text: after,
-          }
-        } else {
-          const before = node.children.slice(0, position)
-          const after = node.children.slice(position)
-          node.children = before
-
-          newNode = {
-            ...node,
-            ...(properties as Partial<Element>),
-            children: after,
-          }
-        }
-
-        parent.children.splice(index + 1, 0, newNode)
-
-        if (selection) {
-          for (const [point, key] of Range.points(selection)) {
-            selection[key] = Point.transform(point, op)!
-          }
-        }
-
-        break
-      }
-    }
-
-    editor.children = finishDraft(editor.children)
-
-    if (selection) {
-      editor.selection = isDraft(selection)
-        ? (finishDraft(selection) as Range)
-        : selection
-    } else {
-      editor.selection = null
-    }
-  },
-
-  /**
-=======
->>>>>>> d20085f9
    * Convert a range into a non-hanging one.
    */
 
