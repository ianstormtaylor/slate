import isPlainObject from 'is-plain-object'
import { reverse as reverseText } from 'esrever'

import {
  Ancestor,
  ExtendedType,
  Location,
  Node,
  NodeEntry,
  Operation,
  Path,
  PathRef,
  Point,
  PointRef,
  Range,
  RangeRef,
  Span,
  Text,
} from '..'
import {
  DIRTY_PATHS,
  NORMALIZING,
  PATH_REFS,
  POINT_REFS,
  RANGE_REFS,
} from '../utils/weak-maps'
import { getWordDistance, getCharacterDistance } from '../utils/string'
import { Descendant } from './node'
import { Element } from './element'

export type BaseSelection = Range | null

export type Selection = ExtendedType<'Selection', BaseSelection>

/**
 * The `Editor` interface stores all the state of a Slate editor. It is extended
 * by plugins that wish to add their own helpers and implement new behaviors.
 */

export interface BaseEditor {
  children: Descendant[]
  selection: Selection
  operations: Operation[]
  marks: Omit<Text, 'text'> | null

  // Schema-specific node behaviors.
  isInline: (element: Element) => boolean
  isVoid: (element: Element) => boolean
  normalizeNode: (entry: NodeEntry) => void
  onChange: () => void

  // Overrideable core actions.
  addMark: (key: string, value: any) => void
  apply: (operation: Operation) => void
  deleteBackward: (unit: 'character' | 'word' | 'line' | 'block') => void
  deleteForward: (unit: 'character' | 'word' | 'line' | 'block') => void
  deleteFragment: () => void
  getFragment: () => Descendant[]
  insertBreak: () => void
  insertFragment: (fragment: Node[]) => void
  insertNode: (node: Node) => void
  insertText: (text: string) => void
  removeMark: (key: string) => void
}

export type Editor = ExtendedType<'Editor', BaseEditor>

export interface EditorInterface {
  above: <T extends Ancestor>(
    editor: Editor,
    options?: {
      at?: Location
      match?: NodeMatch<T>
      mode?: 'highest' | 'lowest'
      voids?: boolean
    }
  ) => NodeEntry<T> | undefined
  addMark: (editor: Editor, key: string, value: any) => void
  after: (
    editor: Editor,
    at: Location,
    options?: {
      distance?: number
      unit?: 'offset' | 'character' | 'word' | 'line' | 'block'
      voids?: boolean
    }
  ) => Point | undefined
  before: (
    editor: Editor,
    at: Location,
    options?: {
      distance?: number
      unit?: 'offset' | 'character' | 'word' | 'line' | 'block'
      voids?: boolean
    }
  ) => Point | undefined
  deleteBackward: (
    editor: Editor,
    options?: {
      unit?: 'character' | 'word' | 'line' | 'block'
    }
  ) => void
  deleteForward: (
    editor: Editor,
    options?: {
      unit?: 'character' | 'word' | 'line' | 'block'
    }
  ) => void
  deleteFragment: (editor: Editor) => void
  edges: (editor: Editor, at: Location) => [Point, Point]
  end: (editor: Editor, at: Location) => Point
  first: (editor: Editor, at: Location) => NodeEntry
  fragment: (editor: Editor, at: Location) => Descendant[]
  hasBlocks: (editor: Editor, element: Element) => boolean
  hasInlines: (editor: Editor, element: Element) => boolean
  hasTexts: (editor: Editor, element: Element) => boolean
  insertBreak: (editor: Editor) => void
  insertFragment: (editor: Editor, fragment: Node[]) => void
  insertNode: (editor: Editor, node: Node) => void
  insertText: (editor: Editor, text: string) => void
  isBlock: (editor: Editor, value: any) => value is Element
  isEditor: (value: any) => value is Editor
  isEnd: (editor: Editor, point: Point, at: Location) => boolean
  isEdge: (editor: Editor, point: Point, at: Location) => boolean
  isEmpty: (editor: Editor, element: Element) => boolean
  isInline: (editor: Editor, value: any) => value is Element
  isNormalizing: (editor: Editor) => boolean
  isStart: (editor: Editor, point: Point, at: Location) => boolean
  isVoid: (editor: Editor, value: any) => value is Element
  last: (editor: Editor, at: Location) => NodeEntry
  leaf: (
    editor: Editor,
    at: Location,
    options?: {
      depth?: number
      edge?: 'start' | 'end'
    }
  ) => NodeEntry<Text>
  levels: <T extends Node>(
    editor: Editor,
    options?: {
      at?: Location
      match?: NodeMatch<T>
      reverse?: boolean
      voids?: boolean
    }
  ) => Generator<NodeEntry<T>, void, undefined>
  marks: (editor: Editor) => Omit<Text, 'text'> | null
  next: <T extends Descendant>(
    editor: Editor,
    options?: {
      at?: Location
      match?: NodeMatch<T>
      mode?: 'all' | 'highest' | 'lowest'
      voids?: boolean
    }
  ) => NodeEntry<T> | undefined
  node: (
    editor: Editor,
    at: Location,
    options?: {
      depth?: number
      edge?: 'start' | 'end'
    }
  ) => NodeEntry
  nodes: <T extends Node>(
    editor: Editor,
    options?: {
      at?: Location | Span
      match?: NodeMatch<T>
      mode?: 'all' | 'highest' | 'lowest'
      universal?: boolean
      reverse?: boolean
      voids?: boolean
    }
  ) => Generator<NodeEntry<T>, void, undefined>
  normalize: (
    editor: Editor,
    options?: {
      force?: boolean
    }
  ) => void
  parent: (
    editor: Editor,
    at: Location,
    options?: {
      depth?: number
      edge?: 'start' | 'end'
    }
  ) => NodeEntry<Ancestor>
  path: (
    editor: Editor,
    at: Location,
    options?: {
      depth?: number
      edge?: 'start' | 'end'
    }
  ) => Path
  pathRef: (
    editor: Editor,
    path: Path,
    options?: {
      affinity?: 'backward' | 'forward' | null
    }
  ) => PathRef
  pathRefs: (editor: Editor) => Set<PathRef>
  point: (
    editor: Editor,
    at: Location,
    options?: {
      edge?: 'start' | 'end'
    }
  ) => Point
  pointRef: (
    editor: Editor,
    point: Point,
    options?: {
      affinity?: 'backward' | 'forward' | null
    }
  ) => PointRef
  pointRefs: (editor: Editor) => Set<PointRef>
  positions: (
    editor: Editor,
    options?: {
      at?: Location
      unit?: 'offset' | 'character' | 'word' | 'line' | 'block'
      reverse?: boolean
    }
  ) => Generator<Point, void, undefined>
  previous: <T extends Node>(
    editor: Editor,
    options?: {
      at?: Location
      match?: NodeMatch<T>
      mode?: 'all' | 'highest' | 'lowest'
      voids?: boolean
    }
  ) => NodeEntry<T> | undefined
  range: (editor: Editor, at: Location, to?: Location) => Range
  rangeRef: (
    editor: Editor,
    range: Range,
    options?: {
      affinity?: 'backward' | 'forward' | 'outward' | 'inward' | null
    }
  ) => RangeRef
  rangeRefs: (editor: Editor) => Set<RangeRef>
  removeMark: (editor: Editor, key: string) => void
  start: (editor: Editor, at: Location) => Point
  string: (
    editor: Editor,
    at: Location,
    options?: {
      voids?: boolean
    }
  ) => string
  unhangRange: (
    editor: Editor,
    range: Range,
    options?: {
      voids?: boolean
    }
  ) => Range
  void: (
    editor: Editor,
    options?: {
      at?: Location
      mode?: 'highest' | 'lowest'
      voids?: boolean
    }
  ) => NodeEntry<Element> | undefined
  withoutNormalizing: (editor: Editor, fn: () => void) => void
}

export const Editor: EditorInterface = {
  /**
   * Get the ancestor above a location in the document.
   */

  above<T extends Ancestor>(
    editor: Editor,
    options: {
      at?: Location
      match?: NodeMatch<T>
      mode?: 'highest' | 'lowest'
      voids?: boolean
    } = {}
  ): NodeEntry<T> | undefined {
    const {
      voids = false,
      mode = 'lowest',
      at = editor.selection,
      match,
    } = options

    if (!at) {
      return
    }

    const path = Editor.path(editor, at)
    const reverse = mode === 'lowest'

    for (const [n, p] of Editor.levels(editor, {
      at: path,
      voids,
      match,
      reverse,
    })) {
      if (!Text.isText(n) && !Path.equals(path, p)) {
        return [n, p]
      }
    }
  },

  /**
   * Add a custom property to the leaf text nodes in the current selection.
   *
   * If the selection is currently collapsed, the marks will be added to the
   * `editor.marks` property instead, and applied when text is inserted next.
   */

  addMark(editor: Editor, key: string, value: any): void {
    editor.addMark(key, value)
  },

  /**
   * Get the point after a location.
   */

  after(
    editor: Editor,
    at: Location,
    options: {
      distance?: number
      unit?: 'offset' | 'character' | 'word' | 'line' | 'block'
      voids?: boolean
    } = {}
  ): Point | undefined {
    const anchor = Editor.point(editor, at, { edge: 'end' })
    const focus = Editor.end(editor, [])
    const range = { anchor, focus }
    const { distance = 1 } = options
    let d = 0
    let target

    for (const p of Editor.positions(editor, {
      ...options,
      at: range,
    })) {
      if (d > distance) {
        break
      }

      if (d !== 0) {
        target = p
      }

      d++
    }

    return target
  },

  /**
   * Get the point before a location.
   */

  before(
    editor: Editor,
    at: Location,
    options: {
      distance?: number
      unit?: 'offset' | 'character' | 'word' | 'line' | 'block'
      voids?: boolean
    } = {}
  ): Point | undefined {
    const anchor = Editor.start(editor, [])
    const focus = Editor.point(editor, at, { edge: 'start' })
    const range = { anchor, focus }
    const { distance = 1 } = options
    let d = 0
    let target

    for (const p of Editor.positions(editor, {
      ...options,
      at: range,
      reverse: true,
    })) {
      if (d > distance) {
        break
      }

      if (d !== 0) {
        target = p
      }

      d++
    }

    return target
  },

  /**
   * Delete content in the editor backward from the current selection.
   */

  deleteBackward(
    editor: Editor,
    options: {
      unit?: 'character' | 'word' | 'line' | 'block'
    } = {}
  ): void {
    const { unit = 'character' } = options
    editor.deleteBackward(unit)
  },

  /**
   * Delete content in the editor forward from the current selection.
   */

  deleteForward(
    editor: Editor,
    options: {
      unit?: 'character' | 'word' | 'line' | 'block'
    } = {}
  ): void {
    const { unit = 'character' } = options
    editor.deleteForward(unit)
  },

  /**
   * Delete the content in the current selection.
   */

  deleteFragment(editor: Editor): void {
    editor.deleteFragment()
  },

  /**
   * Get the start and end points of a location.
   */

  edges(editor: Editor, at: Location): [Point, Point] {
    return [Editor.start(editor, at), Editor.end(editor, at)]
  },

  /**
   * Get the end point of a location.
   */

  end(editor: Editor, at: Location): Point {
    return Editor.point(editor, at, { edge: 'end' })
  },

  /**
   * Get the first node at a location.
   */

  first(editor: Editor, at: Location): NodeEntry {
    const path = Editor.path(editor, at, { edge: 'start' })
    return Editor.node(editor, path)
  },

  /**
   * Get the fragment at a location.
   */

  fragment(editor: Editor, at: Location): Descendant[] {
    const range = Editor.range(editor, at)
    const fragment = Node.fragment(editor, range)
    return fragment
  },
  /**
   * Check if a node has block children.
   */

  hasBlocks(editor: Editor, element: Element): boolean {
    return element.children.some(n => Editor.isBlock(editor, n))
  },

  /**
   * Check if a node has inline and text children.
   */

  hasInlines(editor: Editor, element: Element): boolean {
    return element.children.some(
      n => Text.isText(n) || Editor.isInline(editor, n)
    )
  },

  /**
   * Check if a node has text children.
   */

  hasTexts(editor: Editor, element: Element): boolean {
    return element.children.every(n => Text.isText(n))
  },

  /**
   * Insert a block break at the current selection.
   *
   * If the selection is currently expanded, it will be deleted first.
   */

  insertBreak(editor: Editor): void {
    editor.insertBreak()
  },

  /**
   * Insert a fragment at the current selection.
   *
   * If the selection is currently expanded, it will be deleted first.
   */

  insertFragment(editor: Editor, fragment: Node[]): void {
    editor.insertFragment(fragment)
  },

  /**
   * Insert a node at the current selection.
   *
   * If the selection is currently expanded, it will be deleted first.
   */

  insertNode(editor: Editor, node: Node): void {
    editor.insertNode(node)
  },

  /**
   * Insert text at the current selection.
   *
   * If the selection is currently expanded, it will be deleted first.
   */

  insertText(editor: Editor, text: string): void {
    editor.insertText(text)
  },

  /**
   * Check if a value is a block `Element` object.
   */

  isBlock(editor: Editor, value: any): value is Element {
    return Element.isElement(value) && !editor.isInline(value)
  },

  /**
   * Check if a value is an `Editor` object.
   */

  isEditor(value: any): value is Editor {
    return (
      isPlainObject(value) &&
      typeof value.addMark === 'function' &&
      typeof value.apply === 'function' &&
      typeof value.deleteBackward === 'function' &&
      typeof value.deleteForward === 'function' &&
      typeof value.deleteFragment === 'function' &&
      typeof value.insertBreak === 'function' &&
      typeof value.insertFragment === 'function' &&
      typeof value.insertNode === 'function' &&
      typeof value.insertText === 'function' &&
      typeof value.isInline === 'function' &&
      typeof value.isVoid === 'function' &&
      typeof value.normalizeNode === 'function' &&
      typeof value.onChange === 'function' &&
      typeof value.removeMark === 'function' &&
      (value.marks === null || isPlainObject(value.marks)) &&
      (value.selection === null || Range.isRange(value.selection)) &&
      Node.isNodeList(value.children) &&
      Operation.isOperationList(value.operations)
    )
  },

  /**
   * Check if a point is the end point of a location.
   */

  isEnd(editor: Editor, point: Point, at: Location): boolean {
    const end = Editor.end(editor, at)
    return Point.equals(point, end)
  },

  /**
   * Check if a point is an edge of a location.
   */

  isEdge(editor: Editor, point: Point, at: Location): boolean {
    return Editor.isStart(editor, point, at) || Editor.isEnd(editor, point, at)
  },

  /**
   * Check if an element is empty, accounting for void nodes.
   */

  isEmpty(editor: Editor, element: Element): boolean {
    const { children } = element
    const [first] = children
    return (
      children.length === 0 ||
      (children.length === 1 &&
        Text.isText(first) &&
        first.text === '' &&
        !editor.isVoid(element))
    )
  },

  /**
   * Check if a value is an inline `Element` object.
   */

  isInline(editor: Editor, value: any): value is Element {
    return Element.isElement(value) && editor.isInline(value)
  },

  /**
   * Check if the editor is currently normalizing after each operation.
   */

  isNormalizing(editor: Editor): boolean {
    const isNormalizing = NORMALIZING.get(editor)
    return isNormalizing === undefined ? true : isNormalizing
  },

  /**
   * Check if a point is the start point of a location.
   */

  isStart(editor: Editor, point: Point, at: Location): boolean {
    // PERF: If the offset isn't `0` we know it's not the start.
    if (point.offset !== 0) {
      return false
    }

    const start = Editor.start(editor, at)
    return Point.equals(point, start)
  },

  /**
   * Check if a value is a void `Element` object.
   */

  isVoid(editor: Editor, value: any): value is Element {
    return Element.isElement(value) && editor.isVoid(value)
  },

  /**
   * Get the last node at a location.
   */

  last(editor: Editor, at: Location): NodeEntry {
    const path = Editor.path(editor, at, { edge: 'end' })
    return Editor.node(editor, path)
  },

  /**
   * Get the leaf text node at a location.
   */

  leaf(
    editor: Editor,
    at: Location,
    options: {
      depth?: number
      edge?: 'start' | 'end'
    } = {}
  ): NodeEntry<Text> {
    const path = Editor.path(editor, at, options)
    const node = Node.leaf(editor, path)
    return [node, path]
  },

  /**
   * Iterate through all of the levels at a location.
   */

  *levels<T extends Node>(
    editor: Editor,
    options: {
      at?: Location
      match?: NodeMatch<T>
      reverse?: boolean
      voids?: boolean
    } = {}
  ): Generator<NodeEntry<T>, void, undefined> {
    const { at = editor.selection, reverse = false, voids = false } = options
    let { match } = options

    if (match == null) {
      match = () => true
    }

    if (!at) {
      return
    }

    const levels: NodeEntry<T>[] = []
    const path = Editor.path(editor, at)

    for (const [n, p] of Node.levels(editor, path)) {
      if (!match(n, p)) {
        continue
      }

      levels.push([n, p])

      if (!voids && Editor.isVoid(editor, n)) {
        break
      }
    }

    if (reverse) {
      levels.reverse()
    }

    yield* levels
  },

  /**
   * Get the marks that would be added to text at the current selection.
   */

  marks(editor: Editor): Omit<Text, 'text'> | null {
    const { marks, selection } = editor

    if (!selection) {
      return null
    }

    if (marks) {
      return marks
    }

    if (Range.isExpanded(selection)) {
      const [match] = Editor.nodes(editor, { match: Text.isText })

      if (match) {
        const [node] = match as NodeEntry<Text>
        const { text, ...rest } = node
        return rest
      } else {
        return {}
      }
    }

    const { anchor } = selection
    const { path } = anchor
    let [node] = Editor.leaf(editor, path)

    if (anchor.offset === 0) {
      const prev = Editor.previous(editor, { at: path, match: Text.isText })
      const block = Editor.above(editor, {
        match: n => Editor.isBlock(editor, n),
      })

      if (prev && block) {
        const [prevNode, prevPath] = prev
        const [, blockPath] = block

        if (Path.isAncestor(blockPath, prevPath)) {
          node = prevNode as Text
        }
      }
    }

    const { text, ...rest } = node
    return rest
  },

  /**
   * Get the matching node in the branch of the document after a location.
   */

  next<T extends Descendant>(
    editor: Editor,
    options: {
      at?: Location
      match?: NodeMatch<T>
      mode?: 'all' | 'highest' | 'lowest'
      voids?: boolean
    } = {}
  ): NodeEntry<T> | undefined {
    const { mode = 'lowest', voids = false } = options
    let { match, at = editor.selection } = options

    if (!at) {
      return
    }

    const pointAfterLocation = Editor.after(editor, at, { voids })

    if (!pointAfterLocation) return

    const [, to] = Editor.last(editor, [])

    const span: Span = [pointAfterLocation.path, to]

    if (Path.isPath(at) && at.length === 0) {
      throw new Error(`Cannot get the next node from the root node!`)
    }

    if (match == null) {
      if (Path.isPath(at)) {
        const [parent] = Editor.parent(editor, at)
        match = n => parent.children.includes(n)
      } else {
        match = () => true
      }
    }

    const [next] = Editor.nodes(editor, { at: span, match, mode, voids })
    return next
  },

  /**
   * Get the node at a location.
   */

  node(
    editor: Editor,
    at: Location,
    options: {
      depth?: number
      edge?: 'start' | 'end'
    } = {}
  ): NodeEntry {
    const path = Editor.path(editor, at, options)
    const node = Node.get(editor, path)
    return [node, path]
  },

  /**
   * Iterate through all of the nodes in the Editor.
   */

  *nodes<T extends Node>(
    editor: Editor,
    options: {
      at?: Location | Span
      match?: NodeMatch<T>
      mode?: 'all' | 'highest' | 'lowest'
      universal?: boolean
      reverse?: boolean
      voids?: boolean
    } = {}
  ): Generator<NodeEntry<T>, void, undefined> {
    const {
      at = editor.selection,
      mode = 'all',
      universal = false,
      reverse = false,
      voids = false,
    } = options
    let { match } = options

    if (!match) {
      match = () => true
    }

    if (!at) {
      return
    }

    let from
    let to

    if (Span.isSpan(at)) {
      from = at[0]
      to = at[1]
    } else {
      const first = Editor.path(editor, at, { edge: 'start' })
      const last = Editor.path(editor, at, { edge: 'end' })
      from = reverse ? last : first
      to = reverse ? first : last
    }

    const nodeEntries = Node.nodes(editor, {
      reverse,
      from,
      to,
      pass: ([n]) => (voids ? false : Editor.isVoid(editor, n)),
    })

    const matches: NodeEntry<T>[] = []
    let hit: NodeEntry<T> | undefined

    for (const [node, path] of nodeEntries) {
      const isLower = hit && Path.compare(path, hit[1]) === 0

      // In highest mode any node lower than the last hit is not a match.
      if (mode === 'highest' && isLower) {
        continue
      }

      if (!match(node, path)) {
        // If we've arrived at a leaf text node that is not lower than the last
        // hit, then we've found a branch that doesn't include a match, which
        // means the match is not universal.
        if (universal && !isLower && Text.isText(node)) {
          return
        } else {
          continue
        }
      }

      // If there's a match and it's lower than the last, update the hit.
      if (mode === 'lowest' && isLower) {
        hit = [node, path]
        continue
      }

      // In lowest mode we emit the last hit, once it's guaranteed lowest.
      const emit: NodeEntry<T> | undefined =
        mode === 'lowest' ? hit : [node, path]

      if (emit) {
        if (universal) {
          matches.push(emit)
        } else {
          yield emit
        }
      }

      hit = [node, path]
    }

    // Since lowest is always emitting one behind, catch up at the end.
    if (mode === 'lowest' && hit) {
      if (universal) {
        matches.push(hit)
      } else {
        yield hit
      }
    }

    // Universal defers to ensure that the match occurs in every branch, so we
    // yield all of the matches after iterating.
    if (universal) {
      yield* matches
    }
  },
  /**
   * Normalize any dirty objects in the editor.
   */

  normalize(
    editor: Editor,
    options: {
      force?: boolean
    } = {}
  ): void {
    const { force = false } = options
    const getDirtyPaths = (editor: Editor) => {
      return DIRTY_PATHS.get(editor) || []
    }

    if (!Editor.isNormalizing(editor)) {
      return
    }

    if (force) {
      const allPaths = Array.from(Node.nodes(editor), ([, p]) => p)
      DIRTY_PATHS.set(editor, allPaths)
    }

    if (getDirtyPaths(editor).length === 0) {
      return
    }

    Editor.withoutNormalizing(editor, () => {
      const max = getDirtyPaths(editor).length * 42 // HACK: better way?
      let m = 0

      while (getDirtyPaths(editor).length !== 0) {
        if (m > max) {
          throw new Error(`
            Could not completely normalize the editor after ${max} iterations! This is usually due to incorrect normalization logic that leaves a node in an invalid state.
          `)
        }

        const dirtyPath = getDirtyPaths(editor).pop()!

        // If the node doesn't exist in the tree, it does not need to be normalized.
        if (Node.has(editor, dirtyPath)) {
          const entry = Editor.node(editor, dirtyPath)
          editor.normalizeNode(entry)
        }
        m++
      }
    })
  },

  /**
   * Get the parent node of a location.
   */

  parent(
    editor: Editor,
    at: Location,
    options: {
      depth?: number
      edge?: 'start' | 'end'
    } = {}
  ): NodeEntry<Ancestor> {
    const path = Editor.path(editor, at, options)
    const parentPath = Path.parent(path)
    const entry = Editor.node(editor, parentPath)
    return entry as NodeEntry<Ancestor>
  },

  /**
   * Get the path of a location.
   */

  path(
    editor: Editor,
    at: Location,
    options: {
      depth?: number
      edge?: 'start' | 'end'
    } = {}
  ): Path {
    const { depth, edge } = options

    if (Path.isPath(at)) {
      if (edge === 'start') {
        const [, firstPath] = Node.first(editor, at)
        at = firstPath
      } else if (edge === 'end') {
        const [, lastPath] = Node.last(editor, at)
        at = lastPath
      }
    }

    if (Range.isRange(at)) {
      if (edge === 'start') {
        at = Range.start(at)
      } else if (edge === 'end') {
        at = Range.end(at)
      } else {
        at = Path.common(at.anchor.path, at.focus.path)
      }
    }

    if (Point.isPoint(at)) {
      at = at.path
    }

    if (depth != null) {
      at = at.slice(0, depth)
    }

    return at
  },

  /**
   * Create a mutable ref for a `Path` object, which will stay in sync as new
   * operations are applied to the editor.
   */

  pathRef(
    editor: Editor,
    path: Path,
    options: {
      affinity?: 'backward' | 'forward' | null
    } = {}
  ): PathRef {
    const { affinity = 'forward' } = options
    const ref: PathRef = {
      current: path,
      affinity,
      unref() {
        const { current } = ref
        const pathRefs = Editor.pathRefs(editor)
        pathRefs.delete(ref)
        ref.current = null
        return current
      },
    }

    const refs = Editor.pathRefs(editor)
    refs.add(ref)
    return ref
  },

  /**
   * Get the set of currently tracked path refs of the editor.
   */

  pathRefs(editor: Editor): Set<PathRef> {
    let refs = PATH_REFS.get(editor)

    if (!refs) {
      refs = new Set()
      PATH_REFS.set(editor, refs)
    }

    return refs
  },

  /**
   * Get the start or end point of a location.
   */

  point(
    editor: Editor,
    at: Location,
    options: {
      edge?: 'start' | 'end'
    } = {}
  ): Point {
    const { edge = 'start' } = options

    if (Path.isPath(at)) {
      let path

      if (edge === 'end') {
        const [, lastPath] = Node.last(editor, at)
        path = lastPath
      } else {
        const [, firstPath] = Node.first(editor, at)
        path = firstPath
      }

      const node = Node.get(editor, path)

      if (!Text.isText(node)) {
        throw new Error(
          `Cannot get the ${edge} point in the node at path [${at}] because it has no ${edge} text node.`
        )
      }

      return { path, offset: edge === 'end' ? node.text.length : 0 }
    }

    if (Range.isRange(at)) {
      const [start, end] = Range.edges(at)
      return edge === 'start' ? start : end
    }

    return at
  },

  /**
   * Create a mutable ref for a `Point` object, which will stay in sync as new
   * operations are applied to the editor.
   */

  pointRef(
    editor: Editor,
    point: Point,
    options: {
      affinity?: 'backward' | 'forward' | null
    } = {}
  ): PointRef {
    const { affinity = 'forward' } = options
    const ref: PointRef = {
      current: point,
      affinity,
      unref() {
        const { current } = ref
        const pointRefs = Editor.pointRefs(editor)
        pointRefs.delete(ref)
        ref.current = null
        return current
      },
    }

    const refs = Editor.pointRefs(editor)
    refs.add(ref)
    return ref
  },

  /**
   * Get the set of currently tracked point refs of the editor.
   */

  pointRefs(editor: Editor): Set<PointRef> {
    let refs = POINT_REFS.get(editor)

    if (!refs) {
      refs = new Set()
      POINT_REFS.set(editor, refs)
    }

    return refs
  },

  /**
   * Return all the positions in `at` range where a `Point` can be placed.
   *
   * By default, moves forward by individual offsets at a time, but
   * the `unit` option can be used to to move by character, word, line, or block.
   *
<<<<<<< HEAD
   * The `reverse` option can be used to change iteration direction.
   *
   * Note: Void nodes are treated as a single point and not iterated through.
=======
   * Note: By default void nodes are treated as a single point and iteration
   * will not happen inside their content unless you pass in true for the
   * voids option, then iteration will occur.
>>>>>>> b4641d14
   */

  *positions(
    editor: Editor,
    options: {
      at?: Location
      unit?: 'offset' | 'character' | 'word' | 'line' | 'block'
      reverse?: boolean
      voids?: boolean
    } = {}
  ): Generator<Point, void, undefined> {
    const {
      at = editor.selection,
      unit = 'offset',
      reverse = false,
      voids = false,
    } = options

    if (!at) {
      return
    }

    /**
     * Algorithm notes:
     *
     * Each step `distance` is dynamic depending on the underlying text
     * and the `unit` specified.  Each step, e.g., a line or word, may
     * span multiple text nodes, so we iterate through the text both on
     * two levels in step-sync:
     *
     * `leafText` stores the text on a text leaf level, and is advanced
     * through using the counters `leafTextOffset` and `leafTextRemaining`.
     *
     * `blockText` stores the text on a block level, and is shortened
     * by `distance` every time it is advanced.
     *
     * We only keep a window of one blockText and one leafText because
     * a block node always appears before all of its leaf nodes.
     */

    const range = Editor.range(editor, at)
    const [start, end] = Range.edges(range)
    const first = reverse ? end : start
    let isNewBlock = false
<<<<<<< HEAD
    let blockText = ''
    let distance = 0 // Distance for leafText to catch up to blockText.
    let leafTextRemaining = 0
    let leafTextOffset = 0

    // Iterate through all nodes in range, grabbing the entire textual content
    // of block nodes in blockText, and text nodes in leafText.
    // Exploits the fact that nodes are sequenced in such a way that we first
    // encounter the block node, then all of its text nodes, so when iterating
    // through the blockText and leafText we just need to remember a window of
    // one block node and leaf node, respectively.
    for (const [node, path] of Editor.nodes(editor, { at, reverse })) {
      /*
       * ELEMENT NODE - Yield position for voids, collect blockText for blocks
       */
      if (Element.isElement(node)) {
        // Void nodes are a special case in that they are not iterated over,
        // but instead always have their first point yielded.
        if (editor.isVoid(node)) {
=======

    const advance = () => {
      if (distance == null) {
        if (unit === 'character') {
          distance = getCharacterDistance(string)
        } else if (unit === 'word') {
          distance = getWordDistance(string)
        } else if (unit === 'line' || unit === 'block') {
          distance = string.length
        } else {
          distance = 1
        }

        string = string.slice(distance)
      }

      // Add or substract the offset.
      offset = reverse ? offset - distance : offset + distance
      // Subtract the distance traveled from the available text.
      available = available - distance!
      // If the available had room to spare, reset the distance so that it will
      // advance again next time. Otherwise, set it to the overflow amount.
      distance = available >= 0 ? null : 0 - available
    }

    for (const [node, path] of Editor.nodes(editor, { at, reverse, voids })) {
      if (Element.isElement(node)) {
        // Void nodes are a special case, so by default we will always
        // yield their first point. If the voids option is set to true,
        // then we will iterate over their content
        if (!voids && editor.isVoid(node)) {
>>>>>>> b4641d14
          yield Editor.start(editor, path)
          continue
        }

        // Inline element nodes are ignored as they don't themselves
        // contribute to blockText or leafText - their parent and
        // children do, respectively.
        if (editor.isInline(node)) continue

        // Block element node - set blockText to its text content.
        if (Editor.hasInlines(editor, node)) {
          // We always exhaust block nodes before encountering a new one:
          //   console.assert(blockText === '',
          //     `blockText='${blockText}' - `+
          //     `not exhausted before new block node`, path)

          // Ensure range considered is capped to `range`, in the
          // start/end edge cases  where block extends beyond range.
          // Equivalent to this, but more performant:
          //   blockRange = Editor.range(editor, ...Editor.edges(editor, path))
          //   blockText = Editor.string(editor, Range.intersection(range, blockRange)!)
          const e = Path.isAncestor(path, end.path)
            ? end
            : Editor.end(editor, path)
          const s = Path.isAncestor(path, start.path)
            ? start
            : Editor.start(editor, path)

<<<<<<< HEAD
          blockText = Editor.string(editor, { anchor: s, focus: e })
          blockText = reverse ? reverseText(blockText) : blockText
=======
          const text = Editor.string(editor, { anchor: s, focus: e }, { voids })
          string = reverse ? reverseText(text) : text
>>>>>>> b4641d14
          isNewBlock = true
        }
      }

      /*
       * TEXT LEAF NODE - Iterate through text content, yielding
       * yielding positions every `distance` offset according to `unit`.
       */
      if (Text.isText(node)) {
        const isFirst = Path.equals(path, first.path)

        // We always exhaust text nodes before encountering a new one:
        //   console.assert(leafTextRemaining <= 0,
        //     `leafTextRemaining=${leafTextRemaining} - `+
        //     `not exhausted before new leaf text node`, path)

        // Reset leafText counters for new text node.
        if (isFirst) {
          leafTextRemaining = reverse
            ? first.offset
            : node.text.length - first.offset
          leafTextOffset = first.offset // Works for reverse too.
        } else {
          leafTextRemaining = node.text.length
          leafTextOffset = reverse ? leafTextRemaining : 0
        }

        // Yield position at the start of node (potentially).
        if (isFirst || isNewBlock || unit === 'offset') {
          yield { path, offset: leafTextOffset }
          isNewBlock = false
        }

        // Yield positions every (dynamically calculated) `distance` offset.
        while (true) {
          // If leafText has caught up with blockText (distance=0),
          // if blockText is exhausted, break to get another block node,
          // otherwise advance blockText forward by the new `distance`.
          if (distance === 0) {
            if (blockText === '') break
            distance = calcDistance(blockText, unit)
            blockText = blockText.slice(distance)
          }

          // Advance leafText by the current `distance`.
          leafTextOffset = reverse
            ? leafTextOffset - distance
            : leafTextOffset + distance
          leafTextRemaining = leafTextRemaining - distance

          // If leafText is exhausted, break to get a new leaf node
          // and set distance to the overflow amount, so we'll (maybe)
          // catch up to blockText in the next leaf text node.
          if (leafTextRemaining < 0) {
            distance = -leafTextRemaining
            break
          }

          // Successfully walked `distance` offsets through leafText to catch up with
          // blockText, so we can reset distance and yield this position in this node.
          distance = 0
          yield { path, offset: leafTextOffset }
        }
      }
    }
    // Upon completion, text is exahusted on both block and leaf level:
    //   console.assert(leafTextRemaining <= 0, "leafText wasn't exhausted")
    //   console.assert(blockText === '', "blockText wasn't exhausted")

    // Helper:
    // Return the distance in offsets for a step of size `unit` on given string.
    function calcDistance(text: string, unit: string) {
      if (unit === 'character') {
        return getCharacterDistance(text)
      } else if (unit === 'word') {
        return getWordDistance(text)
      } else if (unit === 'line' || unit === 'block') {
        return text.length
      }
      return 1
    }
  },

  /**
   * Get the matching node in the branch of the document before a location.
   */

  previous<T extends Node>(
    editor: Editor,
    options: {
      at?: Location
      match?: NodeMatch<T>
      mode?: 'all' | 'highest' | 'lowest'
      voids?: boolean
    } = {}
  ): NodeEntry<T> | undefined {
    const { mode = 'lowest', voids = false } = options
    let { match, at = editor.selection } = options

    if (!at) {
      return
    }

    const pointBeforeLocation = Editor.before(editor, at, { voids })

    if (!pointBeforeLocation) {
      return
    }

    const [, to] = Editor.first(editor, [])

    // The search location is from the start of the document to the path of
    // the point before the location passed in
    const span: Span = [pointBeforeLocation.path, to]

    if (Path.isPath(at) && at.length === 0) {
      throw new Error(`Cannot get the previous node from the root node!`)
    }

    if (match == null) {
      if (Path.isPath(at)) {
        const [parent] = Editor.parent(editor, at)
        match = n => parent.children.includes(n)
      } else {
        match = () => true
      }
    }

    const [previous] = Editor.nodes(editor, {
      reverse: true,
      at: span,
      match,
      mode,
      voids,
    })

    return previous
  },

  /**
   * Get a range of a location.
   */

  range(editor: Editor, at: Location, to?: Location): Range {
    if (Range.isRange(at) && !to) {
      return at
    }

    const start = Editor.start(editor, at)
    const end = Editor.end(editor, to || at)
    return { anchor: start, focus: end }
  },

  /**
   * Create a mutable ref for a `Range` object, which will stay in sync as new
   * operations are applied to the editor.
   */

  rangeRef(
    editor: Editor,
    range: Range,
    options: {
      affinity?: 'backward' | 'forward' | 'outward' | 'inward' | null
    } = {}
  ): RangeRef {
    const { affinity = 'forward' } = options
    const ref: RangeRef = {
      current: range,
      affinity,
      unref() {
        const { current } = ref
        const rangeRefs = Editor.rangeRefs(editor)
        rangeRefs.delete(ref)
        ref.current = null
        return current
      },
    }

    const refs = Editor.rangeRefs(editor)
    refs.add(ref)
    return ref
  },

  /**
   * Get the set of currently tracked range refs of the editor.
   */

  rangeRefs(editor: Editor): Set<RangeRef> {
    let refs = RANGE_REFS.get(editor)

    if (!refs) {
      refs = new Set()
      RANGE_REFS.set(editor, refs)
    }

    return refs
  },

  /**
   * Remove a custom property from all of the leaf text nodes in the current
   * selection.
   *
   * If the selection is currently collapsed, the removal will be stored on
   * `editor.marks` and applied to the text inserted next.
   */

  removeMark(editor: Editor, key: string): void {
    editor.removeMark(key)
  },

  /**
   * Get the start point of a location.
   */

  start(editor: Editor, at: Location): Point {
    return Editor.point(editor, at, { edge: 'start' })
  },

  /**
   * Get the text string content of a location.
   *
   * Note: by default the text of void nodes is considered to be an empty
   * string, regardless of content, unless you pass in true for the voids option
   */

  string(
    editor: Editor,
    at: Location,
    options: {
      voids?: boolean
    } = {}
  ): string {
    const { voids = false } = options
    const range = Editor.range(editor, at)
    const [start, end] = Range.edges(range)
    let text = ''

    for (const [node, path] of Editor.nodes(editor, {
      at: range,
      match: Text.isText,
      voids,
    })) {
      let t = node.text

      if (Path.equals(path, end.path)) {
        t = t.slice(0, end.offset)
      }

      if (Path.equals(path, start.path)) {
        t = t.slice(start.offset)
      }

      text += t
    }

    return text
  },

  /**
   * Convert a range into a non-hanging one.
   */

  unhangRange(
    editor: Editor,
    range: Range,
    options: {
      voids?: boolean
    } = {}
  ): Range {
    const { voids = false } = options
    let [start, end] = Range.edges(range)

    // PERF: exit early if we can guarantee that the range isn't hanging.
    if (start.offset !== 0 || end.offset !== 0 || Range.isCollapsed(range)) {
      return range
    }

    const endBlock = Editor.above(editor, {
      at: end,
      match: n => Editor.isBlock(editor, n),
    })
    const blockPath = endBlock ? endBlock[1] : []
    const first = Editor.start(editor, [])
    const before = { anchor: first, focus: end }
    let skip = true

    for (const [node, path] of Editor.nodes(editor, {
      at: before,
      match: Text.isText,
      reverse: true,
      voids,
    })) {
      if (skip) {
        skip = false
        continue
      }

      if (node.text !== '' || Path.isBefore(path, blockPath)) {
        end = { path, offset: node.text.length }
        break
      }
    }

    return { anchor: start, focus: end }
  },

  /**
   * Match a void node in the current branch of the editor.
   */

  void(
    editor: Editor,
    options: {
      at?: Location
      mode?: 'highest' | 'lowest'
      voids?: boolean
    } = {}
  ): NodeEntry<Element> | undefined {
    return Editor.above(editor, {
      ...options,
      match: n => Editor.isVoid(editor, n),
    })
  },

  /**
   * Call a function, deferring normalization until after it completes.
   */

  withoutNormalizing(editor: Editor, fn: () => void): void {
    const value = Editor.isNormalizing(editor)
    NORMALIZING.set(editor, false)
    fn()
    NORMALIZING.set(editor, value)
    Editor.normalize(editor)
  },
}

/**
 * A helper type for narrowing matched nodes with a predicate.
 */

export type NodeMatch<T extends Node> =
  | ((node: Node, path: Path) => node is T)
  | ((node: Node, path: Path) => boolean)<|MERGE_RESOLUTION|>--- conflicted
+++ resolved
@@ -1192,15 +1192,10 @@
    * By default, moves forward by individual offsets at a time, but
    * the `unit` option can be used to to move by character, word, line, or block.
    *
-<<<<<<< HEAD
    * The `reverse` option can be used to change iteration direction.
    *
-   * Note: Void nodes are treated as a single point and not iterated through.
-=======
-   * Note: By default void nodes are treated as a single point and iteration
-   * will not happen inside their content unless you pass in true for the
-   * voids option, then iteration will occur.
->>>>>>> b4641d14
+   * Note: Void nodes are treated as a single point and not iterated through,
+   * unless you pass in true for the voids option.
    */
 
   *positions(
@@ -1245,7 +1240,6 @@
     const [start, end] = Range.edges(range)
     const first = reverse ? end : start
     let isNewBlock = false
-<<<<<<< HEAD
     let blockText = ''
     let distance = 0 // Distance for leafText to catch up to blockText.
     let leafTextRemaining = 0
@@ -1257,47 +1251,12 @@
     // encounter the block node, then all of its text nodes, so when iterating
     // through the blockText and leafText we just need to remember a window of
     // one block node and leaf node, respectively.
-    for (const [node, path] of Editor.nodes(editor, { at, reverse })) {
-      /*
-       * ELEMENT NODE - Yield position for voids, collect blockText for blocks
-       */
-      if (Element.isElement(node)) {
-        // Void nodes are a special case in that they are not iterated over,
-        // but instead always have their first point yielded.
-        if (editor.isVoid(node)) {
-=======
-
-    const advance = () => {
-      if (distance == null) {
-        if (unit === 'character') {
-          distance = getCharacterDistance(string)
-        } else if (unit === 'word') {
-          distance = getWordDistance(string)
-        } else if (unit === 'line' || unit === 'block') {
-          distance = string.length
-        } else {
-          distance = 1
-        }
-
-        string = string.slice(distance)
-      }
-
-      // Add or substract the offset.
-      offset = reverse ? offset - distance : offset + distance
-      // Subtract the distance traveled from the available text.
-      available = available - distance!
-      // If the available had room to spare, reset the distance so that it will
-      // advance again next time. Otherwise, set it to the overflow amount.
-      distance = available >= 0 ? null : 0 - available
-    }
-
     for (const [node, path] of Editor.nodes(editor, { at, reverse, voids })) {
       if (Element.isElement(node)) {
         // Void nodes are a special case, so by default we will always
         // yield their first point. If the voids option is set to true,
         // then we will iterate over their content
         if (!voids && editor.isVoid(node)) {
->>>>>>> b4641d14
           yield Editor.start(editor, path)
           continue
         }
@@ -1326,13 +1285,8 @@
             ? start
             : Editor.start(editor, path)
 
-<<<<<<< HEAD
           blockText = Editor.string(editor, { anchor: s, focus: e })
           blockText = reverse ? reverseText(blockText) : blockText
-=======
-          const text = Editor.string(editor, { anchor: s, focus: e }, { voids })
-          string = reverse ? reverseText(text) : text
->>>>>>> b4641d14
           isNewBlock = true
         }
       }
