--- conflicted
+++ resolved
@@ -354,8 +354,6 @@
   }
 
   /**
-<<<<<<< HEAD
-=======
    * Check if a mark is void.
    *
    * @param {Mark}
@@ -371,7 +369,6 @@
   }
 
   /**
->>>>>>> 357239db
    * Check if a node is void.
    *
    * @param {Node}
@@ -379,16 +376,8 @@
    */
 
   isVoid(node) {
-<<<<<<< HEAD
-    const rules = this.getNodeRules(node)
-    const rule = rules.find(r => 'isVoid' in r)
-    if (!rule) return false
-    return rule.isVoid
-=======
-    // COMPAT: Right now this just provides a way to get around the
-    // deprecation warnings, but in the future it will check the rules.
-    return node.get('isVoid')
->>>>>>> 357239db
+    const rule = this.rules.find(r => 'isVoid' in r && testRules(node, r.match))
+    return rule ? rule.isVoid : false
   }
 
   /**
@@ -453,17 +442,6 @@
           )
     }
 
-<<<<<<< HEAD
-=======
-    case NODE_IS_VOID_INVALID: {
-      return change.setNodeByKey(
-        node.key,
-        { isVoid: !node.get('isVoid') },
-        { normalize: false }
-      )
-    }
-
->>>>>>> 357239db
     case NODE_MARK_INVALID: {
       return node.getTexts().forEach(t =>
         change.removeMarkByKey(t.key, 0, t.text.length, mark, {
@@ -518,26 +496,14 @@
   }
 
   const error =
-<<<<<<< HEAD
-    validateObject(node, rule) ||
-    validateType(node, rule) ||
-    validateData(node, rule) ||
-    validateMarks(node, rule) ||
-    validateText(node, rule) ||
-    validateFirst(node, rule) ||
-    validateLast(node, rule) ||
-    validateNodes(node, rule, rules)
-=======
     validateObject(object, rule) ||
     validateType(object, rule) ||
-    validateIsVoid(object, rule) ||
     validateData(object, rule) ||
     validateMarks(object, rule) ||
     validateText(object, rule) ||
     validateFirst(object, rule) ||
     validateLast(object, rule) ||
     validateNodes(object, rule, rules)
->>>>>>> 357239db
 
   return error
 }
@@ -566,15 +532,6 @@
   return fail(NODE_TYPE_INVALID, { rule, node })
 }
 
-<<<<<<< HEAD
-=======
-function validateIsVoid(node, rule) {
-  if (rule.isVoid == null) return
-  if (rule.isVoid === node.get('isVoid')) return
-  return fail(NODE_IS_VOID_INVALID, { rule, node })
-}
-
->>>>>>> 357239db
 function validateData(node, rule) {
   if (rule.data == null) return
   if (node.data == null) return
