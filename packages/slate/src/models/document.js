import isPlainObject from 'is-plain-object'
import { List, Map, Record } from 'immutable'

import KeyUtils from '../utils/key-utils'
import MODEL_TYPES, { isType } from '../constants/model-types'
import Node from './node'

/**
 * Default properties.
 *
 * @type {Object}
 */

const DEFAULTS = {
  data: new Map(),
  key: undefined,
  nodes: new List(),
}

/**
 * Document.
 *
 * @type {Document}
 */

class Document extends Record(DEFAULTS) {
  /**
   * Create a new `Document` with `attrs`.
   *
   * @param {Object|Array|List|Text} attrs
   * @return {Document}
   */

  static create(attrs = {}) {
    if (Document.isDocument(attrs)) {
      return attrs
    }

    if (List.isList(attrs) || Array.isArray(attrs)) {
      attrs = { nodes: attrs }
    }

    if (isPlainObject(attrs)) {
      return Document.fromJSON(attrs)
    }

    throw new Error(
      `\`Document.create\` only accepts objects, arrays, lists or documents, but you passed it: ${attrs}`
    )
  }

  /**
   * Create a `Document` from a JSON `object`.
   *
   * @param {Object|Document} object
   * @return {Document}
   */

  static fromJSON(object) {
    if (Document.isDocument(object)) {
      return object
    }

    const { data = {}, key = KeyUtils.create(), nodes = [] } = object

    const document = new Document({
      key,
      data: new Map(data),
      nodes: Node.createList(nodes),
    })

    return document
  }

  /**
   * Check if `any` is a `Document`.
   *
   * @param {Any} any
   * @return {Boolean}
   */

  static isDocument = isType.bind(null, 'DOCUMENT')

  /**
   * Object.
   *
   * @return {String}
   */

  get object() {
    return 'document'
  }

<<<<<<< HEAD
  get kind() {
    logger.deprecate(
      'slate@0.32.0',
      'The `kind` property of Slate objects has been renamed to `object`.'
    )
    return this.object
  }

  /**
   * Get the concatenated text of all the document's children.
   *
   * @return {String}
   */

  get text() {
    return this.getText()
  }

=======
>>>>>>> 357239db
  /**
   * Return a JSON representation of the document.
   *
   * @param {Object} options
   * @return {Object}
   */

  toJSON(options = {}) {
    const object = {
      object: this.object,
      data: this.data.toJSON(),
      nodes: this.nodes.toArray().map(n => n.toJSON(options)),
    }

    if (options.preserveKeys) {
      object.key = this.key
    }

    return object
  }
}

/**
 * Attach a pseudo-symbol for type checking.
 */

Document.prototype[MODEL_TYPES.DOCUMENT] = true

/**
 * Export.
 *
 * @type {Document}
 */

export default Document<|MERGE_RESOLUTION|>--- conflicted
+++ resolved
@@ -91,27 +91,6 @@
     return 'document'
   }
 
-<<<<<<< HEAD
-  get kind() {
-    logger.deprecate(
-      'slate@0.32.0',
-      'The `kind` property of Slate objects has been renamed to `object`.'
-    )
-    return this.object
-  }
-
-  /**
-   * Get the concatenated text of all the document's children.
-   *
-   * @return {String}
-   */
-
-  get text() {
-    return this.getText()
-  }
-
-=======
->>>>>>> 357239db
   /**
    * Return a JSON representation of the document.
    *
