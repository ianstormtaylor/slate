import isPlainObject from 'is-plain-object'
import logger from 'slate-dev-logger'
import { List, OrderedSet, Record, Set } from 'immutable'

<<<<<<< HEAD
import Leaf, { EMPTY_LEAF } from './leaf'
import MODEL_TYPES from '../constants/model-types'
=======
import Character from './character'
import Mark from './mark'
import Leaf from './leaf'
import MODEL_TYPES, { isType } from '../constants/model-types'
>>>>>>> b26535fd
import generateKey from '../utils/generate-key'
import memoize from '../utils/memoize'

/**
 * Default properties.
 *
 * @type {Object}
 */

const DEFAULTS = {
  leaves: List(),
  key: undefined,
}

/**
 * Text.
 *
 * @type {Text}
 */

class Text extends Record(DEFAULTS) {
  /**
   * Create a new `Text` with `attrs`.
   *
   * @param {Object|Array|List|String|Text} attrs
   * @return {Text}
   */

  static create(attrs = '') {
    if (Text.isText(attrs)) {
      return attrs
    }

    if (typeof attrs == 'string') {
      attrs = { leaves: [{ text: attrs }] }
    }

    if (isPlainObject(attrs)) {
      if (attrs.text) {
        const { text, marks, key } = attrs
        attrs = { key, leaves: [{ text, marks }] }
      }

      return Text.fromJSON(attrs)
    }

    throw new Error(
      `\`Text.create\` only accepts objects, arrays, strings or texts, but you passed it: ${attrs}`
    )
  }

  /**
   * Create a list of `Texts` from `elements`.
   *
   * @param {Array<Text|Object>|List<Text|Object>} elements
   * @return {List<Text>}
   */

  static createList(elements = []) {
    if (List.isList(elements) || Array.isArray(elements)) {
      const list = new List(elements.map(Text.create))
      return list
    }

    throw new Error(
      `\`Text.createList\` only accepts arrays or lists, but you passed it: ${elements}`
    )
  }

  /**
   * Create a `Text` from a JSON `object`.
   *
   * @param {Object|Text} object
   * @return {Text}
   */

  static fromJSON(object) {
    if (Text.isText(object)) {
      return object
    }

    const { key = generateKey() } = object
    let { leaves = List() } = object

    if (Array.isArray(leaves)) {
      leaves = List(leaves.map(x => Leaf.create(x)))
    } else if (List.isList(leaves)) {
      leaves = leaves.map(x => Leaf.create(x))
    } else {
      throw new Error('leaves must be either Array or Immutable.List')
    }

    const node = new Text({
      leaves: Leaf.createLeaves(leaves),
      key,
    })

    return node
  }

  /**
   * Alias `fromJS`.
   */

  static fromJS = Text.fromJSON

  /**
   * Check if `any` is a `Text`.
   *
   * @param {Any} any
   * @return {Boolean}
   */

  static isText = isType.bind(null, 'TEXT')

  /**
   * Check if `any` is a list of texts.
   *
   * @param {Any} any
   * @return {Boolean}
   */

  static isTextList(any) {
    return List.isList(any) && any.every(item => Text.isText(item))
  }

  /**
   * Object.
   *
   * @return {String}
   */

  get object() {
    return 'text'
  }

  get kind() {
    logger.deprecate(
      'slate@0.32.0',
      'The `kind` property of Slate objects has been renamed to `object`.'
    )
    return this.object
  }

  /**
   * Is the node empty?
   *
   * @return {Boolean}
   */

  get isEmpty() {
    return this.text == ''
  }

  /**
   * Get the concatenated text of the node.
   *
   * @return {String}
   */

  get text() {
    return this.getString()
  }

  /**
   * Get the concatenated text of the node, cached for text getter
   *
   * @returns {String}
   */

  getString() {
    return this.leaves.reduce((string, leaf) => string + leaf.text, '')
  }

  /**
   * Get the concatenated characters of the node;
   *
   * @returns {String}
   */

  get characters() {
    return this.leaves.flatMap(x => x.getCharacters())
  }

  /**
   * Find the 'first' leaf at offset; By 'first' the alorighthm prefers `endOffset === offset` than `startOffset === offset`
   * Corner Cases:
   *   1. if offset is negative, return the first leaf;
   *   2. if offset is larger than text length, the leaf is null, startOffset, endOffset and index is of the last leaf
   *
   * @param {number}
   * @returns {Object}
   *   @property {number} startOffset
   *   @property {number} endOffset
   *   @property {number} index
   *   @property {Leaf} leaf
   */

  searchLeafAtOffset(offset) {
    let endOffset = 0
    let startOffset = 0
    let index = -1

    const leaf = this.leaves.find(l => {
      index++
      startOffset = endOffset
      endOffset = startOffset + l.text.length
      return endOffset >= offset
    })

    return {
      leaf,
      endOffset,
      index,
      startOffset,
    }
  }

  /**
   * Add a `mark` at `index` and `length`.
   *
   * @param {Number} index
   * @param {Number} length
   * @param {Mark} mark
   * @return {Text}
   */

  addMark(index, length, mark) {
    const marks = Set.of(mark)
    return this.addMarks(index, length, marks)
  }

  /**
   * Add a `set` of marks at `index` and `length`.
   * Corner Cases:
   *   1. If empty text, and if length === 0 and index === 0
   *
   * @param {Number} index
   * @param {Number} length
   * @param {Set<Mark>} set
   * @return {Text}
   */

  addMarks(index, length, set) {
    if (this.text === '' && length === 0 && index === 0) {
      const { leaves } = this
      const first = leaves.first()

      if (!first) {
        return this.set(
          'leaves',
          List.of(Leaf.fromJSON({ text: '', marks: set }))
        )
      }

      const newFirst = first.addMarks(set)
      if (newFirst === first) return this
      return this.set('leaves', List.of(newFirst))
    }

    if (this.text === '') return this
    if (length === 0) return this
    if (index >= this.text.length) return this

    const [before, bundle] = Leaf.splitLeaves(this.leaves, index)
    const [middle, after] = Leaf.splitLeaves(bundle, length)
    const leaves = before.concat(middle.map(x => x.addMarks(set)), after)
    return this.setLeaves(leaves)
  }

  /**
   * Get the decorations for the node from a `schema`.
   *
   * @param {Schema} schema
   * @return {Array}
   */

  getDecorations(schema) {
    return schema.__getDecorations(this)
  }

  /**
   * Derive the leaves for a list of `decorations`.
   *
   * @param {Array|Void} decorations (optional)
   * @return {List<Leaf>}
   */

  getLeaves(decorations = []) {
    let { leaves } = this
    if (leaves.size === 0) return List.of(EMPTY_LEAF)
    if (!decorations || decorations.length === 0) return leaves
    if (this.text.length === 0) return leaves
    const { key } = this

    decorations.forEach(range => {
      const { startKey, endKey, startOffset, endOffset, marks } = range
      const hasStart = startKey == key
      const hasEnd = endKey == key

      if (hasStart && hasEnd) {
        const index = hasStart ? startOffset : 0
        const length = hasEnd ? endOffset - index : this.text.length - index

        if (length < 1) return
        if (index >= this.text.length) return

        if (index !== 0 || length < this.text.length) {
          const [before, bundle] = Leaf.splitLeaves(this.leaves, index)
          const [middle, after] = Leaf.splitLeaves(bundle, length)
          leaves = before.concat(middle.map(x => x.addMarks(marks)), after)
          return
        }
      }

      leaves = leaves.map(x => x.addMarks(marks))
    })

    if (leaves === this.leaves) return leaves
    return Leaf.createLeaves(leaves)
  }

  /**
   * Get all of the active marks on between two offsets
   * Corner Cases:
   *   1. if startOffset is equal or bigger than endOffset, then return Set();
   *   2. If no text is selected between start and end, then return Set()
   *
   * @return {Set<Mark>}
   */

  getActiveMarksBetweenOffsets(startOffset, endOffset) {
    if (startOffset <= 0 && endOffset >= this.text.length) {
      return this.getActiveMarks()
    }

    if (startOffset >= endOffset) return Set()
    // For empty text in a paragraph, use getActiveMarks;
    if (this.text === '') return this.getActiveMarks()

    let result = null
    let leafEnd = 0

    this.leaves.forEach(leaf => {
      const leafStart = leafEnd
      leafEnd = leafStart + leaf.text.length

      if (leafEnd <= startOffset) return
      if (leafStart >= endOffset) return false

      if (!result) {
        result = leaf.marks
        return
      }

      result = result.intersect(leaf.marks)
      if (result && result.size === 0) return false
      return false
    })

    return result || Set()
  }

  /**
   * Get all of the active marks on the text
   *
   * @return {Set<Mark>}
   */

  getActiveMarks() {
    if (this.leaves.size === 0) return Set()

    const result = this.leaves.first().marks
    if (result.size === 0) return result

    return result.withMutations(x => {
      this.leaves.forEach(c => {
        x.intersect(c.marks)
        if (x.size === 0) return false
      })
    })
  }

  /**
   * Get all of the marks on between two offsets
   * Corner Cases:
   *   1. if startOffset is equal or bigger than endOffset, then return Set();
   *   2. If no text is selected between start and end, then return Set()
   *
   * @return {OrderedSet<Mark>}
   */

  getMarksBetweenOffsets(startOffset, endOffset) {
    if (startOffset <= 0 && endOffset >= this.text.length) {
      return this.getMarks()
    }

    if (startOffset >= endOffset) return Set()
    // For empty text in a paragraph, use getActiveMarks;
    if (this.text === '') return this.getActiveMarks()

    let result = null
    let leafEnd = 0

    this.leaves.forEach(leaf => {
      const leafStart = leafEnd
      leafEnd = leafStart + leaf.text.length

      if (leafEnd <= startOffset) return
      if (leafStart >= endOffset) return false

      if (!result) {
        result = leaf.marks
        return
      }

      result = result.union(leaf.marks)
    })

    return result || Set()
  }

  /**
   * Get all of the marks on the text.
   *
   * @return {OrderedSet<Mark>}
   */

  getMarks() {
    const array = this.getMarksAsArray()
    return new OrderedSet(array)
  }

  /**
   * Get all of the marks on the text as an array
   *
   * @return {Array}
   */

  getMarksAsArray() {
    if (this.leaves.size === 0) return []
    const first = this.leaves.first().marks
    if (this.leaves.size === 1) return first.toArray()

    const result = []

    this.leaves.forEach(leaf => {
      result.push(leaf.marks.toArray())
    })

    return Array.prototype.concat.apply(first.toArray(), result)
  }

  /**
   * Get the marks on the text at `index`.
   * Corner Cases:
   *   1. if no text is before the index, and index !== 0, then return Set()
   *   2. (for insert after split node or mark at range) if index === 0, and text === '', then return the leaf.marks
   *   3. if index === 0, text !== '', return Set()
   *
   *
   * @param {Number} index
   * @return {Set<Mark>}
   */

  getMarksAtIndex(index) {
    const { leaf } = this.searchLeafAtOffset(index)

    if (!leaf) return Set()

    if (index !== 0) return leaf.marks
    // For get insertText after split node or mark at range
    if (this.text === '') return leaf.marks
    return Set()
  }

  /**
   * Get a node by `key`, to parallel other nodes.
   *
   * @param {String} key
   * @return {Node|Null}
   */

  getNode(key) {
    return this.key == key ? this : null
  }

  /**
   * Check if the node has a node by `key`, to parallel other nodes.
   *
   * @param {String} key
   * @return {Boolean}
   */

  hasNode(key) {
    return !!this.getNode(key)
  }

  /**
   * Insert `text` at `index`.
   *
   * @param {Numbder} offset
   * @param {String} text
   * @param {Set} marks (optional)
   * @return {Text}
   */

  insertText(offset, text, marks) {
    if (this.text === '') {
      return this.set('leaves', List.of(Leaf.create({ text, marks })))
    }

    if (text.length === 0) return this
    if (!marks) marks = Set()

    const { startOffset, leaf, index } = this.searchLeafAtOffset(offset)
    const delta = offset - startOffset
    const beforeText = leaf.text.slice(0, delta)
    const afterText = leaf.text.slice(delta)
    const { leaves } = this

    if (leaf.marks.equals(marks)) {
      return this.set(
        'leaves',
        leaves.set(index, leaf.set('text', beforeText + text + afterText))
      )
    }

    const nextLeaves = leaves.splice(
      index,
      1,
      leaf.set('text', beforeText),
      Leaf.create({ text, marks }),
      leaf.set('text', afterText)
    )

    return this.setLeaves(nextLeaves)
  }

  /**
   * Regenerate the node's key.
   *
   * @return {Text}
   */

  regenerateKey() {
    const key = generateKey()
    return this.set('key', key)
  }

  /**
   * Remove a `mark` at `index` and `length`.
   *
   * @param {Number} index
   * @param {Number} length
   * @param {Mark} mark
   * @return {Text}
   */

  removeMark(index, length, mark) {
    if (this.text === '' && index === 0 && length === 0) {
      const first = this.leaves.first()
      if (!first) return this
      const newFirst = first.removeMark(mark)
      if (newFirst === first) return this
      return this.set('leaves', List.of(newFirst))
    }

    if (length <= 0) return this
    if (index >= this.text.length) return this
    const [before, bundle] = Leaf.splitLeaves(this.leaves, index)
    const [middle, after] = Leaf.splitLeaves(bundle, length)
    const leaves = before.concat(middle.map(x => x.removeMark(mark)), after)
    return this.setLeaves(leaves)
  }

  /**
   * Remove text from the text node at `start` for `length`.
   *
   * @param {Number} start
   * @param {Number} length
   * @return {Text}
   */

  removeText(start, length) {
    if (length <= 0) return this
    if (start >= this.text.length) return this

    // PERF: For simple backspace, we can operate directly on the leaf
    if (length === 1) {
      const { leaf, index, startOffset } = this.searchLeafAtOffset(start)
      const offset = start - startOffset

      if (leaf) {
        if (leaf.text.length === 1) {
          const leaves = this.leaves.remove(index)
          return this.setLeaves(leaves)
        }

        const beforeText = leaf.text.slice(0, offset)
        const afterText = leaf.text.slice(offset + length)
        const text = beforeText + afterText

        if (text.length > 0) {
          return this.set(
            'leaves',
            this.leaves.set(index, leaf.set('text', text))
          )
        }
      }
    }

    const [before, bundle] = Leaf.splitLeaves(this.leaves, start)
    const after = Leaf.splitLeaves(bundle, length)[1]
    const leaves = Leaf.createLeaves(before.concat(after))

    if (leaves.size === 1) {
      const first = leaves.first()

      if (first.text === '') {
        return this.set(
          'leaves',
          List.of(first.set('marks', this.getActiveMarks()))
        )
      }
    }

    return this.set('leaves', leaves)
  }

  /**
   * Return a JSON representation of the text.
   *
   * @param {Object} options
   * @return {Object}
   */

  toJSON(options = {}) {
    const object = {
      object: this.object,
      leaves: this.getLeaves()
        .toArray()
        .map(r => r.toJSON()),
    }

    if (options.preserveKeys) {
      object.key = this.key
    }

    return object
  }

  /**
   * Alias `toJS`.
   */

  toJS(options) {
    return this.toJSON(options)
  }

  /**
   * Update a `mark` at `index` and `length` with `properties`.
   *
   * @param {Number} index
   * @param {Number} length
   * @param {Mark} mark
   * @param {Object} properties
   * @return {Text}
   */

  updateMark(index, length, mark, properties) {
    const newMark = mark.merge(properties)

    if (this.text === '' && length === 0 && index === 0) {
      const { leaves } = this
      const first = leaves.first()
      if (!first) return this
      const newFirst = first.updateMark(mark, newMark)
      if (newFirst === first) return this
      return this.set('leaves', List.of(newFirst))
    }

    if (length <= 0) return this
    if (index >= this.text.length) return this

    const [before, bundle] = Leaf.splitLeaves(this.leaves, index)
    const [middle, after] = Leaf.splitLeaves(bundle, length)

    const leaves = before.concat(
      middle.map(x => x.updateMark(mark, newMark)),
      after
    )

    return this.setLeaves(leaves)
  }

  /**
   * Split this text and return two different texts
   * @param {Number} position
   * @returns {Array<Text>}
   */

  splitText(offset) {
    const splitted = Leaf.splitLeaves(this.leaves, offset)
    const one = this.set('leaves', splitted[0])
    const two = this.set('leaves', splitted[1]).regenerateKey()
    return [one, two]
  }

  /**
   * merge this text and another text at the end
   * @param {Text} text
   * @returns {Text}
   */

  mergeText(text) {
    const leaves = this.leaves.concat(text.leaves)
    return this.setLeaves(leaves)
  }

  /**
   * Validate the text node against a `schema`.
   *
   * @param {Schema} schema
   * @return {Object|Void}
   */

  validate(schema) {
    return schema.validateNode(this)
  }

  /**
   * Get the first invalid descendant
   * PERF: Do not cache this method; because it can cause cycle reference
   *
   * @param {Schema} schema
   * @returns {Text|Null}
   */

  getFirstInvalidDescendant(schema) {
    return this.validate(schema) ? this : null
  }

  /**
   * Set leaves with normalized `leaves`
   *
   * @param {Schema} schema
   * @returns {Text|Null}
   */

  setLeaves(leaves) {
    const result = Leaf.createLeaves(leaves)

    if (result.size === 1) {
      const first = result.first()
      if (!first.marks || first.marks.size === 0) {
        if (first.text === '') {
          return this.set('leaves', List())
        }
      }
    }

    return this.set('leaves', Leaf.createLeaves(leaves))
  }
}

/**
 * Attach a pseudo-symbol for type checking.
 */

Text.prototype[MODEL_TYPES.TEXT] = true

/**
 * Memoize read methods.
 */

memoize(Text.prototype, [
  'getDecorations',
  'getActiveMarks',
  'getMarks',
  'getMarksAsArray',
  'validate',
  'getString',
])

/**
 * Export.
 *
 * @type {Text}
 */

export default Text<|MERGE_RESOLUTION|>--- conflicted
+++ resolved
@@ -2,15 +2,8 @@
 import logger from 'slate-dev-logger'
 import { List, OrderedSet, Record, Set } from 'immutable'
 
-<<<<<<< HEAD
 import Leaf, { EMPTY_LEAF } from './leaf'
-import MODEL_TYPES from '../constants/model-types'
-=======
-import Character from './character'
-import Mark from './mark'
-import Leaf from './leaf'
 import MODEL_TYPES, { isType } from '../constants/model-types'
->>>>>>> b26535fd
 import generateKey from '../utils/generate-key'
 import memoize from '../utils/memoize'
 
