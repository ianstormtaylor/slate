--- conflicted
+++ resolved
@@ -85,8 +85,7 @@
       return object
     }
 
-<<<<<<< HEAD
-    const { key = generateKey() } = object
+    const { key = KeyUtils.create() } = object
     let { leaves } = object
 
     if (!leaves) {
@@ -101,10 +100,6 @@
         leaves = List()
       }
     }
-=======
-    const { key = KeyUtils.create() } = object
-    let { leaves = List() } = object
->>>>>>> c64c2ff0
 
     if (Array.isArray(leaves)) {
       leaves = List(leaves.map(x => Leaf.create(x)))
