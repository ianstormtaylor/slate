--- conflicted
+++ resolved
@@ -170,2043 +170,6 @@
   static isNodeList(any) {
     return List.isList(any) && any.every(item => Node.isNode(item))
   }
-<<<<<<< HEAD
-
-  /**
-   * Add mark to text at `offset` and `length` in node by `path`.
-   *
-   * @param {List|String} path
-   * @param {Number} offset
-   * @param {Number} length
-   * @param {Mark} mark
-   * @return {Node}
-   */
-
-  addMark(path, offset, length, mark) {
-    let node = this.assertDescendant(path)
-    path = this.resolvePath(path)
-    node = node.addMark(offset, length, mark)
-    const ret = this.replaceNode(path, node)
-    return ret
-  }
-
-  /**
-   * Create a point with `properties` relative to the node.
-   *
-   * @param {Object|Point} properties
-   * @return {Range}
-   */
-
-  createPoint(properties) {
-    properties = Point.createProperties(properties)
-    const point = this.resolvePoint(properties)
-    return point
-  }
-
-  /**
-   * Create a range with `properties` relative to the node.
-   *
-   * @param {Object|Range} properties
-   * @return {Range}
-   */
-
-  createRange(properties) {
-    properties = Range.createProperties(properties)
-    const range = this.resolveRange(properties)
-    return range
-  }
-
-  /**
-   * Recursively filter all descendant nodes with `iterator`.
-   *
-   * @param {Function} iterator
-   * @return {List<Node>}
-   */
-
-  filterDescendants(iterator) {
-    const matches = []
-
-    this.forEachDescendant((node, i, nodes) => {
-      if (iterator(node, i, nodes)) matches.push(node)
-    })
-
-    return List(matches)
-  }
-
-  /**
-   * Recursively find all descendant nodes by `iterator`.
-   *
-   * @param {Function} iterator
-   * @return {Node|Null}
-   */
-
-  findDescendant(iterator) {
-    let found = null
-
-    this.forEachDescendant((node, i, nodes) => {
-      if (iterator(node, i, nodes)) {
-        found = node
-        return false
-      }
-    })
-
-    return found
-  }
-
-  /**
-   * Recursively iterate over all descendant nodes with `iterator`. If the
-   * iterator returns false it will break the loop.
-   *
-   * @param {Function} iterator
-   */
-
-  forEachDescendant(iterator) {
-    let ret
-
-    this.nodes.forEach((child, i, nodes) => {
-      if (iterator(child, i, nodes) === false) {
-        ret = false
-        return false
-      }
-
-      if (child.object != 'text') {
-        ret = child.forEachDescendant(iterator)
-        return ret
-      }
-    })
-
-    return ret
-  }
-
-  /**
-   * Get a set of the active marks in a `range`.
-   *
-   * @param {Range} range
-   * @return {Set<Mark>}
-   */
-
-  getActiveMarksAtRange(range) {
-    range = this.resolveRange(range)
-    if (range.isUnset) return Set()
-
-    if (range.isCollapsed) {
-      const { start } = range
-      return this.getMarksAtPosition(start.key, start.offset).toSet()
-    }
-
-    const { start, end } = range
-    let startKey = start.key
-    let startOffset = start.offset
-    let endKey = end.key
-    let endOffset = end.offset
-    let startText = this.getDescendant(startKey)
-
-    if (startKey !== endKey) {
-      while (startKey !== endKey && endOffset === 0) {
-        const endText = this.getPreviousText(endKey)
-        endKey = endText.key
-        endOffset = endText.text.length
-      }
-
-      while (startKey !== endKey && startOffset === startText.text.length) {
-        startText = this.getNextText(startKey)
-        startKey = startText.key
-        startOffset = 0
-      }
-    }
-
-    if (startKey === endKey) {
-      return startText.getActiveMarksBetweenOffsets(startOffset, endOffset)
-    }
-
-    const startMarks = startText.getActiveMarksBetweenOffsets(
-      startOffset,
-      startText.text.length
-    )
-    if (startMarks.size === 0) return Set()
-    const endText = this.getDescendant(endKey)
-    const endMarks = endText.getActiveMarksBetweenOffsets(0, endOffset)
-    let marks = startMarks.intersect(endMarks)
-    // If marks is already empty, the active marks is empty
-    if (marks.size === 0) return marks
-
-    let text = this.getNextText(startKey)
-
-    while (text.key !== endKey) {
-      if (text.text.length !== 0) {
-        marks = marks.intersect(text.getActiveMarks())
-        if (marks.size === 0) return Set()
-      }
-
-      text = this.getNextText(text.key)
-    }
-    return marks
-  }
-
-  /**
-   * Get a list of the ancestors of a descendant.
-   *
-   * @param {List|String} path
-   * @return {List<Node>|Null}
-   */
-
-  getAncestors(path) {
-    path = this.resolvePath(path)
-    if (!path) return null
-
-    const ancestors = []
-
-    path.forEach((p, i) => {
-      const current = path.slice(0, i)
-      const parent = this.getNode(current)
-      ancestors.push(parent)
-    })
-
-    return List(ancestors)
-  }
-
-  /**
-   * Get the leaf block descendants of the node.
-   *
-   * @return {List<Node>}
-   */
-
-  getBlocks() {
-    const array = this.getBlocksAsArray()
-    return List(array)
-  }
-
-  /**
-   * Get the leaf block descendants of the node.
-   *
-   * @return {List<Node>}
-   */
-
-  getBlocksAsArray() {
-    return this.nodes.reduce((array, child) => {
-      if (child.object != 'block') return array
-      if (!child.isLeafBlock()) return array.concat(child.getBlocksAsArray())
-      array.push(child)
-      return array
-    }, [])
-  }
-
-  /**
-   * Get the leaf block descendants in a `range`.
-   *
-   * @param {Range} range
-   * @return {List<Node>}
-   */
-
-  getBlocksAtRange(range) {
-    const array = this.getBlocksAtRangeAsArray(range)
-    // Eliminate duplicates by converting to an `OrderedSet` first.
-    return List(OrderedSet(array))
-  }
-
-  /**
-   * Get the leaf block descendants in a `range` as an array
-   *
-   * @param {Range} range
-   * @return {Array}
-   */
-
-  getBlocksAtRangeAsArray(range) {
-    range = this.resolveRange(range)
-    if (range.isUnset) return []
-
-    const { start, end } = range
-    const startBlock = this.getClosestBlock(start.key)
-
-    // PERF: the most common case is when the range is in a single block node,
-    // where we can avoid a lot of iterating of the tree.
-    if (start.key === end.key) return [startBlock]
-
-    const endBlock = this.getClosestBlock(end.key)
-    const blocks = this.getBlocksAsArray()
-    const startIndex = blocks.indexOf(startBlock)
-    const endIndex = blocks.indexOf(endBlock)
-    return blocks.slice(startIndex, endIndex + 1)
-  }
-
-  /**
-   * Get all of the leaf blocks that match a `type`.
-   *
-   * @param {String} type
-   * @return {List<Node>}
-   */
-
-  getBlocksByType(type) {
-    const array = this.getBlocksByTypeAsArray(type)
-    return List(array)
-  }
-
-  /**
-   * Get all of the leaf blocks that match a `type` as an array
-   *
-   * @param {String} type
-   * @return {Array}
-   */
-
-  getBlocksByTypeAsArray(type) {
-    return this.nodes.reduce((array, node) => {
-      if (node.object != 'block') {
-        return array
-      } else if (node.isLeafBlock() && node.type == type) {
-        array.push(node)
-        return array
-      } else {
-        return array.concat(node.getBlocksByTypeAsArray(type))
-      }
-    }, [])
-  }
-
-  /**
-   * Get a child node.
-   *
-   * @param {List|String} path
-   * @return {Node|Null}
-   */
-
-  getChild(path) {
-    path = this.resolvePath(path)
-    if (!path) return null
-    const child = path.size === 1 ? this.nodes.get(path.first()) : null
-    return child
-  }
-
-  /**
-   * Get closest parent of node that matches an `iterator`.
-   *
-   * @param {List|String} path
-   * @param {Function} iterator
-   * @return {Node|Null}
-   */
-
-  getClosest(path, iterator) {
-    const ancestors = this.getAncestors(path)
-    if (!ancestors) return null
-
-    const closest = ancestors.findLast((node, ...args) => {
-      // We never want to include the top-level node.
-      if (node === this) return false
-      return iterator(node, ...args)
-    })
-
-    return closest || null
-  }
-
-  /**
-   * Get the closest block parent of a node.
-   *
-   * @param {List|String} path
-   * @return {Node|Null}
-   */
-
-  getClosestBlock(path) {
-    const closest = this.getClosest(path, n => n.object === 'block')
-    return closest
-  }
-
-  /**
-   * Get the closest inline parent of a node by `path`.
-   *
-   * @param {List|String} path
-   * @return {Node|Null}
-   */
-
-  getClosestInline(path) {
-    const closest = this.getClosest(path, n => n.object === 'inline')
-    return closest
-  }
-
-  /**
-   * Get the closest void parent of a node by `path`.
-   *
-   * @param {List|String} path
-   * @param {Schema} schema
-   * @return {Node|Null}
-   */
-
-  getClosestVoid(path, schema) {
-    const ancestors = this.getAncestors(path)
-    const ancestor = ancestors.findLast(a => schema.isVoid(a))
-    return ancestor
-  }
-
-  /**
-   * Get the common ancestor of nodes `a` and `b`.
-   *
-   * @param {List} a
-   * @param {List} b
-   * @return {Node}
-   */
-
-  getCommonAncestor(a, b) {
-    a = this.resolvePath(a)
-    b = this.resolvePath(b)
-    if (!a || !b) return null
-
-    const path = PathUtils.relate(a, b)
-    const node = this.getNode(path)
-    return node
-  }
-
-  /**
-   * Get the decorations for the node from a `stack`.
-   *
-   * @param {Stack} stack
-   * @return {List}
-   */
-
-  getDecorations(stack) {
-    const decorations = stack.find('decorateNode', this)
-    const list = Range.createList(decorations || [])
-    return list
-  }
-
-  /**
-   * Get the depth of a descendant, with optional `startAt`.
-   *
-   * @param {List|String} path
-   * @param {Number} startAt
-   * @return {Number|Null}
-   */
-
-  getDepth(path, startAt = 1) {
-    path = this.resolvePath(path)
-    if (!path) return null
-
-    const node = this.getNode(path)
-    const depth = node ? path.size - 1 + startAt : null
-    return depth
-  }
-
-  /**
-   * Get a descendant node.
-   *
-   * @param {List|String} path
-   * @return {Node|Null}
-   */
-
-  getDescendant(path) {
-    path = this.resolvePath(path)
-    if (!path) return null
-
-    const deep = path.flatMap(x => ['nodes', x])
-    const ret = this.getIn(deep)
-    return ret
-  }
-
-  /**
-   * Get the first invalid descendant
-   *
-   * @param {Schema} schema
-   * @return {Node|Text|Null}
-   */
-
-  getFirstInvalidDescendant(schema) {
-    let result = null
-
-    this.nodes.find(n => {
-      result = n.validate(schema) ? n : n.getFirstInvalidDescendant(schema)
-      return result
-    })
-
-    return result
-  }
-
-  /**
-   * Get the first child text node.
-   *
-   * @return {Node|Null}
-   */
-
-  getFirstText() {
-    let descendant = null
-
-    const found = this.nodes.find(node => {
-      if (node.object === 'text') return true
-      descendant = node.getFirstText()
-      return !!descendant
-    })
-
-    return descendant || found
-  }
-
-  /**
-   * Get a fragment of the node at a `range`.
-   *
-   * @param {Range} range
-   * @return {Document}
-   */
-
-  getFragmentAtRange(range) {
-    range = this.resolveRange(range)
-
-    if (range.isUnset) {
-      return Document.create()
-    }
-
-    const { start, end } = range
-    let node = this
-    let targetPath = end.path
-    let targetPosition = end.offset
-    let mode = 'end'
-
-    while (targetPath.size) {
-      const index = targetPath.last()
-      node = node.splitNode(targetPath, targetPosition)
-      targetPosition = index + 1
-      targetPath = PathUtils.lift(targetPath)
-
-      if (!targetPath.size && mode === 'end') {
-        targetPath = start.path
-        targetPosition = start.offset
-        mode = 'start'
-      }
-    }
-
-    const startIndex = start.path.first() + 1
-    const endIndex = end.path.first() + 2
-    const nodes = node.nodes.slice(startIndex, endIndex)
-    const fragment = Document.create({ nodes })
-    return fragment
-  }
-
-  /**
-   * Get the furthest parent of a node that matches an `iterator`.
-   *
-   * @param {Path} path
-   * @param {Function} iterator
-   * @return {Node|Null}
-   */
-
-  getFurthest(path, iterator) {
-    const ancestors = this.getAncestors(path)
-    if (!ancestors) return null
-
-    const furthest = ancestors.find((node, ...args) => {
-      // We never want to include the top-level node.
-      if (node === this) return false
-      return iterator(node, ...args)
-    })
-
-    return furthest || null
-  }
-
-  /**
-   * Get the furthest ancestor of a node.
-   *
-   * @param {Path} path
-   * @return {Node|Null}
-   */
-
-  getFurthestAncestor(path) {
-    path = this.resolvePath(path)
-    if (!path) return null
-    const furthest = path.size ? this.nodes.get(path.first()) : null
-    return furthest
-  }
-
-  /**
-   * Get the furthest block parent of a node.
-   *
-   * @param {Path} path
-   * @return {Node|Null}
-   */
-
-  getFurthestBlock(path) {
-    const furthest = this.getFurthest(path, n => n.object === 'block')
-    return furthest
-  }
-
-  /**
-   * Get the furthest inline parent of a node.
-   *
-   * @param {Path} path
-   * @return {Node|Null}
-   */
-
-  getFurthestInline(path) {
-    const furthest = this.getFurthest(path, n => n.object === 'inline')
-    return furthest
-  }
-
-  /**
-   * Get the furthest ancestor of a node that has only one child.
-   *
-   * @param {Path} path
-   * @return {Node|Null}
-   */
-
-  getFurthestOnlyChildAncestor(path) {
-    const ancestors = this.getAncestors(path)
-    if (!ancestors) return null
-
-    const furthest = ancestors
-      .rest()
-      .reverse()
-      .takeUntil(p => p.nodes.size > 1)
-      .last()
-
-    return furthest || null
-  }
-
-  /**
-   * Get the closest inline nodes for each text node in the node.
-   *
-   * @return {List<Node>}
-   */
-
-  getInlines() {
-    const array = this.getInlinesAsArray()
-    const list = List(array)
-    return list
-  }
-
-  /**
-   * Get the closest inline nodes for each text node in the node, as an array.
-   *
-   * @return {List<Node>}
-   */
-
-  getInlinesAsArray() {
-    let array = []
-
-    this.nodes.forEach(child => {
-      if (child.object == 'text') return
-
-      if (child.isLeafInline()) {
-        array.push(child)
-      } else {
-        array = array.concat(child.getInlinesAsArray())
-      }
-    })
-
-    return array
-  }
-
-  /**
-   * Get the closest inline nodes for each text node in a `range`.
-   *
-   * @param {Range} range
-   * @return {List<Node>}
-   */
-
-  getInlinesAtRange(range) {
-    const array = this.getInlinesAtRangeAsArray(range)
-    // Remove duplicates by converting it to an `OrderedSet` first.
-    const list = List(OrderedSet(array))
-    return list
-  }
-
-  /**
-   * Get the closest inline nodes for each text node in a `range` as an array.
-   *
-   * @param {Range} range
-   * @return {Array}
-   */
-
-  getInlinesAtRangeAsArray(range) {
-    range = this.resolveRange(range)
-    if (range.isUnset) return []
-
-    const array = this.getTextsAtRangeAsArray(range)
-      .map(text => this.getClosestInline(text.key))
-      .filter(exists => exists)
-
-    return array
-  }
-
-  /**
-   * Get all of the leaf inline nodes that match a `type`.
-   *
-   * @param {String} type
-   * @return {List<Node>}
-   */
-
-  getInlinesByType(type) {
-    const array = this.getInlinesByTypeAsArray(type)
-    const list = List(array)
-    return list
-  }
-
-  /**
-   * Get all of the leaf inline nodes that match a `type` as an array.
-   *
-   * @param {String} type
-   * @return {Array}
-   */
-
-  getInlinesByTypeAsArray(type) {
-    const array = this.nodes.reduce((inlines, node) => {
-      if (node.object == 'text') {
-        return inlines
-      } else if (node.isLeafInline() && node.type == type) {
-        inlines.push(node)
-        return inlines
-      } else {
-        return inlines.concat(node.getInlinesByTypeAsArray(type))
-      }
-    }, [])
-
-    return array
-  }
-
-  /**
-   * Get a set of the marks in a `range`.
-   *
-   * @param {Range} range
-   * @return {Set<Mark>}
-   */
-
-  getInsertMarksAtRange(range) {
-    range = this.resolveRange(range)
-    const { start } = range
-
-    if (range.isUnset) {
-      return Set()
-    }
-
-    if (range.isCollapsed) {
-      // PERF: range is not cachable, use key and offset as proxies for cache
-      return this.getMarksAtPosition(start.key, start.offset)
-    }
-
-    const text = this.getDescendant(start.key)
-    const marks = text.getMarksAtIndex(start.offset + 1)
-    return marks
-  }
-
-  /**
-   * Get an object mapping all the keys in the node to their paths.
-   *
-   * @return {Object}
-   */
-
-  getKeysToPathsTable() {
-    const ret = {
-      [this.key]: [],
-    }
-
-    this.nodes.forEach((node, i) => {
-      const nested = node.getKeysToPathsTable()
-
-      for (const key in nested) {
-        const path = nested[key]
-
-        if (ret[key]) {
-          logger.warn(
-            `A node with a duplicate key of "${key}" was found! Duplicate keys are not allowed, you should use \`node.regenerateKey\` before inserting if you are reusing an existing node.`,
-            this
-          )
-        }
-
-        ret[key] = [i, ...path]
-      }
-    })
-
-    return ret
-  }
-
-  /**
-   * Get the last child text node.
-   *
-   * @return {Node|Null}
-   */
-
-  getLastText() {
-    let descendant = null
-
-    const found = this.nodes.findLast(node => {
-      if (node.object == 'text') return true
-      descendant = node.getLastText()
-      return descendant
-    })
-
-    return descendant || found
-  }
-
-  /**
-   * Get all of the marks for all of the characters of every text node.
-   *
-   * @return {Set<Mark>}
-   */
-
-  getMarks() {
-    const array = this.getMarksAsArray()
-    return Set(array)
-  }
-
-  /**
-   * Get all of the marks as an array.
-   *
-   * @return {Array}
-   */
-
-  getMarksAsArray() {
-    const result = []
-
-    this.nodes.forEach(node => {
-      result.push(node.getMarksAsArray())
-    })
-
-    // PERF: use only one concat rather than multiple for speed.
-    const array = [].concat(...result)
-    return array
-  }
-
-  /**
-   * Get a set of marks in a `position`, the equivalent of a collapsed range
-   *
-   * @param {string} key
-   * @param {number} offset
-   * @return {Set}
-   */
-
-  getMarksAtPosition(key, offset) {
-    const text = this.getDescendant(key)
-    const currentMarks = text.getMarksAtIndex(offset)
-    if (offset !== 0) return currentMarks
-    const closestBlock = this.getClosestBlock(key)
-
-    if (closestBlock.text === '') {
-      // insert mark for empty block; the empty block are often created by split node or add marks in a range including empty blocks
-      return currentMarks
-    }
-
-    const previous = this.getPreviousText(key)
-    if (!previous) return Set()
-
-    if (closestBlock.hasDescendant(previous.key)) {
-      return previous.getMarksAtIndex(previous.text.length)
-    }
-
-    return currentMarks
-  }
-
-  /**
-   * Get a set of the marks in a `range`.
-   *
-   * @param {Range} range
-   * @return {Set<Mark>}
-   */
-
-  getMarksAtRange(range) {
-    const marks = Set(this.getOrderedMarksAtRange(range))
-    return marks
-  }
-
-  /**
-   * Get all of the marks that match a `type`.
-   *
-   * @param {String} type
-   * @return {Set<Mark>}
-   */
-
-  getMarksByType(type) {
-    const array = this.getMarksByTypeAsArray(type)
-    return Set(array)
-  }
-
-  /**
-   * Get all of the marks that match a `type` as an array.
-   *
-   * @param {String} type
-   * @return {Array}
-   */
-
-  getMarksByTypeAsArray(type) {
-    const array = this.nodes.reduce((memo, node) => {
-      return node.object == 'text'
-        ? memo.concat(node.getMarksAsArray().filter(m => m.type == type))
-        : memo.concat(node.getMarksByTypeAsArray(type))
-    }, [])
-
-    return array
-  }
-
-  /**
-   * Get the block node before a descendant text node by `key`.
-   *
-   * @param {String} key
-   * @return {Node|Null}
-   */
-
-  getNextBlock(key) {
-    const child = this.assertDescendant(key)
-    let last
-
-    if (child.object == 'block') {
-      last = child.getLastText()
-    } else {
-      const block = this.getClosestBlock(key)
-      last = block.getLastText()
-    }
-
-    const next = this.getNextText(last.key)
-    if (!next) return null
-
-    const closest = this.getClosestBlock(next.key)
-    return closest
-  }
-
-  /**
-   * Get the next node in the tree from a node.
-   *
-   * This will not only check for siblings but instead move up the tree
-   * returning the next ancestor if no sibling is found.
-   *
-   * @param {List|String} path
-   * @return {Node|Null}
-   */
-
-  getNextNode(path) {
-    path = this.resolvePath(path)
-    if (!path) return null
-    if (!path.size) return null
-
-    for (let i = path.size; i > 0; i--) {
-      const p = path.slice(0, i)
-      const target = PathUtils.increment(p)
-      const node = this.getNode(target)
-      if (node) return node
-    }
-
-    return null
-  }
-
-  /**
-   * Get the next sibling of a node.
-   *
-   * @param {List|String} path
-   * @return {Node|Null}
-   */
-
-  getNextSibling(path) {
-    path = this.resolvePath(path)
-    if (!path) return null
-    if (!path.size) return null
-    const p = PathUtils.increment(path)
-    const sibling = this.getNode(p)
-    return sibling
-  }
-
-  /**
-   * Get the text node after a descendant text node.
-   *
-   * @param {List|String} path
-   * @return {Node|Null}
-   */
-
-  getNextText(path) {
-    path = this.resolvePath(path)
-    if (!path) return null
-    if (!path.size) return null
-    const next = this.getNextNode(path)
-    if (!next) return null
-    const text = next.getFirstText()
-    return text
-  }
-
-  /**
-   * Get a node in the tree.
-   *
-   * @param {List|String} path
-   * @return {Node|Null}
-   */
-
-  getNode(path) {
-    path = this.resolvePath(path)
-    if (!path) return null
-    const node = path.size ? this.getDescendant(path) : this
-    return node
-  }
-
-  /**
-   * Get the offset for a descendant text node by `key`.
-   *
-   * @param {String} key
-   * @return {Number}
-   */
-
-  getOffset(key) {
-    this.assertDescendant(key)
-
-    // Calculate the offset of the nodes before the highest child.
-    const child = this.getFurthestAncestor(key)
-    const offset = this.nodes
-      .takeUntil(n => n == child)
-      .reduce((memo, n) => memo + n.text.length, 0)
-
-    // Recurse if need be.
-    const ret = this.hasChild(key) ? offset : offset + child.getOffset(key)
-    return ret
-  }
-
-  /**
-   * Get the offset from a `range`.
-   *
-   * @param {Range} range
-   * @return {Number}
-   */
-
-  getOffsetAtRange(range) {
-    range = this.resolveRange(range)
-
-    if (range.isUnset) {
-      throw new Error('The range cannot be unset to calculcate its offset.')
-    }
-
-    if (range.isExpanded) {
-      throw new Error('The range must be collapsed to calculcate its offset.')
-    }
-
-    const { start } = range
-    const offset = this.getOffset(start.key) + start.offset
-    return offset
-  }
-
-  /**
-   * Get all of the marks for all of the characters of every text node.
-   *
-   * @return {OrderedSet<Mark>}
-   */
-
-  getOrderedMarks() {
-    const array = this.getMarksAsArray()
-    return OrderedSet(array)
-  }
-
-  /**
-   * Get a set of the marks in a `range`.
-   *
-   * @param {Range} range
-   * @return {OrderedSet<Mark>}
-   */
-
-  getOrderedMarksAtRange(range) {
-    range = this.resolveRange(range)
-    const { start, end } = range
-
-    if (range.isUnset) {
-      return OrderedSet()
-    }
-
-    if (range.isCollapsed) {
-      // PERF: range is not cachable, use key and offset as proxies for cache
-      return this.getMarksAtPosition(start.key, start.offset)
-    }
-
-    const marks = this.getOrderedMarksBetweenPositions(
-      start.key,
-      start.offset,
-      end.key,
-      end.offset
-    )
-
-    return marks
-  }
-
-  /**
-   * Get a set of the marks in a `range`.
-   * PERF: arguments use key and offset for utilizing cache
-   *
-   * @param {string} startKey
-   * @param {number} startOffset
-   * @param {string} endKey
-   * @param {number} endOffset
-   * @returns {OrderedSet<Mark>}
-   */
-
-  getOrderedMarksBetweenPositions(startKey, startOffset, endKey, endOffset) {
-    if (startKey === endKey) {
-      const startText = this.getDescendant(startKey)
-      return startText.getMarksBetweenOffsets(startOffset, endOffset)
-    }
-
-    const texts = this.getTextsBetweenPositionsAsArray(startKey, endKey)
-
-    return OrderedSet().withMutations(result => {
-      texts.forEach(text => {
-        if (text.key === startKey) {
-          result.union(
-            text.getMarksBetweenOffsets(startOffset, text.text.length)
-          )
-        } else if (text.key === endKey) {
-          result.union(text.getMarksBetweenOffsets(0, endOffset))
-        } else {
-          result.union(text.getMarks())
-        }
-      })
-    })
-  }
-
-  /**
-   * Get all of the marks that match a `type`.
-   *
-   * @param {String} type
-   * @return {OrderedSet<Mark>}
-   */
-
-  getOrderedMarksByType(type) {
-    const array = this.getMarksByTypeAsArray(type)
-    return OrderedSet(array)
-  }
-
-  /**
-   * Get the parent of a descendant node.
-   *
-   * @param {List|String} path
-   * @return {Node|Null}
-   */
-
-  getParent(path) {
-    path = this.resolvePath(path)
-    if (!path) return null
-    if (!path.size) return null
-    const parentPath = PathUtils.lift(path)
-    const parent = this.getNode(parentPath)
-    return parent
-  }
-
-  /**
-   * Find the path to a node.
-   *
-   * @param {String|List} key
-   * @return {List}
-   */
-
-  getPath(key) {
-    // Handle the case of passing in a path directly, to match other methods.
-    if (List.isList(key)) return key
-
-    const dict = this.getKeysToPathsTable()
-    const path = dict[key]
-    return path ? List(path) : null
-  }
-
-  /**
-   * Get the block node before a descendant text node by `key`.
-   *
-   * @param {String} key
-   * @return {Node|Null}
-   */
-
-  getPreviousBlock(key) {
-    const child = this.assertDescendant(key)
-    let first
-
-    if (child.object == 'block') {
-      first = child.getFirstText()
-    } else {
-      const block = this.getClosestBlock(key)
-      first = block.getFirstText()
-    }
-
-    const previous = this.getPreviousText(first.key)
-    if (!previous) return null
-
-    const closest = this.getClosestBlock(previous.key)
-    return closest
-  }
-
-  /**
-   * Get the previous node from a node in the tree.
-   *
-   * This will not only check for siblings but instead move up the tree
-   * returning the previous ancestor if no sibling is found.
-   *
-   * @param {List|String} path
-   * @return {Node|Null}
-   */
-
-  getPreviousNode(path) {
-    path = this.resolvePath(path)
-    if (!path) return null
-    if (!path.size) return null
-
-    for (let i = path.size; i > 0; i--) {
-      const p = path.slice(0, i)
-      if (p.last() === 0) continue
-
-      const target = PathUtils.decrement(p)
-      const node = this.getNode(target)
-      if (node) return node
-    }
-
-    return null
-  }
-
-  /**
-   * Get the previous sibling of a node.
-   *
-   * @param {List|String} path
-   * @return {Node|Null}
-   */
-
-  getPreviousSibling(path) {
-    path = this.resolvePath(path)
-    if (!path) return null
-    if (!path.size) return null
-    if (path.last() === 0) return null
-    const p = PathUtils.decrement(path)
-    const sibling = this.getNode(p)
-    return sibling
-  }
-
-  /**
-   * Get the text node after a descendant text node.
-   *
-   * @param {List|String} path
-   * @return {Node|Null}
-   */
-
-  getPreviousText(path) {
-    path = this.resolvePath(path)
-    if (!path) return null
-    if (!path.size) return null
-    const previous = this.getPreviousNode(path)
-    if (!previous) return null
-    const text = previous.getLastText()
-    return text
-  }
-
-  /**
-   * Get the indexes of the selection for a `range`, given an extra flag for
-   * whether the node `isSelected`, to determine whether not finding matches
-   * means everything is selected or nothing is.
-   *
-   * @param {Range} range
-   * @param {Boolean} isSelected
-   * @return {Object|Null}
-   */
-
-  getSelectionIndexes(range, isSelected = true) {
-    const { start, end } = range
-
-    // PERF: if we're not selected, we can exit early.
-    if (!isSelected) {
-      return null
-    }
-
-    // if we've been given an invalid selection we can exit early.
-    if (range.isUnset) {
-      return null
-    }
-
-    // PERF: if the start and end keys are the same, just check for the child
-    // that contains that single key.
-    if (start.key == end.key) {
-      const child = this.getFurthestAncestor(start.key)
-      const index = child ? this.nodes.indexOf(child) : null
-      return { start: index, end: index + 1 }
-    }
-
-    // Otherwise, check all of the children...
-    let startIndex = null
-    let endIndex = null
-
-    this.nodes.forEach((child, i) => {
-      if (child.object == 'text') {
-        if (startIndex == null && child.key == start.key) startIndex = i
-        if (endIndex == null && child.key == end.key) endIndex = i + 1
-      } else {
-        if (startIndex == null && child.hasDescendant(start.key)) startIndex = i
-        if (endIndex == null && child.hasDescendant(end.key)) endIndex = i + 1
-      }
-
-      // PERF: exit early if both start and end have been found.
-      return startIndex == null || endIndex == null
-    })
-
-    if (isSelected && startIndex == null) startIndex = 0
-    if (isSelected && endIndex == null) endIndex = this.nodes.size
-    return startIndex == null ? null : { start: startIndex, end: endIndex }
-  }
-
-  /**
-   * Get the concatenated text string of all child nodes.
-   *
-   * @return {String}
-   */
-
-  getText() {
-    const text = this.nodes.reduce((string, node) => {
-      return string + node.text
-    }, '')
-
-    return text
-  }
-
-  /**
-   * Get the descendent text node at an `offset`.
-   *
-   * @param {String} offset
-   * @return {Node|Null}
-   */
-
-  getTextAtOffset(offset) {
-    // PERF: Add a few shortcuts for the obvious cases.
-    if (offset === 0) return this.getFirstText()
-    if (offset === this.text.length) return this.getLastText()
-    if (offset < 0 || offset > this.text.length) return null
-
-    let length = 0
-    const text = this.getTexts().find((node, i, nodes) => {
-      length += node.text.length
-      return length > offset
-    })
-
-    return text
-  }
-
-  /**
-   * Get the direction of the node's text.
-   *
-   * @return {String}
-   */
-
-  getTextDirection() {
-    const dir = direction(this.text)
-    return dir === 'neutral' ? null : dir
-  }
-
-  /**
-   * Recursively get all of the child text nodes in order of appearance.
-   *
-   * @return {List<Node>}
-   */
-
-  getTexts() {
-    const array = this.getTextsAsArray()
-    return List(array)
-  }
-
-  /**
-   * Recursively get all the leaf text nodes in order of appearance, as array.
-   *
-   * @return {List<Node>}
-   */
-
-  getTextsAsArray() {
-    let array = []
-
-    this.nodes.forEach(node => {
-      if (node.object == 'text') {
-        array.push(node)
-      } else {
-        array = array.concat(node.getTextsAsArray())
-      }
-    })
-
-    return array
-  }
-
-  /**
-   * Get all of the text nodes in a `range`.
-   *
-   * @param {Range} range
-   * @return {List<Node>}
-   */
-
-  getTextsAtRange(range) {
-    range = this.resolveRange(range)
-    if (range.isUnset) return List()
-    const { start, end } = range
-    const list = List(this.getTextsBetweenPositionsAsArray(start.key, end.key))
-
-    return list
-  }
-
-  /**
-   * Get all of the text nodes in a `range` as an array.
-   *
-   * @param {Range} range
-   * @return {Array}
-   */
-
-  getTextsAtRangeAsArray(range) {
-    range = this.resolveRange(range)
-    if (range.isUnset) return []
-    const { start, end } = range
-    const texts = this.getTextsBetweenPositionsAsArray(start.key, end.key)
-    return texts
-  }
-
-  /**
-   * Get all of the text nodes in a `range` as an array.
-   * PERF: use key in arguments for cache
-   *
-   * @param {string} startKey
-   * @param {string} endKey
-   * @returns {Array}
-   */
-
-  getTextsBetweenPositionsAsArray(startKey, endKey) {
-    const startText = this.getDescendant(startKey)
-
-    // PERF: the most common case is when the range is in a single text node,
-    // where we can avoid a lot of iterating of the tree.
-    if (startKey == endKey) return [startText]
-
-    const endText = this.getDescendant(endKey)
-    const texts = this.getTextsAsArray()
-    const start = texts.indexOf(startText)
-    const end = texts.indexOf(endText, start)
-    const ret = texts.slice(start, end + 1)
-    return ret
-  }
-
-  /**
-   * Check if the node has block children.
-   *
-   * @return {Boolean}
-   */
-
-  hasBlockChildren() {
-    return !!(this.nodes && this.nodes.find(n => n.object === 'block'))
-  }
-
-  /**
-   * Check if a child node exists.
-   *
-   * @param {List|String} path
-   * @return {Boolean}
-   */
-
-  hasChild(path) {
-    const child = this.getChild(path)
-    return !!child
-  }
-
-  /**
-   * Check if a node has inline children.
-   *
-   * @return {Boolean}
-   */
-
-  hasInlineChildren() {
-    return !!(
-      this.nodes &&
-      this.nodes.find(n => n.object === 'inline' || n.object === 'text')
-    )
-  }
-
-  /**
-   * Recursively check if a child node exists.
-   *
-   * @param {List|String} path
-   * @return {Boolean}
-   */
-
-  hasDescendant(path) {
-    const descendant = this.getDescendant(path)
-    return !!descendant
-  }
-
-  /**
-   * Recursively check if a node exists.
-   *
-   * @param {List|String} path
-   * @return {Boolean}
-   */
-
-  hasNode(path) {
-    const node = this.getNode(path)
-    return !!node
-  }
-
-  /**
-   * Check if a node has a void parent.
-   *
-   * @param {List|String} path
-   * @param {Schema} schema
-   * @return {Boolean}
-   */
-
-  hasVoidParent(path, schema) {
-    if (!schema) {
-      logger.deprecate(
-        '0.38.0',
-        'Calling the `Node.hasVoidParent` method without the second `schema` argument is deprecated.'
-      )
-
-      const closest = this.getClosestVoid(path)
-      return !!closest
-    }
-
-    const closest = this.getClosestVoid(path, schema)
-    return !!closest
-  }
-
-  /**
-   * Insert a `node`.
-   *
-   * @param {List|String} path
-   * @param {Node} node
-   * @return {Node}
-   */
-
-  insertNode(path, node) {
-    path = this.resolvePath(path)
-    const index = path.last()
-    const parentPath = PathUtils.lift(path)
-    let parent = this.assertNode(parentPath)
-    const nodes = parent.nodes.splice(index, 0, node)
-    parent = parent.set('nodes', nodes)
-    const ret = this.replaceNode(parentPath, parent)
-    return ret
-  }
-
-  /**
-   * Insert `text` at `offset` in node by `path`.
-   *
-   * @param {List|String} path
-   * @param {Number} offset
-   * @param {String} text
-   * @param {Set} marks
-   * @return {Node}
-   */
-
-  insertText(path, offset, text, marks) {
-    let node = this.assertDescendant(path)
-    path = this.resolvePath(path)
-    node = node.insertText(offset, text, marks)
-    const ret = this.replaceNode(path, node)
-    return ret
-  }
-
-  /**
-   * Check whether the node is a leaf block.
-   *
-   * @return {Boolean}
-   */
-
-  isLeafBlock() {
-    return (
-      this.object === 'block' && this.nodes.every(n => n.object !== 'block')
-    )
-  }
-
-  /**
-   * Check whether the node is a leaf inline.
-   *
-   * @return {Boolean}
-   */
-
-  isLeafInline() {
-    return (
-      this.object === 'inline' && this.nodes.every(n => n.object !== 'inline')
-    )
-  }
-
-  /**
-   * Map all child nodes, updating them in their parents. This method is
-   * optimized to not return a new node if no changes are made.
-   *
-   * @param {Function} iterator
-   * @return {Node}
-   */
-
-  mapChildren(iterator) {
-    let { nodes } = this
-
-    nodes.forEach((node, i) => {
-      const ret = iterator(node, i, this.nodes)
-      if (ret !== node) nodes = nodes.set(ret.key, ret)
-    })
-
-    const ret = this.set('nodes', nodes)
-    return ret
-  }
-
-  /**
-   * Map all descendant nodes, updating them in their parents. This method is
-   * optimized to not return a new node if no changes are made.
-   *
-   * @param {Function} iterator
-   * @return {Node}
-   */
-
-  mapDescendants(iterator) {
-    let { nodes } = this
-
-    nodes.forEach((node, index) => {
-      let ret = node
-      if (ret.object !== 'text') ret = ret.mapDescendants(iterator)
-      ret = iterator(ret, index, this.nodes)
-      if (ret === node) return
-
-      nodes = nodes.set(index, ret)
-    })
-
-    const ret = this.set('nodes', nodes)
-    return ret
-  }
-
-  /**
-   * Merge a node backwards its previous sibling.
-   *
-   * @param {List|Key} path
-   * @return {Node}
-   */
-
-  mergeNode(path) {
-    const b = this.assertNode(path)
-    path = this.resolvePath(path)
-
-    if (path.last() === 0) {
-      throw new Error(
-        `Unable to merge node because it has no previous sibling: ${b}`
-      )
-    }
-
-    const withPath = PathUtils.decrement(path)
-    const a = this.assertNode(withPath)
-
-    if (a.object !== b.object) {
-      throw new Error(
-        `Unable to merge two different kinds of nodes: ${a} and ${b}`
-      )
-    }
-
-    const newNode =
-      a.object === 'text'
-        ? a.mergeText(b)
-        : a.set('nodes', a.nodes.concat(b.nodes))
-
-    let ret = this
-    ret = ret.removeNode(path)
-    ret = ret.removeNode(withPath)
-    ret = ret.insertNode(withPath, newNode)
-    return ret
-  }
-
-  /**
-   * Move a node by `path` to `newPath`.
-   *
-   * A `newIndex` can be provided when move nodes by `key`, to account for not
-   * being able to have a key for a location in the tree that doesn't exist yet.
-   *
-   * @param {List|Key} path
-   * @param {List|Key} newPath
-   * @param {Number} newIndex
-   * @return {Node}
-   */
-
-  moveNode(path, newPath, newIndex = 0) {
-    const node = this.assertNode(path)
-    path = this.resolvePath(path)
-    newPath = this.resolvePath(newPath, newIndex)
-
-    const newParentPath = PathUtils.lift(newPath)
-    this.assertNode(newParentPath)
-
-    const [p, np] = PathUtils.crop(path, newPath)
-    const position = PathUtils.compare(p, np)
-
-    // If the old path ends above and before a node in the new path, then
-    // removing it will alter the target, so we need to adjust the new path.
-    if (path.size < newPath.size && position === -1) {
-      newPath = PathUtils.decrement(newPath, 1, p.size - 1)
-    }
-
-    let ret = this
-    ret = ret.removeNode(path)
-    ret = ret.insertNode(newPath, node)
-    return ret
-  }
-
-  /**
-   * Normalize the node with a `schema`.
-   *
-   * @param {Schema} schema
-   * @return {Function|Void}
-   */
-
-  normalize(schema) {
-    const normalizer = schema.normalizeNode(this)
-    return normalizer
-  }
-
-  /**
-   * Attempt to "refind" a node by a previous `path`, falling back to looking
-   * it up by `key` again.
-   *
-   * @param {List|String} path
-   * @param {String} key
-   * @return {Node|Null}
-   */
-
-  refindNode(path, key) {
-    const node = this.getDescendant(path)
-    const found = node && node.key === key ? node : this.getDescendant(key)
-    return found
-  }
-
-  /**
-   * Attempt to "refind" the path to a node by a previous `path`, falling back
-   * to looking it up by `key`.
-   *
-   * @param {List|String} path
-   * @param {String} key
-   * @return {List|Null}
-   */
-
-  refindPath(path, key) {
-    const node = this.getDescendant(path)
-    const found = node && node.key === key ? path : this.getPath(key)
-    return found
-  }
-
-  /**
-   * Regenerate the node's key.
-   *
-   * @return {Node}
-   */
-
-  regenerateKey() {
-    const key = KeyUtils.create()
-    const node = this.set('key', key)
-    return node
-  }
-
-  /**
-   * Remove mark from text at `offset` and `length` in node.
-   *
-   * @param {List} path
-   * @param {Number} offset
-   * @param {Number} length
-   * @param {Mark} mark
-   * @return {Node}
-   */
-
-  removeMark(path, offset, length, mark) {
-    let node = this.assertDescendant(path)
-    path = this.resolvePath(path)
-    node = node.removeMark(offset, length, mark)
-    const ret = this.replaceNode(path, node)
-    return ret
-  }
-
-  /**
-   * Remove a node.
-   *
-   * @param {List|String} path
-   * @return {Node}
-   */
-
-  removeNode(path) {
-    this.assertDescendant(path)
-    path = this.resolvePath(path)
-    const deep = path.flatMap(x => ['nodes', x])
-    const ret = this.deleteIn(deep)
-    return ret
-  }
-
-  /**
-   * Remove `text` at `offset` in node.
-   *
-   * @param {List|Key} path
-   * @param {Number} offset
-   * @param {String} text
-   * @return {Node}
-   */
-
-  removeText(path, offset, text) {
-    let node = this.assertDescendant(path)
-    node = node.removeText(offset, text.length)
-    const ret = this.replaceNode(path, node)
-    return ret
-  }
-
-  /**
-   * Replace a `node` in the tree.
-   *
-   * @param {List|Key} path
-   * @param {Node} node
-   * @return {Node}
-   */
-
-  replaceNode(path, node) {
-    path = this.resolvePath(path)
-
-    if (!path) {
-      throw new Error(
-        `Unable to replace a node because it could not be found in the first place: ${path}`
-      )
-    }
-
-    if (!path.size) return node
-    this.assertNode(path)
-    const deep = path.flatMap(x => ['nodes', x])
-    const ret = this.setIn(deep, node)
-    return ret
-  }
-
-  /**
-   * Resolve a path from a path list or key string.
-   *
-   * An `index` can be provided, in which case paths created from a key string
-   * will have the index pushed onto them. This is helpful in cases where you
-   * want to accept either a `path` or a `key, index` combination for targeting
-   * a location in the tree that doesn't exist yet, like when inserting.
-   *
-   * @param {List|String} value
-   * @param {Number} index
-   * @return {List}
-   */
-
-  resolvePath(path, index) {
-    if (typeof path === 'string') {
-      path = this.getPath(path)
-
-      if (index != null) {
-        path = path.concat(index)
-      }
-    } else {
-      path = PathUtils.create(path)
-    }
-
-    return path
-  }
-
-  /**
-   * Resolve a `point`, relative to the node, ensuring that the keys and
-   * offsets in the point exist and that they are synced with the paths.
-   *
-   * @param {Point|Object} point
-   * @return {Point}
-   */
-
-  resolvePoint(point) {
-    point = Point.create(point)
-    point = point.normalize(this)
-    return point
-  }
-
-  /**
-   * Resolve a `range`, relative to the node, ensuring that the keys and
-   * offsets in the range exist and that they are synced with the paths.
-   *
-   * @param {Range|Object} range
-   * @return {Range}
-   */
-
-  resolveRange(range) {
-    range = Range.create(range)
-    range = range.normalize(this)
-    return range
-  }
-
-  /**
-   * Set `properties` on a node.
-   *
-   * @param {List|String} path
-   * @param {Object} properties
-   * @return {Node}
-   */
-
-  setNode(path, properties) {
-    let node = this.assertNode(path)
-    node = node.merge(properties)
-    const ret = this.replaceNode(path, node)
-    return ret
-  }
-
-  /**
-   * Set `properties` on `mark` on text at `offset` and `length` in node.
-   *
-   * @param {List|String} path
-   * @param {Number} offset
-   * @param {Number} length
-   * @param {Mark} mark
-   * @param {Object} properties
-   * @return {Node}
-   */
-
-  setMark(path, offset, length, mark, properties) {
-    let node = this.assertNode(path)
-    node = node.updateMark(offset, length, mark, properties)
-    const ret = this.replaceNode(path, node)
-    return ret
-  }
-
-  /**
-   * Split a node by `path` at `position` with optional `properties` to apply
-   * to the newly split node.
-   *
-   * @param {List|String} path
-   * @param {Number} position
-   * @param {Object} properties
-   * @return {Node}
-   */
-
-  splitNode(path, position, properties) {
-    const child = this.assertNode(path)
-    path = this.resolvePath(path)
-    let a
-    let b
-
-    if (child.object === 'text') {
-      ;[a, b] = child.splitText(position)
-    } else {
-      const befores = child.nodes.take(position)
-      const afters = child.nodes.skip(position)
-      a = child.set('nodes', befores)
-      b = child.set('nodes', afters).regenerateKey()
-    }
-
-    if (properties && child.object !== 'text') {
-      b = b.merge(properties)
-    }
-
-    let ret = this
-    ret = ret.removeNode(path)
-    ret = ret.insertNode(path, b)
-    ret = ret.insertNode(path, a)
-    return ret
-  }
-
-  /**
-   * Validate the node against a `schema`.
-   *
-   * @param {Schema} schema
-   * @return {Error|Void}
-   */
-
-  validate(schema) {
-    return schema.validateNode(this)
-  }
-
-  /**
-   * Deprecated.
-   */
-
-  getNodeAtPath(path) {
-    logger.deprecate(
-      `0.35.0`,
-      'The `Node.getNodeAtPath` method has been combined into `Node.getNode`.'
-    )
-
-    return this.getNode(path)
-  }
-
-  getDescendantAtPath(path) {
-    logger.deprecate(
-      `0.35.0`,
-      'The `Node.getDescendantAtPath` has been combined into `Node.getDescendant`.'
-    )
-
-    return this.getDescendant(path)
-  }
-
-  getKeys() {
-    logger.deprecate(`0.35.0`, 'The `Node.getKeys` method is deprecated.')
-
-    const keys = this.getKeysAsArray()
-    return Set(keys)
-  }
-
-  getKeysAsArray() {
-    logger.deprecate(
-      `0.35.0`,
-      'The `Node.getKeysAsArray` method is deprecated.'
-    )
-
-    const dict = this.getKeysToPathsTable()
-    const keys = []
-
-    for (const key in dict) {
-      if (this.key !== key) {
-        keys.push(key)
-      }
-    }
-
-    return keys
-  }
-
-  areDescendantsSorted(first, second) {
-    logger.deprecate(
-      `0.35.0`,
-      'The `Node.areDescendantsSorted` method is deprecated. Use the new `PathUtils.compare` helper instead.'
-    )
-
-    first = KeyUtils.create(first)
-    second = KeyUtils.create(second)
-
-    const keys = this.getKeysAsArray().filter(k => k !== this.key)
-    const firstIndex = keys.indexOf(first)
-    const secondIndex = keys.indexOf(second)
-    if (firstIndex == -1 || secondIndex == -1) return null
-
-    return firstIndex < secondIndex
-  }
-
-  isInRange(range) {
-    logger.deprecate(
-      `0.35.0`,
-      'The `Node.isInRange` method is deprecated. Use the new `PathUtils.compare` helper instead.'
-    )
-
-    range = this.resolveRange(range)
-
-    const node = this
-    const { startKey, endKey, isCollapsed } = range
-
-    // PERF: solve the most common cast where the start or end key are inside
-    // the node, for collapsed selections.
-    if (
-      node.key == startKey ||
-      node.key == endKey ||
-      node.hasDescendant(startKey) ||
-      node.hasDescendant(endKey)
-    ) {
-      return true
-    }
-
-    // PERF: if the selection is collapsed and the previous check didn't return
-    // true, then it must be false.
-    if (isCollapsed) {
-      return false
-    }
-
-    // Otherwise, look through all of the leaf text nodes in the range, to see
-    // if any of them are inside the node.
-    const texts = node.getTextsAtRange(range)
-    let memo = false
-
-    texts.forEach(text => {
-      if (node.hasDescendant(text.key)) memo = true
-      return memo
-    })
-
-    return memo
-  }
-}
-
-/**
- * Mix in assertion variants.
- */
-
-const ASSERTS = ['Child', 'Depth', 'Descendant', 'Node', 'Parent', 'Path']
-
-for (const method of ASSERTS) {
-  Node.prototype[`assert${method}`] = function(path, ...args) {
-    const ret = this[`get${method}`](path, ...args)
-
-    if (ret == null) {
-      throw new Error(
-        `\`Node.assert${method}\` could not find node with path or key: ${path}`
-      )
-    }
-
-    return ret
-  }
-=======
->>>>>>> 357239db
 }
 
 /**
