--- conflicted
+++ resolved
@@ -206,9 +206,11 @@
     const secondPath = this.getPath(second)
     const length = Math.min(firstPath.length, secondPath.length)
     let index = 0
+
     while (firstPath[index] === secondPath[index] && index < length) {
       index++
     }
+
     if (index === length) {
       return firstPath.length < secondPath.length
     }
@@ -242,6 +244,7 @@
 
   assertDescendant(key) {
     key = assertKey(key)
+
     if (!this.hasDescendant(key)) {
       throw new Error(`Could not find a descendant node with key "${key}".`)
     }
@@ -353,27 +356,15 @@
 
   getAncestors(key) {
     key = assertKey(key)
-<<<<<<< HEAD
     if (!this.hasNode(key)) return null
     const path = this.getPath(key)
     return List().withMutations(result => {
       let ancestor = this
+
       for (const index of path) {
         result.push(ancestor)
         ancestor = ancestor.nodes.get(index)
       }
-=======
-
-    if (key == this.key) return List()
-    if (this.hasChild(key)) return List([this])
-
-    let ancestors
-
-    this.nodes.find(node => {
-      if (node.object == 'text') return false
-      ancestors = node.getAncestors(key)
-      return ancestors
->>>>>>> 57138de1
     })
   }
 
@@ -612,6 +603,7 @@
     if (pathOne[0] !== pathTwo[0]) return this
     let index = 0
     const length = Math.min(pathOne.length, pathTwo.length)
+
     while (pathOne[index] === pathTwo[index] && index < length) {
       index++
     }
@@ -776,17 +768,12 @@
    */
 
   getFurthest(key, iterator) {
-<<<<<<< HEAD
     key = assertKey(key)
+
     if (!this.hasDescendant(key)) {
-=======
-    const ancestors = this.getAncestors(key)
-
-    if (!ancestors) {
-      key = assertKey(key)
->>>>>>> 57138de1
       throw new Error(`Could not find a descendant node with key "${key}".`)
     }
+
     // PERF: use path to pass down to prevent creating getAncestors List()
     // It is slow to create a new Immutable List
     const path = this.getPath(key)
@@ -796,10 +783,12 @@
     // which is slower than native JS engine
     path.find(index => {
       node = node.nodes.get(index)
+
       if (node.key === key) {
         node = null
         return true
       }
+
       if (iterator(node)) return true
     })
     return node
@@ -980,9 +969,11 @@
         keys[child.key] = true
         return
       }
+
       // PERF: use the logic of utils._extend; becuase
       // Object.assign is about 2x~3x slower than utils._extend
       const childKeys = Object.keys(child.getKeysAsDictionary())
+
       childKeys.forEach(key => {
         keys[key] = true
       })
@@ -1436,9 +1427,11 @@
         result = []
         return true
       }
+
       if (child.object === 'text') {
         return false
       }
+
       result = child.getPath(key)
       return Array.isArray(result)
     })
