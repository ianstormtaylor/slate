--- conflicted
+++ resolved
@@ -207,7 +207,6 @@
   }
 
   /**
-<<<<<<< HEAD
    * Create a point with `properties` relative to the node.
    *
    * @param {Object|Point} properties
@@ -222,9 +221,6 @@
 
   /**
    * Create a range with `properties` relative to the node.
-=======
-   * Create a new range with `properties` relative to the node.
->>>>>>> master
    *
    * @param {Object|Range} properties
    * @return {Range}
@@ -482,50 +478,6 @@
   }
 
   /**
-<<<<<<< HEAD
-=======
-   * Get all of the characters for every text node.
-   *
-   * @return {List<Character>}
-   */
-
-  getCharacters() {
-    const characters = this.getTexts().flatMap(t => t.characters)
-    return characters
-  }
-
-  /**
-   * Get a list of the characters in a `range`.
-   *
-   * @param {Range} range
-   * @return {List<Character>}
-   */
-
-  getCharactersAtRange(range) {
-    range = this.resolveRange(range)
-    if (range.isUnset) return List()
-
-    const { start, end } = range
-
-    if (start.key === end.key) {
-      const endText = this.getDescendant(end.key)
-      return endText.characters.slice(start.offset, end.offset)
-    }
-
-    return this.getTextsAtRange(range).flatMap(t => {
-      if (t.key === start.key) {
-        return t.characters.slice(start.offset)
-      }
-
-      if (t.key === end.key) {
-        return t.characters.slice(0, end.offset)
-      }
-      return t.characters
-    })
-  }
-
-  /**
->>>>>>> 1695f5a2
    * Get a child node.
    *
    * @param {List|String} path
@@ -2035,7 +1987,6 @@
   }
 
   /**
-<<<<<<< HEAD
    * Resolve a `point`, relative to the node, ensuring that the keys and
    * offsets in the point exist and that they are synced with the paths.
    *
@@ -2050,8 +2001,6 @@
   }
 
   /**
-=======
->>>>>>> master
    * Resolve a `range`, relative to the node, ensuring that the keys and
    * offsets in the range exist and that they are synced with the paths.
    *
