--- conflicted
+++ resolved
@@ -119,14 +119,11 @@
     if (selection.isUnset) {
       const text = document.getFirstText()
       if (text) selection = selection.collapseToStartOf(text)
-      selection = selection.normalize(document)
-    }
-
-<<<<<<< HEAD
-=======
+      selection = document.createRange(selection)
+    }
+
     selection = document.createRange(selection)
 
->>>>>>> 7f7912bb
     let value = new Value({
       data,
       document,
