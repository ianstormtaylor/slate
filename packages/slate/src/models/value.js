import isPlainObject from 'is-plain-object'
import logger from 'slate-dev-logger'
import { Record, Set, List, Map } from 'immutable'

import MODEL_TYPES from '../constants/model-types'
import PathUtils from '../utils/path-utils'
import Change from './change'
import Data from './data'
import Document from './document'
import History from './history'
import Range from './range'
import Schema from './schema'

/**
 * Default properties.
 *
 * @type {Object}
 */

const DEFAULTS = {
  data: new Map(),
  decorations: null,
  document: Document.create(),
  history: History.create(),
  schema: Schema.create(),
  selection: Range.create(),
}

/**
 * Value.
 *
 * @type {Value}
 */

class Value extends Record(DEFAULTS) {
  /**
   * Create a new `Value` with `attrs`.
   *
   * @param {Object|Value} attrs
   * @param {Object} options
   * @return {Value}
   */

  static create(attrs = {}, options = {}) {
    if (Value.isValue(attrs)) {
      return attrs
    }

    if (isPlainObject(attrs)) {
      return Value.fromJSON(attrs, options)
    }

    throw new Error(
      `\`Value.create\` only accepts objects or values, but you passed it: ${attrs}`
    )
  }

  /**
   * Create a dictionary of settable value properties from `attrs`.
   *
   * @param {Object|Value} attrs
   * @return {Object}
   */

  static createProperties(a = {}) {
    if (Value.isValue(a)) {
      return {
        data: a.data,
        decorations: a.decorations,
        schema: a.schema,
      }
    }

    if (isPlainObject(a)) {
      const p = {}
      if ('data' in a) p.data = Data.create(a.data)
      if ('decorations' in a) p.decorations = Range.createList(a.decorations)
      if ('schema' in a) p.schema = Schema.create(a.schema)
      return p
    }

    throw new Error(
      `\`Value.createProperties\` only accepts objects or values, but you passed it: ${a}`
    )
  }

  /**
   * Create a `Value` from a JSON `object`.
   *
   * @param {Object} object
   * @param {Object} options
   *   @property {Boolean} normalize
   *   @property {Array} plugins
   * @return {Value}
   */

  static fromJSON(object, options = {}) {
    let { document = {}, selection = {}, schema = {}, history = {} } = object
    let data = new Map()
    document = Document.fromJSON(document)
    selection = Range.fromJSON(selection)
    schema = Schema.fromJSON(schema)
    history = History.fromJSON(history)

    // Allow plugins to set a default value for `data`.
    if (options.plugins) {
      for (const plugin of options.plugins) {
        if (plugin.data) data = data.merge(plugin.data)
      }
    }

    // Then merge in the `data` provided.
    if ('data' in object) {
      data = data.merge(object.data)
    }

<<<<<<< HEAD
    selection = selection.normalize(document)

    if (selection.isUnset) {
      const text = document.getFirstText()
      if (text) selection = selection.moveToStartOfNode(text)
      selection = document.createRange(selection)
    }

    selection = document.createRange(selection)

=======
    selection = document.createRange(selection)

    if (selection.isUnset) {
      const text = document.getFirstText()
      if (text) selection = selection.collapseToStartOf(text)
      selection = document.createRange(selection)
    }

>>>>>>> b3535e11
    let value = new Value({
      data,
      document,
      selection,
      schema,
      history,
    })

    if (options.normalize !== false) {
      value = value.change({ save: false }).normalize().value
    }

    return value
  }

  /**
   * Alias `fromJS`.
   */

  static fromJS = Value.fromJSON

  /**
   * Check if a `value` is a `Value`.
   *
   * @param {Any} value
   * @return {Boolean}
   */

  static isValue(value) {
    return !!(value && value[MODEL_TYPES.VALUE])
  }

  /**
   * Object.
   *
   * @return {String}
   */

  get object() {
    return 'value'
  }

  get kind() {
    logger.deprecate(
      'slate@0.32.0',
      'The `kind` property of Slate objects has been renamed to `object`.'
    )
    return this.object
  }

  /**
   * Are there undoable events?
   *
   * @return {Boolean}
   */

  get hasUndos() {
    return this.history.undos.size > 0
  }

  /**
   * Are there redoable events?
   *
   * @return {Boolean}
   */

  get hasRedos() {
    return this.history.redos.size > 0
  }

  /**
   * Is the current selection blurred?
   *
   * @return {Boolean}
   */

  get isBlurred() {
    return this.selection.isBlurred
  }

  /**
   * Is the current selection focused?
   *
   * @return {Boolean}
   */

  get isFocused() {
    return this.selection.isFocused
  }

  /**
   * Get the current start text node's closest block parent.
   *
   * @return {Block}
   */

  get startBlock() {
    return (
      this.selection.start.key &&
      this.document.getClosestBlock(this.selection.start.key)
    )
  }

  /**
   * Get the current end text node's closest block parent.
   *
   * @return {Block}
   */

  get endBlock() {
    return (
      this.selection.end.key &&
      this.document.getClosestBlock(this.selection.end.key)
    )
  }

  /**
   * Get the current anchor text node's closest block parent.
   *
   * @return {Block}
   */

  get anchorBlock() {
    return (
      this.selection.anchor.key &&
      this.document.getClosestBlock(this.selection.anchor.key)
    )
  }

  /**
   * Get the current focus text node's closest block parent.
   *
   * @return {Block}
   */

  get focusBlock() {
    return (
      this.selection.focus.key &&
      this.document.getClosestBlock(this.selection.focus.key)
    )
  }

  /**
   * Get the current start text node's closest inline parent.
   *
   * @return {Inline}
   */

  get startInline() {
    return (
      this.selection.start.key &&
      this.document.getClosestInline(this.selection.start.key)
    )
  }

  /**
   * Get the current end text node's closest inline parent.
   *
   * @return {Inline}
   */

  get endInline() {
    return (
      this.selection.end.key &&
      this.document.getClosestInline(this.selection.end.key)
    )
  }

  /**
   * Get the current anchor text node's closest inline parent.
   *
   * @return {Inline}
   */

  get anchorInline() {
    return (
      this.selection.anchor.key &&
      this.document.getClosestInline(this.selection.anchor.key)
    )
  }

  /**
   * Get the current focus text node's closest inline parent.
   *
   * @return {Inline}
   */

  get focusInline() {
    return (
      this.selection.focus.key &&
      this.document.getClosestInline(this.selection.focus.key)
    )
  }

  /**
   * Get the current start text node.
   *
   * @return {Text}
   */

  get startText() {
    return (
      this.selection.start.key &&
      this.document.getDescendant(this.selection.start.key)
    )
  }

  /**
   * Get the current end node.
   *
   * @return {Text}
   */

  get endText() {
    return (
      this.selection.end.key &&
      this.document.getDescendant(this.selection.end.key)
    )
  }

  /**
   * Get the current anchor node.
   *
   * @return {Text}
   */

  get anchorText() {
    return (
      this.selection.anchor.key &&
      this.document.getDescendant(this.selection.anchor.key)
    )
  }

  /**
   * Get the current focus node.
   *
   * @return {Text}
   */

  get focusText() {
    return (
      this.selection.focus.key &&
      this.document.getDescendant(this.selection.focus.key)
    )
  }

  /**
   * Get the next block node.
   *
   * @return {Block}
   */

  get nextBlock() {
    return (
      this.selection.end.key &&
      this.document.getNextBlock(this.selection.end.key)
    )
  }

  /**
   * Get the previous block node.
   *
   * @return {Block}
   */

  get previousBlock() {
    return (
      this.selection.start.key &&
      this.document.getPreviousBlock(this.selection.start.key)
    )
  }

  /**
   * Get the next inline node.
   *
   * @return {Inline}
   */

  get nextInline() {
    return (
      this.selection.end.key &&
      this.document.getNextInline(this.selection.end.key)
    )
  }

  /**
   * Get the previous inline node.
   *
   * @return {Inline}
   */

  get previousInline() {
    return (
      this.selection.start.key &&
      this.document.getPreviousInline(this.selection.start.key)
    )
  }

  /**
   * Get the next text node.
   *
   * @return {Text}
   */

  get nextText() {
    return (
      this.selection.end.key &&
      this.document.getNextText(this.selection.end.key)
    )
  }

  /**
   * Get the previous text node.
   *
   * @return {Text}
   */

  get previousText() {
    return (
      this.selection.start.key &&
      this.document.getPreviousText(this.selection.start.key)
    )
  }

  /**
   * Get the characters in the current selection.
   *
   * @return {List<Character>}
   */

  get characters() {
    return this.selection.isUnset
      ? new List()
      : this.document.getCharactersAtRange(this.selection)
  }

  /**
   * Get the marks of the current selection.
   *
   * @return {Set<Mark>}
   */

  get marks() {
    return this.selection.isUnset
      ? new Set()
      : this.selection.marks || this.document.getMarksAtRange(this.selection)
  }

  /**
   * Get the active marks of the current selection.
   *
   * @return {Set<Mark>}
   */

  get activeMarks() {
    return this.selection.isUnset
      ? new Set()
      : this.selection.marks ||
          this.document.getActiveMarksAtRange(this.selection)
  }

  /**
   * Get the block nodes in the current selection.
   *
   * @return {List<Block>}
   */

  get blocks() {
    return this.selection.isUnset
      ? new List()
      : this.document.getBlocksAtRange(this.selection)
  }

  /**
   * Get the fragment of the current selection.
   *
   * @return {Document}
   */

  get fragment() {
    return this.selection.isUnset
      ? Document.create()
      : this.document.getFragmentAtRange(this.selection)
  }

  /**
   * Get the inline nodes in the current selection.
   *
   * @return {List<Inline>}
   */

  get inlines() {
    return this.selection.isUnset
      ? new List()
      : this.document.getInlinesAtRange(this.selection)
  }

  /**
   * Get the text nodes in the current selection.
   *
   * @return {List<Text>}
   */

  get texts() {
    return this.selection.isUnset
      ? new List()
      : this.document.getTextsAtRange(this.selection)
  }

  /**
   * Check whether the selection is empty.
   *
   * @return {Boolean}
   */

  get isEmpty() {
    if (this.selection.isCollapsed) return true
    if (this.selection.end.offset != 0 && this.selection.start.offset != 0)
      return false
    return this.fragment.isEmpty
  }

  /**
   * Check whether the selection is collapsed in a void node.
   *
   * @return {Boolean}
   */

  get isInVoid() {
    if (this.selection.isExpanded) return false
    return this.document.hasVoidParent(this.selection.start.key)
  }

  /**
   * Create a new `Change` with the current value as a starting point.
   *
   * @param {Object} attrs
   * @return {Change}
   */

  change(attrs = {}) {
    return new Change({ ...attrs, value: this })
  }

  /**
   * Add mark to text at `offset` and `length` in node by `path`.
   *
   * @param {List|String} path
   * @param {Number} offset
   * @param {Number} length
   * @param {Mark} mark
   * @return {Value}
   */

  addMark(path, offset, length, mark) {
    let value = this
    let { document } = value
    document = document.addMark(path, offset, length, mark)
    value = this.set('document', document)
    return value
  }

  /**
   * Insert a `node`.
   *
   * @param {List|String} path
   * @param {Node} node
   * @return {Value}
   */

  insertNode(path, node) {
    let value = this
    let { document } = value
    document = document.insertNode(path, node)
    value = value.set('document', document)

    value = value.mapRanges(range => {
      return range.setPoints([
        range.anchor.setPath(null),
        range.focus.setPath(null),
      ])
    })

    return value
  }

  /**
   * Insert `text` at `offset` in node by `path`.
   *
   * @param {List|String} path
   * @param {Number} offset
   * @param {String} text
   * @param {Set} marks
   * @return {Value}
   */

  insertText(path, offset, text, marks) {
    let value = this
    let { document } = value
    document = document.insertText(path, offset, text, marks)
    value = value.set('document', document)

    // Update any ranges that were affected.
    const node = document.assertNode(path)

    value = value.mapRanges(range => {
      const { anchor, focus, isBackward, isAtomic } = range

      if (
        anchor.key === node.key &&
        (anchor.offset > offset ||
          (anchor.offset === offset && (!isAtomic || !isBackward)))
      ) {
        range = range.moveAnchorForward(text.length)
      }

      if (
        focus.key === node.key &&
        (focus.offset > offset ||
          (focus.offset == offset && (!isAtomic || isBackward)))
      ) {
        range = range.moveFocusForward(text.length)
      }

      return range
    })

    value = value.clearAtomicRanges(node.key, offset)
    return value
  }

  /**
   * Merge a node backwards its previous sibling.
   *
   * @param {List|Key} path
   * @return {Value}
   */

  mergeNode(path) {
    let value = this
    const { document } = value
    const newDocument = document.mergeNode(path)
    path = document.resolvePath(path)
    const withPath = PathUtils.decrement(path)
    const one = document.getNode(withPath)
    const two = document.getNode(path)
    value = value.set('document', newDocument)

    value = value.mapRanges(range => {
      if (two.object === 'text') {
        const max = one.text.length

        if (range.anchor.key === two.key) {
          range = range.moveAnchorTo(one.key, max + range.anchor.offset)
        }

        if (range.focus.key === two.key) {
          range = range.moveFocusTo(one.key, max + range.focus.offset)
        }
      }

      range = range.setPoints([
        range.anchor.setPath(null),
        range.focus.setPath(null),
      ])

      return range
    })

    return value
  }

  /**
   * Move a node by `path` to `newPath`.
   *
   * A `newIndex` can be provided when move nodes by `key`, to account for not
   * being able to have a key for a location in the tree that doesn't exist yet.
   *
   * @param {List|Key} path
   * @param {List|Key} newPath
   * @param {Number} newIndex
   * @return {Value}
   */

  moveNode(path, newPath, newIndex = 0) {
    let value = this
    let { document } = value
    document = document.moveNode(path, newPath, newIndex)
    value = value.set('document', document)

    value = value.mapRanges(range => {
      return range.setPoints([
        range.anchor.setPath(null),
        range.focus.setPath(null),
      ])
    })

    return value
  }

  /**
   * Remove mark from text at `offset` and `length` in node.
   *
   * @param {List|String} path
   * @param {Number} offset
   * @param {Number} length
   * @param {Mark} mark
   * @return {Value}
   */

  removeMark(path, offset, length, mark) {
    let value = this
    let { document } = value
    document = document.removeMark(path, offset, length, mark)
    value = this.set('document', document)
    return value
  }

  /**
   * Remove a node by `path`.
   *
   * @param {List|String} path
   * @return {Value}
   */

  removeNode(path) {
    let value = this
    let { document } = value
    const node = document.assertNode(path)
    const first = node.object == 'text' ? node : node.getFirstText() || node
    const last = node.object == 'text' ? node : node.getLastText() || node
    const prev = document.getPreviousText(first.key)
    const next = document.getNextText(last.key)

    document = document.removeNode(path)
    value = value.set('document', document)

    value = value.mapRanges(range => {
      const { start, end } = range

      if (node.hasNode(start.key)) {
        range = prev
          ? range.moveStartTo(prev.key, prev.text.length)
          : next ? range.moveStartTo(next.key, 0) : Range.create()
      }

      if (node.hasNode(end.key)) {
        range = prev
          ? range.moveEndTo(prev.key, prev.text.length)
          : next ? range.moveEndTo(next.key, 0) : Range.create()
      }

      range = range.setPoints([
        range.anchor.setPath(null),
        range.focus.setPath(null),
      ])

      return range
    })

    return value
  }

  /**
   * Remove `text` at `offset` in node by `path`.
   *
   * @param {List|Key} path
   * @param {Number} offset
   * @param {String} text
   * @return {Value}
   */

  removeText(path, offset, text) {
    let value = this
    let { document } = value
    document = document.removeText(path, offset, text)
    value = value.set('document', document)

    const node = document.assertNode(path)
    const { length } = text
    const rangeOffset = offset + length
    value = value.clearAtomicRanges(node.key, offset, offset + length)

    value = value.mapRanges(range => {
      const { anchor, focus } = range

      if (anchor.key === node.key) {
        range =
          anchor.offset >= rangeOffset
            ? range.moveAnchorBackward(length)
            : anchor.offset > offset
              ? range.moveAnchorTo(anchor.key, offset)
              : range
      }

      if (focus.key === node.key) {
        range =
          focus.offset >= rangeOffset
            ? range.moveFocusBackward(length)
            : focus.offset > offset
              ? range.moveFocusTo(focus.key, offset)
              : range
      }

      return range
    })

    return value
  }

  /**
   * Set `properties` on a node.
   *
   * @param {List|String} path
   * @param {Object} properties
   * @return {Value}
   */

  setNode(path, properties) {
    let value = this
    let { document } = value
    document = document.setNode(path, properties)
    value = value.set('document', document)
    return value
  }

  /**
   * Set `properties` on `mark` on text at `offset` and `length` in node.
   *
   * @param {List|String} path
   * @param {Number} offset
   * @param {Number} length
   * @param {Mark} mark
   * @param {Object} properties
   * @return {Value}
   */

  setMark(path, offset, length, mark, properties) {
    let value = this
    let { document } = value
    document = document.setMark(path, offset, length, mark, properties)
    value = value.set('document', document)
    return value
  }

  /**
   * Set `properties` on the selection.
   *
   * @param {Value} value
   * @param {Operation} operation
   * @return {Value}
   */

  setSelection(properties) {
    let value = this
    let { document, selection } = value
<<<<<<< HEAD
    const next = selection.setProperties(properties)
    selection = document.resolveRange(next)
=======
    const next = selection.merge(properties)
    selection = document.createRange(next)
>>>>>>> b3535e11
    value = value.set('selection', selection)
    return value
  }

  /**
   * Split a node by `path` at `position` with optional `properties` to apply
   * to the newly split node.
   *
   * @param {List|String} path
   * @param {Number} position
   * @param {Object} properties
   * @return {Value}
   */

  splitNode(path, position, properties) {
    let value = this
    const { document } = value
    const newDocument = document.splitNode(path, position, properties)
    const node = document.assertNode(path)
    value = value.set('document', newDocument)

    value = value.mapRanges(range => {
      const next = newDocument.getNextText(node.key)
      const { start, end } = range

      // If the start was after the split, move it to the next node.
      if (node.key === start.key && position <= start.offset) {
        range = range.moveStartTo(next.key, start.offset - position)
      }

      // If the end was after the split, move it to the next node.
      if (node.key === end.key && position <= end.offset) {
        range = range.moveEndTo(next.key, end.offset - position)
      }

      range = range.setPoints([
        range.anchor.setPath(null),
        range.focus.setPath(null),
      ])

      return range
    })

    return value
  }

  /**
   * Map all range objects to apply adjustments with an `iterator`.
   *
   * @param {Function} iterator
   * @return {Value}
   */

  mapRanges(iterator) {
    let value = this
    const { document, selection, decorations } = value

    if (selection) {
      let next = selection.isSet ? iterator(selection) : selection
<<<<<<< HEAD
      if (!next) next = Range.create()
=======
      if (!next) next = selection.deselect()
>>>>>>> b3535e11
      if (next !== selection) next = document.createRange(next)
      value = value.set('selection', next)
    }

    if (decorations) {
      let next = decorations.map(decoration => {
        let n = decoration.isSet ? iterator(decoration) : decoration
        if (n && n !== decoration) n = document.createRange(n)
        return n
      })

      next = next.filter(decoration => !!decoration)
      next = next.size ? next : null
      value = value.set('decorations', next)
    }

    return value
  }

  /**
   * Remove any atomic ranges inside a `key`, `offset` and `length`.
   *
   * @param {String} key
   * @param {Number} from
   * @param {Number?} to
   * @return {Value}
   */

  clearAtomicRanges(key, from, to = null) {
    return this.mapRanges(range => {
      const { isAtomic, start, end } = range
      if (!isAtomic) return range
      if (start.key !== key) return range

      if (start.offset < from && (end.key !== key || end.offset > from)) {
        return null
      }

      if (
        to != null &&
        start.offset < to &&
        (end.key !== key || end.offset > to)
      ) {
        return null
      }

      return range
    })
  }

  /**
   * Return a JSON representation of the value.
   *
   * @param {Object} options
   * @return {Object}
   */

  toJSON(options = {}) {
    const object = {
      object: this.object,
      document: this.document.toJSON(options),
    }

    if (options.preserveData) {
      object.data = this.data.toJSON(options)
    }

    if (options.preserveDecorations) {
      object.decorations = this.decorations
        ? this.decorations.toArray().map(d => d.toJSON(options))
        : null
    }

    if (options.preserveHistory) {
      object.history = this.history.toJSON(options)
    }

    if (options.preserveSelection) {
      object.selection = this.selection.toJSON(options)
    }

    if (options.preserveSchema) {
      object.schema = this.schema.toJSON(options)
    }

    return object
  }

  /**
   * Alias `toJS`.
   */

  toJS(options) {
    return this.toJSON(options)
  }

  /**
   * Deprecated.
   */

  get isCollapsed() {
    logger.deprecate(
      '0.37.0',
      'The `value.isCollapsed` property is deprecated, please use `selection.isCollapsed` instead.'
    )

    return this.selection.isCollapsed
  }

  get isExpanded() {
    logger.deprecate(
      '0.37.0',
      'The `value.isExpanded` property is deprecated, please use `selection.isExpanded` instead.'
    )

    return this.selection.isExpanded
  }

  get isBackward() {
    logger.deprecate(
      '0.37.0',
      'The `value.isBackward` property is deprecated, please use `selection.isBackward` instead.'
    )

    return this.selection.isBackward
  }

  get isForward() {
    logger.deprecate(
      '0.37.0',
      'The `value.isForward` property is deprecated, please use `selection.isForward` instead.'
    )

    return this.selection.isForward
  }

  get startKey() {
    logger.deprecate(
      '0.37.0',
      'The `value.startKey` property is deprecated, please use `selection.start.key` instead.'
    )

    return this.selection.start.key
  }

  get endKey() {
    logger.deprecate(
      '0.37.0',
      'The `value.endKey` property is deprecated, please use `selection.end.key` instead.'
    )

    return this.selection.end.key
  }

  get startPath() {
    logger.deprecate(
      '0.37.0',
      'The `value.startPath` property is deprecated, please use `selection.start.path` instead.'
    )

    return this.selection.start.path
  }

  get endPath() {
    logger.deprecate(
      '0.37.0',
      'The `value.endPath` property is deprecated, please use `selection.end.path` instead.'
    )

    return this.selection.end.path
  }

  get startOffset() {
    logger.deprecate(
      '0.37.0',
      'The `value.startOffset` property is deprecated, please use `selection.start.offset` instead.'
    )

    return this.selection.start.offset
  }

  get endOffset() {
    logger.deprecate(
      '0.37.0',
      'The `value.endOffset` property is deprecated, please use `selection.end.offset` instead.'
    )

    return this.selection.end.offset
  }

  get anchorKey() {
    logger.deprecate(
      '0.37.0',
      'The `value.anchorKey` property is deprecated, please use `selection.anchor.key` instead.'
    )

    return this.selection.anchor.key
  }

  get focusKey() {
    logger.deprecate(
      '0.37.0',
      'The `value.focusKey` property is deprecated, please use `selection.focus.key` instead.'
    )

    return this.selection.focus.key
  }

  get anchorPath() {
    logger.deprecate(
      '0.37.0',
      'The `value.anchorPath` property is deprecated, please use `selection.anchor.path` instead.'
    )

    return this.selection.anchor.path
  }

  get focusPath() {
    logger.deprecate(
      '0.37.0',
      'The `value.focusPath` property is deprecated, please use `selection.focus.path` instead.'
    )

    return this.selection.focus.path
  }

  get anchorOffset() {
    logger.deprecate(
      '0.37.0',
      'The `value.anchorOffset` property is deprecated, please use `selection.anchor.offset` instead.'
    )

    return this.selection.anchor.offset
  }

  get focusOffset() {
    logger.deprecate(
      '0.37.0',
      'The `value.focusOffset` property is deprecated, please use `selection.focus.offset` instead.'
    )

    return this.selection.focus.offset
  }
}

/**
 * Attach a pseudo-symbol for type checking.
 */

Value.prototype[MODEL_TYPES.VALUE] = true

/**
 * Export.
 */

export default Value<|MERGE_RESOLUTION|>--- conflicted
+++ resolved
@@ -114,8 +114,7 @@
       data = data.merge(object.data)
     }
 
-<<<<<<< HEAD
-    selection = selection.normalize(document)
+    selection = document.createRange(selection)
 
     if (selection.isUnset) {
       const text = document.getFirstText()
@@ -125,16 +124,6 @@
 
     selection = document.createRange(selection)
 
-=======
-    selection = document.createRange(selection)
-
-    if (selection.isUnset) {
-      const text = document.getFirstText()
-      if (text) selection = selection.collapseToStartOf(text)
-      selection = document.createRange(selection)
-    }
-
->>>>>>> b3535e11
     let value = new Value({
       data,
       document,
@@ -891,13 +880,8 @@
   setSelection(properties) {
     let value = this
     let { document, selection } = value
-<<<<<<< HEAD
     const next = selection.setProperties(properties)
     selection = document.resolveRange(next)
-=======
-    const next = selection.merge(properties)
-    selection = document.createRange(next)
->>>>>>> b3535e11
     value = value.set('selection', selection)
     return value
   }
@@ -957,11 +941,7 @@
 
     if (selection) {
       let next = selection.isSet ? iterator(selection) : selection
-<<<<<<< HEAD
       if (!next) next = Range.create()
-=======
-      if (!next) next = selection.deselect()
->>>>>>> b3535e11
       if (next !== selection) next = document.createRange(next)
       value = value.set('selection', next)
     }
