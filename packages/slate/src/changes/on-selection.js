--- conflicted
+++ resolved
@@ -660,11 +660,7 @@
   const { value } = change
   const { document, selection, schema } = value
   const p = selection[point]
-<<<<<<< HEAD
   const hasVoidParent = document.hasVoidParent(p.path, schema)
-=======
-  const isInVoid = document.hasVoidParent(p.path, schema)
->>>>>>> 357239db
 
   // what is this?
   if (!hasVoidParent && p.offset - n >= 0) {
@@ -698,11 +694,7 @@
   const { document, selection, schema } = value
   const p = selection[point]
   const text = document.getNode(p.path)
-<<<<<<< HEAD
   const hasVoidParent = document.hasVoidParent(p.path, schema)
-=======
-  const isInVoid = document.hasVoidParent(p.path, schema)
->>>>>>> 357239db
 
   // what is this?
   if (!hasVoidParent && p.offset + n <= text.text.length) {
