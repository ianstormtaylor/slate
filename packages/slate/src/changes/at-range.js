import { List } from 'immutable'
import logger from 'slate-dev-logger'

import Block from '../models/block'
import Inline from '../models/inline'
import Range from '../models/range'
import Text from '../models/text'
import generateKey from '../utils/generate-key'
import Mark from '../models/mark'
import Node from '../models/node'
import String from '../utils/string'

/**
 * Changes.
 *
 * @type {Object}
 */

const Changes = {}

/**
 * Add a new `mark` to the characters at `range`.
 *
 * @param {Change} change
 * @param {Range} range
 * @param {Mixed} mark
 * @param {Object} options
 *   @property {Boolean} normalize
 */

Changes.addMarkAtRange = (change, range, mark, options = {}) => {
  if (range.isCollapsed) return

  const normalize = change.getFlag('normalize', options)
  const { value } = change
  const { document } = value
  const { startKey, startOffset, endKey, endOffset } = range
  const texts = document.getTextsAtRange(range)

  texts.forEach(node => {
    const { key } = node
    let index = 0
    let length = node.text.length

    if (key == startKey) index = startOffset
    if (key == endKey) length = endOffset
    if (key == startKey && key == endKey) length = endOffset - startOffset

    change.addMarkByKey(key, index, length, mark, { normalize })
  })
}

/**
 * Add a list of `marks` to the characters at `range`.
 *
 * @param {Change} change
 * @param {Range} range
 * @param {Array<Mixed>} mark
 * @param {Object} options
 *   @property {Boolean} normalize
 */

Changes.addMarksAtRange = (change, range, marks, options = {}) => {
  marks.forEach(mark => change.addMarkAtRange(range, mark, options))
}

/**
 * Delete everything in a `range`.
 *
 * @param {Change} change
 * @param {Range} range
 * @param {Object} options
 *   @property {Boolean} normalize
 */

Changes.deleteAtRange = (change, range, options = {}) => {
  if (range.isCollapsed) return

  // Snapshot the selection, which creates an extra undo save point, so that
  // when you undo a delete, the expanded selection will be retained.
  change.snapshotSelection()

  const normalize = change.getFlag('normalize', options)
  const { value } = change
  let { startKey, startOffset, endKey, endOffset } = range
  let { document } = value
  let isStartVoid = document.hasVoidParent(startKey)
  let isEndVoid = document.hasVoidParent(endKey)
  let startBlock = document.getClosestBlock(startKey)
  let endBlock = document.getClosestBlock(endKey)

  // Check if we have a "hanging" selection case where the even though the
  // selection extends into the start of the end node, we actually want to
  // ignore that for UX reasons.
  const isHanging =
    startOffset == 0 &&
    endOffset == 0 &&
    isStartVoid == false &&
    startKey == startBlock.getFirstText().key &&
    endKey == endBlock.getFirstText().key

  // If it's a hanging selection, nudge it back to end in the previous text.
  if (isHanging && isEndVoid) {
    const prevText = document.getPreviousText(endKey)
    endKey = prevText.key
    endOffset = prevText.text.length
    isEndVoid = document.hasVoidParent(endKey)
  }

  // If the start node is inside a void node, remove the void node and update
  // the starting point to be right after it, continuously until the start point
  // is not a void, or until the entire range is handled.
  while (isStartVoid) {
    const startVoid = document.getClosestVoid(startKey)
    const nextText = document.getNextText(startKey)
    change.removeNodeByKey(startVoid.key, { normalize: false })

    // If the start and end keys are the same, we're done.
    if (startKey == endKey) return

    // If there is no next text node, we're done.
    if (!nextText) return

    // Continue...
    document = change.value.document
    startKey = nextText.key
    startOffset = 0
    isStartVoid = document.hasVoidParent(startKey)
  }

  // If the end node is inside a void node, do the same thing but backwards. But
  // we don't need any aborting checks because if we've gotten this far there
  // must be a non-void node that will exit the loop.
  while (isEndVoid) {
    const endVoid = document.getClosestVoid(endKey)
    const prevText = document.getPreviousText(endKey)
    change.removeNodeByKey(endVoid.key, { normalize: false })

    // Continue...
    document = change.value.document
    endKey = prevText.key
    endOffset = prevText.text.length
    isEndVoid = document.hasVoidParent(endKey)
  }

  // If the start and end key are the same, and it was a hanging selection, we
  // can just remove the entire block.
  if (startKey == endKey && isHanging) {
    change.removeNodeByKey(startBlock.key, { normalize })
    return
  } else if (startKey == endKey) {
    // Otherwise, if it wasn't hanging, we're inside a single text node, so we can
    // simply remove the text in the range.
    const index = startOffset
    const length = endOffset - startOffset
    change.removeTextByKey(startKey, index, length, { normalize })
    return
  } else {
    // Otherwise, we need to recursively remove text and nodes inside the start
    // block after the start offset and inside the end block before the end
    // offset. Then remove any blocks that are in between the start and end
    // blocks. Then finally merge the start and end nodes.
    startBlock = document.getClosestBlock(startKey)
    endBlock = document.getClosestBlock(endKey)
    const startText = document.getNode(startKey)
    const endText = document.getNode(endKey)
    const startLength = startText.text.length - startOffset
    const endLength = endOffset

    const ancestor = document.getCommonAncestor(startKey, endKey)
    const startChild = ancestor.getFurthestAncestor(startKey)
    const endChild = ancestor.getFurthestAncestor(endKey)

    const startParent = document.getParent(startBlock.key)
    const startParentIndex = startParent.nodes.indexOf(startBlock)
    const endParentIndex = startParent.nodes.indexOf(endBlock)

    let child

    // Iterate through all of the nodes in the tree after the start text node
    // but inside the end child, and remove them.
    child = startText

    while (child.key != startChild.key) {
      const parent = document.getParent(child.key)
      const index = parent.nodes.indexOf(child)
      const afters = parent.nodes.slice(index + 1)

      afters.reverse().forEach(node => {
        change.removeNodeByKey(node.key, { normalize: false })
      })

      child = parent
    }

    // Remove all of the middle children.
    const startChildIndex = ancestor.nodes.indexOf(startChild)
    const endChildIndex = ancestor.nodes.indexOf(endChild)
    const middles = ancestor.nodes.slice(startChildIndex + 1, endChildIndex)

    middles.reverse().forEach(node => {
      change.removeNodeByKey(node.key, { normalize: false })
    })

    // Remove the nodes before the end text node in the tree.
    child = endText

    while (child.key != endChild.key) {
      const parent = document.getParent(child.key)
      const index = parent.nodes.indexOf(child)
      const befores = parent.nodes.slice(0, index)

      befores.reverse().forEach(node => {
        change.removeNodeByKey(node.key, { normalize: false })
      })

      child = parent
    }

    // Remove any overlapping text content from the leaf text nodes.
    if (startLength != 0) {
      change.removeTextByKey(startKey, startOffset, startLength, {
        normalize: false,
      })
    }

    if (endLength != 0) {
      change.removeTextByKey(endKey, 0, endOffset, { normalize: false })
    }

    // If the start and end blocks aren't the same, move and merge the end block
    // into the start block.
    if (startBlock.key != endBlock.key) {
      document = change.value.document
      const lonely = document.getFurthestOnlyChildAncestor(endBlock.key)

      // Move the end block to be right after the start block.
      if (endParentIndex != startParentIndex + 1) {
        change.moveNodeByKey(
          endBlock.key,
          startParent.key,
          startParentIndex + 1,
          { normalize: false }
        )
      }

      // If the selection is hanging, just remove the start block, otherwise
      // merge the end block into it.
      if (isHanging) {
        change.removeNodeByKey(startBlock.key, { normalize: false })
      } else {
        change.mergeNodeByKey(endBlock.key, { normalize: false })
      }

      // If nested empty blocks are left over above the end block, remove them.
      if (lonely) {
        change.removeNodeByKey(lonely.key, { normalize: false })
      }
    }

    // If we should normalize, do it now after everything.
    if (normalize) {
      change.normalizeNodeByKey(ancestor.key)
    }
  }
}

/**
 * Delete backward until the character boundary at a `range`.
 *
 * @param {Change} change
 * @param {Range} range
 * @param {Object} options
 *   @property {Boolean} normalize
 */

Changes.deleteCharBackwardAtRange = (change, range, options) => {
  const { value } = change
  const { document } = value
  const { startKey, startOffset } = range
  const startBlock = document.getClosestBlock(startKey)
  const offset = startBlock.getOffset(startKey)
  const o = offset + startOffset
  const { text } = startBlock
  const n = String.getCharOffsetBackward(text, o)
  change.deleteBackwardAtRange(range, n, options)
}

/**
 * Delete backward until the line boundary at a `range`.
 *
 * @param {Change} change
 * @param {Range} range
 * @param {Object} options
 *   @property {Boolean} normalize
 */

Changes.deleteLineBackwardAtRange = (change, range, options) => {
  const { value } = change
  const { document } = value
  const { startKey, startOffset } = range
  const startBlock = document.getClosestBlock(startKey)
  const offset = startBlock.getOffset(startKey)
  const o = offset + startOffset
  change.deleteBackwardAtRange(range, o, options)
}

/**
 * Delete backward until the word boundary at a `range`.
 *
 * @param {Change} change
 * @param {Range} range
 * @param {Object} options
 *   @property {Boolean} normalize
 */

Changes.deleteWordBackwardAtRange = (change, range, options) => {
  const { value } = change
  const { document } = value
  const { startKey, startOffset } = range
  const startBlock = document.getClosestBlock(startKey)
  const offset = startBlock.getOffset(startKey)
  const o = offset + startOffset
  const { text } = startBlock
  const n = String.getWordOffsetBackward(text, o)
  change.deleteBackwardAtRange(range, n, options)
}

/**
 * Delete backward `n` characters at a `range`.
 *
 * @param {Change} change
 * @param {Range} range
 * @param {Number} n (optional)
 * @param {Object} options
 *   @property {Boolean} normalize
 */

Changes.deleteBackwardAtRange = (change, range, n = 1, options = {}) => {
  if (n === 0) return
  const normalize = change.getFlag('normalize', options)
  const { value } = change
  const { document } = value
  const { startKey, focusOffset } = range

  // If the range is expanded, perform a regular delete instead.
  if (range.isExpanded) {
    change.deleteAtRange(range, { normalize })
    return
  }

  const voidParent = document.getClosestVoid(startKey)

  // If there is a void parent, delete it.
  if (voidParent) {
    change.removeNodeByKey(voidParent.key, { normalize })
    return
  }

  const block = document.getClosestBlock(startKey)

  // If the closest is not void, but empty, remove it
  if (block && block.isEmpty && document.nodes.size !== 1) {
    change.removeNodeByKey(block.key, { normalize })
    return
  }

  // If the range is at the start of the document, abort.
  if (range.isAtStartOf(document)) {
    return
  }

  // If the range is at the start of the text node, we need to figure out what
  // is behind it to know how to delete...
  const text = document.getDescendant(startKey)

  if (range.isAtStartOf(text)) {
    const prev = document.getPreviousText(text.key)
    const prevBlock = document.getClosestBlock(prev.key)
    const prevVoid = document.getClosestVoid(prev.key)

    // If the previous text node has a void parent, remove it.
    if (prevVoid) {
      change.removeNodeByKey(prevVoid.key, { normalize })
      return
    }

    // If we're deleting by one character and the previous text node is not
    // inside the current block, we need to merge the two blocks together.
    if (n == 1 && prevBlock != block) {
      range = range.merge({
        anchorKey: prev.key,
        anchorOffset: prev.text.length,
      })

      change.deleteAtRange(range, { normalize })
      return
    }
  }

  // If the focus offset is farther than the number of characters to delete,
  // just remove the characters backwards inside the current node.
  if (n < focusOffset) {
    range = range.merge({
      focusOffset: focusOffset - n,
      isBackward: true,
    })

    change.deleteAtRange(range, { normalize })
    return
  }

  // Otherwise, we need to see how many nodes backwards to go.
  let node = text
  let offset = 0
  let traversed = focusOffset

  while (n > traversed) {
    node = document.getPreviousText(node.key)
    const next = traversed + node.text.length

    if (n <= next) {
      offset = next - n
      break
    } else {
      traversed = next
    }
  }

  range = range.merge({
    focusKey: node.key,
    focusOffset: offset,
    isBackward: true,
  })

  change.deleteAtRange(range, { normalize })
}

/**
 * Delete forward until the character boundary at a `range`.
 *
 * @param {Change} change
 * @param {Range} range
 * @param {Object} options
 *   @property {Boolean} normalize
 */

Changes.deleteCharForwardAtRange = (change, range, options) => {
  const { value } = change
  const { document } = value
  const { startKey, startOffset } = range
  const startBlock = document.getClosestBlock(startKey)
  const offset = startBlock.getOffset(startKey)
  const o = offset + startOffset
  const { text } = startBlock
  const n = String.getCharOffsetForward(text, o)
  change.deleteForwardAtRange(range, n, options)
}

/**
 * Delete forward until the line boundary at a `range`.
 *
 * @param {Change} change
 * @param {Range} range
 * @param {Object} options
 *   @property {Boolean} normalize
 */

Changes.deleteLineForwardAtRange = (change, range, options) => {
  const { value } = change
  const { document } = value
  const { startKey, startOffset } = range
  const startBlock = document.getClosestBlock(startKey)
  const offset = startBlock.getOffset(startKey)
  const o = offset + startOffset
  change.deleteForwardAtRange(range, startBlock.text.length - o, options)
}

/**
 * Delete forward until the word boundary at a `range`.
 *
 * @param {Change} change
 * @param {Range} range
 * @param {Object} options
 *   @property {Boolean} normalize
 */

Changes.deleteWordForwardAtRange = (change, range, options) => {
  const { value } = change
  const { document } = value
  const { startKey, startOffset } = range
  const startBlock = document.getClosestBlock(startKey)
  const offset = startBlock.getOffset(startKey)
  const o = offset + startOffset
  const { text } = startBlock
  const n = String.getWordOffsetForward(text, o)
  change.deleteForwardAtRange(range, n, options)
}

/**
 * Delete forward `n` characters at a `range`.
 *
 * @param {Change} change
 * @param {Range} range
 * @param {Number} n (optional)
 * @param {Object} options
 *   @property {Boolean} normalize
 */

Changes.deleteForwardAtRange = (change, range, n = 1, options = {}) => {
  if (n === 0) return
  const normalize = change.getFlag('normalize', options)
  const { value } = change
  const { document } = value
  const { startKey, focusOffset } = range

  // If the range is expanded, perform a regular delete instead.
  if (range.isExpanded) {
    change.deleteAtRange(range, { normalize })
    return
  }

  const voidParent = document.getClosestVoid(startKey)

  // If the node has a void parent, delete it.
  if (voidParent) {
    change.removeNodeByKey(voidParent.key, { normalize })
    return
  }

  const block = document.getClosestBlock(startKey)

  // If the closest is not void, but empty, remove it
  if (block && block.isEmpty && document.nodes.size !== 1) {
    const nextBlock = document.getNextBlock(block.key)
    change.removeNodeByKey(block.key, { normalize })

    if (nextBlock && nextBlock.key) {
      change.moveToStartOf(nextBlock)
    }
    return
  }

  // If the range is at the start of the document, abort.
  if (range.isAtEndOf(document)) {
    return
  }

  // If the range is at the start of the text node, we need to figure out what
  // is behind it to know how to delete...
  const text = document.getDescendant(startKey)

  if (range.isAtEndOf(text)) {
    const next = document.getNextText(text.key)
    const nextBlock = document.getClosestBlock(next.key)
    const nextVoid = document.getClosestVoid(next.key)

    // If the next text node has a void parent, remove it.
    if (nextVoid) {
      change.removeNodeByKey(nextVoid.key, { normalize })
      return
    }

    // If we're deleting by one character and the previous text node is not
    // inside the current block, we need to merge the two blocks together.
    if (n == 1 && nextBlock != block) {
      range = range.merge({
        focusKey: next.key,
        focusOffset: 0,
      })

      change.deleteAtRange(range, { normalize })
      return
    }
  }

  // If the remaining characters to the end of the node is greater than or equal
  // to the number of characters to delete, just remove the characters forwards
  // inside the current node.
  if (n <= text.text.length - focusOffset) {
    range = range.merge({
      focusOffset: focusOffset + n,
    })

    change.deleteAtRange(range, { normalize })
    return
  }

  // Otherwise, we need to see how many nodes forwards to go.
  let node = text
  let offset = focusOffset
  let traversed = text.text.length - focusOffset

  while (n > traversed) {
    node = document.getNextText(node.key)
    const next = traversed + node.text.length

    if (n <= next) {
      offset = n - traversed
      break
    } else {
      traversed = next
    }
  }

  // If the focus node is inside a void, go up until right before it.
  if (document.hasVoidParent(node.key)) {
    const parent = document.getClosestVoid(node.key)
    node = document.getPreviousText(parent.key)
    offset = node.text.length
  }

  range = range.merge({
    focusKey: node.key,
    focusOffset: offset,
  })

  change.deleteAtRange(range, { normalize })
}

/**
 * Insert a `block` node at `range`.
 *
 * @param {Change} change
 * @param {Range} range
 * @param {Block|String|Object} block
 * @param {Object} options
 *   @property {Boolean} normalize
 */

Changes.insertBlockAtRange = (change, range, block, options = {}) => {
  block = Block.create(block)
  const normalize = change.getFlag('normalize', options)

  if (range.isExpanded) {
    change.deleteAtRange(range)
    range = range.collapseToStart()
  }

  const { value } = change
  const { document } = value
  const { startKey, startOffset } = range
  const startBlock = document.getClosestBlock(startKey)
  const parent = document.getParent(startBlock.key)
  const index = parent.nodes.indexOf(startBlock)

  if (startBlock.isVoid) {
    const extra = range.isAtEndOf(startBlock) ? 1 : 0
    change.insertNodeByKey(parent.key, index + extra, block, { normalize })
  } else if (startBlock.isEmpty) {
    change.insertNodeByKey(parent.key, index + 1, block, { normalize })
  } else if (range.isAtStartOf(startBlock)) {
    change.insertNodeByKey(parent.key, index, block, { normalize })
  } else if (range.isAtEndOf(startBlock)) {
    change.insertNodeByKey(parent.key, index + 1, block, { normalize })
  } else {
    change.splitDescendantsByKey(startBlock.key, startKey, startOffset, {
      normalize: false,
    })

    change.insertNodeByKey(parent.key, index + 1, block, { normalize })
  }

  if (normalize) {
    change.normalizeNodeByKey(parent.key)
  }
}

/**
 * Insert a `fragment` at a `range`.
 *
 * @param {Change} change
 * @param {Range} range
 * @param {Document} fragment
 * @param {Object} options
 *   @property {Boolean} normalize
 */

Changes.insertFragmentAtRange = (change, range, fragment, options = {}) => {
  const normalize = change.getFlag('normalize', options)

  // If the range is expanded, delete it first.
  if (range.isExpanded) {
    change.deleteAtRange(range, { normalize: false })

    if (change.value.document.getDescendant(range.startKey)) {
      range = range.collapseToStart()
    } else {
      range = range.collapseTo(range.endKey, 0)
    }
  }

  // If the fragment is empty, there's nothing to do after deleting.
  if (!fragment.nodes.size) return

  // Regenerate the keys for all of the fragments nodes, so that they're
  // guaranteed not to collide with the existing keys in the document. Otherwise
  // they will be rengerated automatically and we won't have an easy way to
  // reference them.
  fragment = fragment.mapDescendants(child => child.regenerateKey())

  // Calculate a few things...
  const { startKey, startOffset } = range
  const { value } = change
  let { document } = value
  let startText = document.getDescendant(startKey)
  let startBlock = document.getClosestBlock(startText.key)
  let startChild = startBlock.getFurthestAncestor(startText.key)
  const isAtStart = range.isAtStartOf(startBlock)
  const parent = document.getParent(startBlock.key)
  const index = parent.nodes.indexOf(startBlock)
  const blocks = fragment.getBlocks()
  const firstChild = fragment.nodes.first()
  const lastChild = fragment.nodes.last()
  const firstBlock = blocks.first()
  const lastBlock = blocks.last()

  // If the fragment only contains a void block, use `insertBlock` instead.
  if (firstBlock == lastBlock && firstBlock.isVoid) {
    change.insertBlockAtRange(range, firstBlock, options)
    return
  }

  // If the fragment starts or ends with single nested block, (e.g., table),
  // do not merge this fragment with existing blocks.
  if (fragment.hasBlocks(firstChild.key) || fragment.hasBlocks(lastChild.key)) {
    fragment.nodes.reverse().forEach(node => {
      change.insertBlockAtRange(range, node, options)
    })
    return
  }

  // If the first and last block aren't the same, we need to insert all of the
  // nodes after the fragment's first block at the index.
  if (firstBlock != lastBlock) {
    const lonelyParent = fragment.getFurthest(
      firstBlock.key,
      p => p.nodes.size == 1
    )
    const lonelyChild = lonelyParent || firstBlock
    const startIndex = parent.nodes.indexOf(startBlock)
    fragment = fragment.removeDescendant(lonelyChild.key)

    fragment.nodes.forEach((node, i) => {
      const newIndex = startIndex + i + 1
      change.insertNodeByKey(parent.key, newIndex, node, { normalize: false })
    })
  }

  // Check if we need to split the node.
  if (startOffset != 0) {
    change.splitDescendantsByKey(startChild.key, startKey, startOffset, {
      normalize: false,
    })
  }

  // Update our variables with the new value.
  document = change.value.document
  startText = document.getDescendant(startKey)
  startBlock = document.getClosestBlock(startKey)
  startChild = startBlock.getFurthestAncestor(startText.key)

  // If the first and last block aren't the same, we need to move any of the
  // starting block's children after the split into the last block of the
  // fragment, which has already been inserted.
  if (firstBlock != lastBlock) {
    const nextChild = isAtStart
      ? startChild
      : startBlock.getNextSibling(startChild.key)
    const nextNodes = nextChild
      ? startBlock.nodes.skipUntil(n => n.key == nextChild.key)
      : List()
    const lastIndex = lastBlock.nodes.size

    nextNodes.forEach((node, i) => {
      const newIndex = lastIndex + i

      change.moveNodeByKey(node.key, lastBlock.key, newIndex, {
        normalize: false,
      })
    })
  }

  // If the starting block is empty, we replace it entirely with the first block
  // of the fragment, since this leads to a more expected behavior for the user.
  if (startBlock.isEmpty) {
    change.removeNodeByKey(startBlock.key, { normalize: false })
    change.insertNodeByKey(parent.key, index, firstBlock, { normalize: false })
  } else {
    // Otherwise, we maintain the starting block, and insert all of the first
    // block's inline nodes into it at the split point.
    const inlineChild = startBlock.getFurthestAncestor(startText.key)
    const inlineIndex = startBlock.nodes.indexOf(inlineChild)

    firstBlock.nodes.forEach((inline, i) => {
      const o = startOffset == 0 ? 0 : 1
      const newIndex = inlineIndex + i + o

      change.insertNodeByKey(startBlock.key, newIndex, inline, {
        normalize: false,
      })
    })
  }

  // Normalize if requested.
  if (normalize) {
    change.normalizeNodeByKey(parent.key)
  }
}

/**
 * Insert an `inline` node at `range`.
 *
 * @param {Change} change
 * @param {Range} range
 * @param {Inline|String|Object} inline
 * @param {Object} options
 *   @property {Boolean} normalize
 */

Changes.insertInlineAtRange = (change, range, inline, options = {}) => {
  const normalize = change.getFlag('normalize', options)
  inline = Inline.create(inline)

  if (range.isExpanded) {
    change.deleteAtRange(range, { normalize: false })
    range = range.collapseToStart()
  }

  const { value } = change
  const { document } = value
  const { startKey, startOffset } = range
  const parent = document.getParent(startKey)
  const startText = document.assertDescendant(startKey)
  const index = parent.nodes.indexOf(startText)

  if (parent.isVoid) return

  change.splitNodeByKey(startKey, startOffset, { normalize: false })
  change.insertNodeByKey(parent.key, index + 1, inline, { normalize: false })

  if (normalize) {
    change.normalizeNodeByKey(parent.key)
  }
}

/**
 * Insert `text` at a `range`, with optional `marks`.
 *
 * @param {Change} change
 * @param {Range} range
 * @param {String} text
 * @param {Set<Mark>} marks (optional)
 * @param {Object} options
 *   @property {Boolean} normalize
 */

Changes.insertTextAtRange = (change, range, text, marks, options = {}) => {
  let { normalize } = options
  const { value } = change
  const { document } = value
  const { startKey, startOffset } = range
  let key = startKey
  let offset = startOffset
  const parent = document.getParent(startKey)

  if (parent.isVoid) return

  if (range.isExpanded) {
    change.deleteAtRange(range, { normalize: false })

    // Update range start after delete
    if (change.value.startKey !== key) {
      key = change.value.startKey
      offset = change.value.startOffset
    }
  }

  // PERF: Unless specified, don't normalize if only inserting text.
  if (normalize === undefined) {
    normalize = range.isExpanded && marks.size !== 0
  }

  change.insertTextByKey(key, offset, text, marks, { normalize: false })

  if (normalize) {
    // normalize in the narrowest existing block that originally contains startKey and endKey
    const commonAncestor = document.getCommonAncestor(startKey, range.endKey)
    const ancestors = document
      .getAncestors(commonAncestor.key)
      .push(commonAncestor)
    const normalizeAncestor = ancestors.findLast(n =>
      change.value.document.getDescendant(n.key)
    )
    // it is possible that normalizeAncestor doesn't return any node
    // on that case fallback to startKey to be normalized
    const normalizeKey = normalizeAncestor ? normalizeAncestor.key : startKey
    change.normalizeNodeByKey(normalizeKey)
  }
}

/**
 * Remove an existing `mark` to the characters at `range`.
 *
 * @param {Change} change
 * @param {Range} range
 * @param {Mark|String} mark (optional)
 * @param {Object} options
 *   @property {Boolean} normalize
 */

Changes.removeMarkAtRange = (change, range, mark, options = {}) => {
  if (range.isCollapsed) return

  const normalize = change.getFlag('normalize', options)
  const { value } = change
  const { document } = value
  const texts = document.getTextsAtRange(range)
  const { startKey, startOffset, endKey, endOffset } = range

  texts.forEach(node => {
    const { key } = node
    let index = 0
    let length = node.text.length

    if (key == startKey) index = startOffset
    if (key == endKey) length = endOffset
    if (key == startKey && key == endKey) length = endOffset - startOffset

    change.removeMarkByKey(key, index, length, mark, { normalize })
  })
}

/**
 * Set the `properties` of block nodes in a `range`.
 *
 * @param {Change} change
 * @param {Range} range
 * @param {Object|String} properties
 * @param {Object} options
 *   @property {Boolean} normalize
 */

Changes.setBlocksAtRange = (change, range, properties, options = {}) => {
  const normalize = change.getFlag('normalize', options)
  const { value } = change
  const { document } = value
  const blocks = document.getBlocksAtRange(range)

  const { startKey, startOffset, endKey, endOffset, isCollapsed } = range
  const isStartVoid = document.hasVoidParent(startKey)
  const startBlock = document.getClosestBlock(startKey)
  const endBlock = document.getClosestBlock(endKey)

  // Check if we have a "hanging" selection case where the even though the
  // selection extends into the start of the end node, we actually want to
  // ignore that for UX reasons.
  const isHanging =
    isCollapsed == false &&
    startOffset == 0 &&
    endOffset == 0 &&
    isStartVoid == false &&
    startKey == startBlock.getFirstText().key &&
    endKey == endBlock.getFirstText().key

  // If it's a hanging selection, ignore the last block.
  const sets = isHanging ? blocks.slice(0, -1) : blocks

  sets.forEach(block => {
    change.setNodeByKey(block.key, properties, { normalize })
  })
}

Changes.setBlockAtRange = (...args) => {
  logger.deprecate(
    'slate@0.33.0',
    'The `setBlockAtRange` method of Slate changes has been renamed to `setBlocksAtRange`.'
  )

  Changes.setBlocksAtRange(...args)
}

/**
 * Set the `properties` of inline nodes in a `range`.
 *
 * @param {Change} change
 * @param {Range} range
 * @param {Object|String} properties
 * @param {Object} options
 *   @property {Boolean} normalize
 */

Changes.setInlinesAtRange = (change, range, properties, options = {}) => {
  const normalize = change.getFlag('normalize', options)
  const { value } = change
  const { document } = value
  const inlines = document.getInlinesAtRange(range)

  inlines.forEach(inline => {
    change.setNodeByKey(inline.key, properties, { normalize })
  })
}

Changes.setInlineAtRange = (...args) => {
  logger.deprecate(
    'slate@0.33.0',
    'The `setInlineAtRange` method of Slate changes has been renamed to `setInlinesAtRange`.'
  )

  Changes.setInlinesAtRange(...args)
}

/**
 * Split the block nodes at a `range`, to optional `height`.
 *
 * @param {Change} change
 * @param {Range} range
 * @param {Number} height (optional)
 * @param {Object} options
 *   @property {Boolean} normalize
 */

Changes.splitBlockAtRange = (change, range, height = 1, options = {}) => {
  const normalize = change.getFlag('normalize', options)

  const { startKey, startOffset, endOffset, endKey } = range
  const { value } = change
  const { document } = value
  let node = document.assertDescendant(startKey)
  let parent = document.getClosestBlock(node.key)
  let h = 0

  while (parent && parent.object == 'block' && h < height) {
    node = parent
    parent = document.getClosestBlock(parent.key)
    h++
  }

  change.splitDescendantsByKey(node.key, startKey, startOffset, {
    normalize: normalize && range.isCollapsed,
  })

  if (range.isExpanded) {
    if (range.isBackward) range = range.flip()
    const nextBlock = change.value.document.getNextBlock(node.key)
    range = range.moveAnchorToStartOf(nextBlock)

    if (startKey === endKey) {
      range = range.moveFocusTo(range.anchorKey, endOffset - startOffset)
    }

    change.deleteAtRange(range, { normalize })
  }
}

/**
 * Split the inline nodes at a `range`, to optional `height`.
 *
 * @param {Change} change
 * @param {Range} range
 * @param {Number} height (optional)
 * @param {Object} options
 *   @property {Boolean} normalize
 */

Changes.splitInlineAtRange = (
  change,
  range,
  height = Infinity,
  options = {}
) => {
  const normalize = change.getFlag('normalize', options)

  if (range.isExpanded) {
    change.deleteAtRange(range, { normalize })
    range = range.collapseToStart()
  }

  const { startKey, startOffset } = range
  const { value } = change
  const { document } = value
  let node = document.assertDescendant(startKey)
  let parent = document.getClosestInline(node.key)
  let h = 0

  while (parent && parent.object == 'inline' && h < height) {
    node = parent
    parent = document.getClosestInline(parent.key)
    h++
  }

  change.splitDescendantsByKey(node.key, startKey, startOffset, { normalize })
}

/**
 * Add or remove a `mark` from the characters at `range`, depending on whether
 * it's already there.
 *
 * @param {Change} change
 * @param {Range} range
 * @param {Mixed} mark
 * @param {Object} options
 *   @property {Boolean} normalize
 */

Changes.toggleMarkAtRange = (change, range, mark, options = {}) => {
  if (range.isCollapsed) return

  mark = Mark.create(mark)

  const normalize = change.getFlag('normalize', options)
  const { value } = change
  const { document } = value
  const marks = document.getActiveMarksAtRange(range)
  const exists = marks.some(m => m.equals(mark))

  if (exists) {
    change.removeMarkAtRange(range, mark, { normalize })
  } else {
    change.addMarkAtRange(range, mark, { normalize })
  }
}

/**
 * Unwrap all of the block nodes in a `range` from a block with `properties`.
 *
 * @param {Change} change
 * @param {Range} range
 * @param {String|Object} properties
 * @param {Object} options
 *   @property {Boolean} normalize
 */

Changes.unwrapBlockAtRange = (change, range, properties, options = {}) => {
  properties = Node.createProperties(properties)

  const normalize = change.getFlag('normalize', options)
  const { value } = change
  let { document } = value
  const blocks = document.getBlocksAtRange(range)
  const wrappers = blocks
    .map(block => {
      return document.getClosest(block.key, parent => {
        if (parent.object != 'block') return false
        if (properties.type != null && parent.type != properties.type)
          return false
        if (properties.isVoid != null && parent.isVoid != properties.isVoid)
          return false
        if (properties.data != null && !parent.data.isSuperset(properties.data))
          return false
        return true
      })
    })
    .filter(exists => exists)
    .toOrderedSet()
    .toList()

  wrappers.forEach(block => {
    const first = block.nodes.first()
    const last = block.nodes.last()
    const parent = document.getParent(block.key)
    const index = parent.nodes.indexOf(block)

    const children = block.nodes.filter(child => {
      return blocks.some(b => child == b || child.hasDescendant(b.key))
    })

    const firstMatch = children.first()
    const lastMatch = children.last()

    if (first == firstMatch && last == lastMatch) {
      block.nodes.forEach((child, i) => {
        change.moveNodeByKey(child.key, parent.key, index + i, {
          normalize: false,
        })
      })

      change.removeNodeByKey(block.key, { normalize: false })
    } else if (last == lastMatch) {
      block.nodes.skipUntil(n => n == firstMatch).forEach((child, i) => {
        change.moveNodeByKey(child.key, parent.key, index + 1 + i, {
          normalize: false,
        })
      })
    } else if (first == firstMatch) {
      block.nodes
        .takeUntil(n => n == lastMatch)
        .push(lastMatch)
        .forEach((child, i) => {
          change.moveNodeByKey(child.key, parent.key, index + i, {
            normalize: false,
          })
        })
    } else {
      const firstText = firstMatch.getFirstText()

      change.splitDescendantsByKey(block.key, firstText.key, 0, {
        normalize: false,
      })

      document = change.value.document

      children.forEach((child, i) => {
        if (i == 0) {
          const extra = child
          child = document.getNextBlock(child.key)
          change.removeNodeByKey(extra.key, { normalize: false })
        }

        change.moveNodeByKey(child.key, parent.key, index + 1 + i, {
          normalize: false,
        })
      })
    }
  })

  // TODO: optmize to only normalize the right block
  if (normalize) {
    change.normalizeDocument()
  }
}

/**
 * Unwrap the inline nodes in a `range` from an inline with `properties`.
 *
 * @param {Change} change
 * @param {Range} range
 * @param {String|Object} properties
 * @param {Object} options
 *   @property {Boolean} normalize
 */

Changes.unwrapInlineAtRange = (change, range, properties, options = {}) => {
  properties = Node.createProperties(properties)

  const normalize = change.getFlag('normalize', options)
  const { value } = change
  const { document } = value
  const texts = document.getTextsAtRange(range)
  const inlines = texts
    .map(text => {
      return document.getClosest(text.key, parent => {
        if (parent.object != 'inline') return false
        if (properties.type != null && parent.type != properties.type)
          return false
        if (properties.isVoid != null && parent.isVoid != properties.isVoid)
          return false
        if (properties.data != null && !parent.data.isSuperset(properties.data))
          return false
        return true
      })
    })
    .filter(exists => exists)
    .toOrderedSet()
    .toList()

  inlines.forEach(inline => {
    const parent = change.value.document.getParent(inline.key)
    const index = parent.nodes.indexOf(inline)

    inline.nodes.forEach((child, i) => {
      change.moveNodeByKey(child.key, parent.key, index + i, {
        normalize: false,
      })
    })
  })

  // TODO: optmize to only normalize the right block
  if (normalize) {
    change.normalizeDocument()
  }
}

/**
 * Wrap all of the blocks in a `range` in a new `block`.
 *
 * @param {Change} change
 * @param {Range} range
 * @param {Block|Object|String} block
 * @param {Object} options
 *   @property {Boolean} normalize
 */

Changes.wrapBlockAtRange = (change, range, block, options = {}) => {
  block = Block.create(block)
  block = block.set('nodes', block.nodes.clear())

  const normalize = change.getFlag('normalize', options)
  const { value } = change
  const { document } = value

  const blocks = document.getBlocksAtRange(range)
  const firstblock = blocks.first()
  const lastblock = blocks.last()
  let parent, siblings, index

  // If there is only one block in the selection then we know the parent and
  // siblings.
  if (blocks.length === 1) {
    parent = document.getParent(firstblock.key)
    siblings = blocks
  } else {
    // Determine closest shared parent to all blocks in selection.
    parent = document.getClosest(firstblock.key, p1 => {
      return !!document.getClosest(lastblock.key, p2 => p1 == p2)
    })
  }

  // If no shared parent could be found then the parent is the document.
  if (parent == null) parent = document

  // Create a list of direct children siblings of parent that fall in the
  // selection.
  if (siblings == null) {
    const indexes = parent.nodes.reduce((ind, node, i) => {
      if (node == firstblock || node.hasDescendant(firstblock.key)) ind[0] = i
      if (node == lastblock || node.hasDescendant(lastblock.key)) ind[1] = i
      return ind
    }, [])

    index = indexes[0]
    siblings = parent.nodes.slice(indexes[0], indexes[1] + 1)
  }

  // Get the index to place the new wrapped node at.
  if (index == null) {
    index = parent.nodes.indexOf(siblings.first())
  }

  // Inject the new block node into the parent.
  change.insertNodeByKey(parent.key, index, block, { normalize: false })

  // Move the sibling nodes into the new block node.
  siblings.forEach((node, i) => {
    change.moveNodeByKey(node.key, block.key, i, { normalize: false })
  })

  if (normalize) {
    change.normalizeNodeByKey(parent.key)
  }
}

/**
 * Wrap the text and inlines in a `range` in a new `inline`.
 *
 * @param {Change} change
 * @param {Range} range
 * @param {Inline|Object|String} inline
 * @param {Object} options
 *   @property {Boolean} normalize
 */

Changes.wrapInlineAtRange = (change, range, inline, options = {}) => {
  const { value } = change
  let { document } = value
  const normalize = change.getFlag('normalize', options)
  const { startKey, startOffset, endKey, endOffset } = range

  if (range.isCollapsed) {
    // Wrapping an inline void
    const inlineParent = document.getClosestInline(startKey)

    if (!inlineParent.isVoid) {
      return
    }

    return change.wrapInlineByKey(inlineParent.key, inline, options)
  }
  inline = Inline.create(inline)
  inline = inline.set('nodes', inline.nodes.clear())

  const blocks = document.getBlocksAtRange(range)
  let startBlock = document.getClosestBlock(startKey)
  let endBlock = document.getClosestBlock(endKey)
  const startInline = document.getClosestInline(startKey)
  const endInline = document.getClosestInline(endKey)
  let startChild = startBlock.getFurthestAncestor(startKey)
  let endChild = endBlock.getFurthestAncestor(endKey)
<<<<<<< HEAD
  if (!startInline || startInline != endInline) {
    change.splitDescendantsByKey(endChild.key, endKey, endOffset, {
      normalize: false,
    })
    change.splitDescendantsByKey(startChild.key, startKey, startOffset, {
      normalize: false,
    })
  }
=======

  change.splitDescendantsByKey(endChild.key, endKey, endOffset, {
    normalize: false,
  })

  change.splitDescendantsByKey(startChild.key, startKey, startOffset, {
    normalize: false,
  })

>>>>>>> 6518afc8
  document = change.value.document
  startBlock = document.getDescendant(startBlock.key)
  endBlock = document.getDescendant(endBlock.key)
  startChild = startBlock.getFurthestAncestor(startKey)
  endChild = endBlock.getFurthestAncestor(endKey)
  const startIndex = startBlock.nodes.indexOf(startChild)
  const endIndex = endBlock.nodes.indexOf(endChild)

  if (startInline && startInline == endInline) {
    const selectedCharacters = startBlock
      .getTextsAtRange(range)
      .get(0)
      .get('characters')
      .slice(startOffset, endOffset)
    inline = inline.set(
      'nodes',
      List([new Text({ characters: selectedCharacters, key: generateKey() })])
    )
    Changes.insertInlineAtRange(change, range, inline, { normalize: false })
    const inlinekey = inline.getFirstText().key
    const rng = {
      anchorKey: inlinekey,
      focusKey: inlinekey,
      anchorOffset: 0,
      focusOffset: selectedCharacters.size,
      isFocused: true,
    }
    change.select(rng)
  } else if (startBlock == endBlock) {
    document = change.value.document
    startBlock = document.getClosestBlock(startKey)
    startChild = startBlock.getFurthestAncestor(startKey)

    const startInner = document.getNextSibling(startChild.key)
    const startInnerIndex = startBlock.nodes.indexOf(startInner)
    const endInner =
      startKey == endKey ? startInner : startBlock.getFurthestAncestor(endKey)
    const inlines = startBlock.nodes
      .skipUntil(n => n == startInner)
      .takeUntil(n => n == endInner)
      .push(endInner)

    const node = inline.regenerateKey()

    change.insertNodeByKey(startBlock.key, startInnerIndex, node, {
      normalize: false,
    })

    inlines.forEach((child, i) => {
      change.moveNodeByKey(child.key, node.key, i, { normalize: false })
    })

    if (normalize) {
      change.normalizeNodeByKey(startBlock.key)
    }
  } else {
    const startInlines = startBlock.nodes.slice(startIndex + 1)
    const endInlines = endBlock.nodes.slice(0, endIndex + 1)
    const startNode = inline.regenerateKey()
    const endNode = inline.regenerateKey()

    change.insertNodeByKey(startBlock.key, startIndex + 1, startNode, {
      normalize: false,
    })

    change.insertNodeByKey(endBlock.key, endIndex, endNode, {
      normalize: false,
    })

    startInlines.forEach((child, i) => {
      change.moveNodeByKey(child.key, startNode.key, i, { normalize: false })
    })

    endInlines.forEach((child, i) => {
      change.moveNodeByKey(child.key, endNode.key, i, { normalize: false })
    })

    if (normalize) {
      change.normalizeNodeByKey(startBlock.key).normalizeNodeByKey(endBlock.key)
    }

    blocks.slice(1, -1).forEach(block => {
      const node = inline.regenerateKey()
      change.insertNodeByKey(block.key, 0, node, { normalize: false })

      block.nodes.forEach((child, i) => {
        change.moveNodeByKey(child.key, node.key, i, { normalize: false })
      })

      if (normalize) {
        change.normalizeNodeByKey(block.key)
      }
    })
  }
}

/**
 * Wrap the text in a `range` in a prefix/suffix.
 *
 * @param {Change} change
 * @param {Range} range
 * @param {String} prefix
 * @param {String} suffix (optional)
 * @param {Object} options
 *   @property {Boolean} normalize
 */

Changes.wrapTextAtRange = (
  change,
  range,
  prefix,
  suffix = prefix,
  options = {}
) => {
  const normalize = change.getFlag('normalize', options)
  const { startKey, endKey } = range
  const start = range.collapseToStart()
  let end = range.collapseToEnd()

  if (startKey == endKey) {
    end = end.move(prefix.length)
  }

  change.insertTextAtRange(start, prefix, [], { normalize })
  change.insertTextAtRange(end, suffix, [], { normalize })
}

/**
 * Export.
 *
 * @type {Object}
 */

export default Changes<|MERGE_RESOLUTION|>--- conflicted
+++ resolved
@@ -1376,7 +1376,6 @@
   const endInline = document.getClosestInline(endKey)
   let startChild = startBlock.getFurthestAncestor(startKey)
   let endChild = endBlock.getFurthestAncestor(endKey)
-<<<<<<< HEAD
   if (!startInline || startInline != endInline) {
     change.splitDescendantsByKey(endChild.key, endKey, endOffset, {
       normalize: false,
@@ -1385,17 +1384,6 @@
       normalize: false,
     })
   }
-=======
-
-  change.splitDescendantsByKey(endChild.key, endKey, endOffset, {
-    normalize: false,
-  })
-
-  change.splitDescendantsByKey(startChild.key, startKey, startOffset, {
-    normalize: false,
-  })
-
->>>>>>> 6518afc8
   document = change.value.document
   startBlock = document.getDescendant(startBlock.key)
   endBlock = document.getDescendant(endBlock.key)
