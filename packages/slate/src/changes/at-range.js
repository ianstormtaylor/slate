import { List } from 'immutable'
import logger from 'slate-dev-logger'
import Block from '../models/block'
import Inline from '../models/inline'
import Mark from '../models/mark'
import Node from '../models/node'
import TextUtils from '../utils/text-utils'

/**
 * Changes.
 *
 * @type {Object}
 */

const Changes = {}

/**
 * Add a new `mark` to the characters at `range`.
 *
 * @param {Change} change
 * @param {Range} range
 * @param {Mixed} mark
 * @param {Object} options
 *   @property {Boolean} normalize
 */

Changes.addMarkAtRange = (change, range, mark, options = {}) => {
  if (range.isCollapsed) return

  const normalize = change.getFlag('normalize', options)
  const { value } = change
  const { document } = value
  const { start, end } = range
  const texts = document.getTextsAtRange(range)

  texts.forEach(node => {
    const { key } = node
    let index = 0
    let length = node.text.length

    if (key == start.key) index = start.offset
    if (key == end.key) length = end.offset
    if (key == start.key && key == end.key) length = end.offset - start.offset

    change.addMarkByKey(key, index, length, mark, { normalize })
  })
}

/**
 * Add a list of `marks` to the characters at `range`.
 *
 * @param {Change} change
 * @param {Range} range
 * @param {Array<Mixed>} mark
 * @param {Object} options
 *   @property {Boolean} normalize
 */

Changes.addMarksAtRange = (change, range, marks, options = {}) => {
  marks.forEach(mark => change.addMarkAtRange(range, mark, options))
}

/**
 * Delete everything in a `range`.
 *
 * @param {Change} change
 * @param {Range} range
 * @param {Object} options
 *   @property {Boolean} normalize
 */

Changes.deleteAtRange = (change, range, options = {}) => {
  // Snapshot the selection, which creates an extra undo save point, so that
  // when you undo a delete, the expanded selection will be retained.
  change.snapshotSelection()

  const normalize = change.getFlag('normalize', options)
  const { value } = change
  const { start, end } = range
  let startKey = start.key
  let startOffset = start.offset
  let endKey = end.key
  let endOffset = end.offset
  let { document, schema } = value
  let isStartVoid = document.hasVoidParent(startKey, schema)
  let isEndVoid = document.hasVoidParent(endKey, schema)
  let startBlock = document.getClosestBlock(startKey, schema)
  let endBlock = document.getClosestBlock(endKey, schema)

  // Check if we have a "hanging" selection case where the even though the
  // selection extends into the start of the end node, we actually want to
  // ignore that for UX reasons.
  const isHanging =
    startOffset == 0 &&
    endOffset == 0 &&
    isStartVoid == false &&
    startKey == startBlock.getFirstText().key &&
    endKey == endBlock.getFirstText().key

  // If it's a hanging selection, nudge it back to end in the previous text.
  if (isHanging && isEndVoid) {
    const prevText = document.getPreviousText(endKey)
    endKey = prevText.key
    endOffset = prevText.text.length
    isEndVoid = document.hasVoidParent(endKey, schema)
  }

  // If the start node is inside a void node, remove the void node and update
  // the starting point to be right after it, continuously until the start point
  // is not a void, or until the entire range is handled.
  while (isStartVoid) {
    const startVoid = document.getClosestVoid(startKey, schema)
    const nextText = document.getNextText(startKey)
    change.removeNodeByKey(startVoid.key, { normalize: false })

    // If the start and end keys are the same, we're done.
    if (startKey == endKey) return

    // If there is no next text node, we're done.
    if (!nextText) return

    // Continue...
    document = change.value.document
    startKey = nextText.key
    startOffset = 0
    isStartVoid = document.hasVoidParent(startKey, schema)
  }

  // If the end node is inside a void node, do the same thing but backwards. But
  // we don't need any aborting checks because if we've gotten this far there
  // must be a non-void node that will exit the loop.
  while (isEndVoid) {
    const endVoid = document.getClosestVoid(endKey, schema)
    const prevText = document.getPreviousText(endKey)
    change.removeNodeByKey(endVoid.key, { normalize: false })

    // Continue...
    document = change.value.document
    endKey = prevText.key
    endOffset = prevText.text.length
    isEndVoid = document.hasVoidParent(endKey, schema)
  }

  // If the start and end key are the same, and it was a hanging selection, we
  // can just remove the entire block.
  if (startKey == endKey && isHanging) {
    change.removeNodeByKey(startBlock.key, { normalize })
    return
  } else if (startKey == endKey) {
    // Otherwise, if it wasn't hanging, we're inside a single text node, so we can
    // simply remove the text in the range.
    const index = startOffset
    const length = endOffset - startOffset
    change.removeTextByKey(startKey, index, length, { normalize })
    return
  } else {
    // Otherwise, we need to recursively remove text and nodes inside the start
    // block after the start offset and inside the end block before the end
    // offset. Then remove any blocks that are in between the start and end
    // blocks. Then finally merge the start and end nodes.
    startBlock = document.getClosestBlock(startKey)
    endBlock = document.getClosestBlock(endKey)
    const startText = document.getNode(startKey)
    const endText = document.getNode(endKey)
    const startLength = startText.text.length - startOffset
    const endLength = endOffset

    const ancestor = document.getCommonAncestor(startKey, endKey)
    const startChild = ancestor.getFurthestAncestor(startKey)
    const endChild = ancestor.getFurthestAncestor(endKey)

    const startParent = document.getParent(startBlock.key)
    const startParentIndex = startParent.nodes.indexOf(startBlock)
    const endParentIndex = startParent.nodes.indexOf(endBlock)

    let child

    // Iterate through all of the nodes in the tree after the start text node
    // but inside the end child, and remove them.
    child = startText

    while (child.key != startChild.key) {
      const parent = document.getParent(child.key)
      const index = parent.nodes.indexOf(child)
      const afters = parent.nodes.slice(index + 1)

      afters.reverse().forEach(node => {
        change.removeNodeByKey(node.key, { normalize: false })
      })

      child = parent
    }

    // Remove all of the middle children.
    const startChildIndex = ancestor.nodes.indexOf(startChild)
    const endChildIndex = ancestor.nodes.indexOf(endChild)
    const middles = ancestor.nodes.slice(startChildIndex + 1, endChildIndex)

    middles.reverse().forEach(node => {
      change.removeNodeByKey(node.key, { normalize: false })
    })

    // Remove the nodes before the end text node in the tree.
    child = endText

    while (child.key != endChild.key) {
      const parent = document.getParent(child.key)
      const index = parent.nodes.indexOf(child)
      const befores = parent.nodes.slice(0, index)

      befores.reverse().forEach(node => {
        change.removeNodeByKey(node.key, { normalize: false })
      })

      child = parent
    }

    // Remove any overlapping text content from the leaf text nodes.
    if (startLength != 0) {
      change.removeTextByKey(startKey, startOffset, startLength, {
        normalize: false,
      })
    }

    if (endLength != 0) {
      change.removeTextByKey(endKey, 0, endOffset, { normalize: false })
    }

    // If the start and end blocks aren't the same, move and merge the end block
    // into the start block.
    if (startBlock.key != endBlock.key) {
      document = change.value.document
      const lonely = document.getFurthestOnlyChildAncestor(endBlock.key)

      // Move the end block to be right after the start block.
      if (endParentIndex != startParentIndex + 1) {
        change.moveNodeByKey(
          endBlock.key,
          startParent.key,
          startParentIndex + 1,
          { normalize: false }
        )
      }

      // If the selection is hanging, just remove the start block, otherwise
      // merge the end block into it.
      if (isHanging) {
        change.removeNodeByKey(startBlock.key, { normalize: false })
      } else {
        change.mergeNodeByKey(endBlock.key, { normalize: false })
      }

      // If nested empty blocks are left over above the end block, remove them.
      if (lonely) {
        change.removeNodeByKey(lonely.key, { normalize: false })
      }
    }

    // If we should normalize, do it now after everything.
    if (normalize) {
      change.normalizeNodeByKey(ancestor.key)
    }
  }
}

/**
 * Delete backward until the character boundary at a `range`.
 *
 * @param {Change} change
 * @param {Range} range
 * @param {Object} options
 *   @property {Boolean} normalize
 */

Changes.deleteCharBackwardAtRange = (change, range, options) => {
  const { value } = change
  const { document } = value
  const { start } = range
  const startBlock = document.getClosestBlock(start.key)
  const offset = startBlock.getOffset(start.key)
  const o = offset + start.offset
  const { text } = startBlock
  const n = TextUtils.getCharOffsetBackward(text, o)
  change.deleteBackwardAtRange(range, n, options)
}

/**
 * Delete backward until the line boundary at a `range`.
 *
 * @param {Change} change
 * @param {Range} range
 * @param {Object} options
 *   @property {Boolean} normalize
 */

Changes.deleteLineBackwardAtRange = (change, range, options) => {
  const { value } = change
  const { document } = value
  const { start } = range
  const startBlock = document.getClosestBlock(start.key)
  const offset = startBlock.getOffset(start.key)
  const o = offset + start.offset
  change.deleteBackwardAtRange(range, o, options)
}

/**
 * Delete backward until the word boundary at a `range`.
 *
 * @param {Change} change
 * @param {Range} range
 * @param {Object} options
 *   @property {Boolean} normalize
 */

Changes.deleteWordBackwardAtRange = (change, range, options) => {
  const { value } = change
  const { document } = value
  const { start } = range
  const startBlock = document.getClosestBlock(start.key)
  const offset = startBlock.getOffset(start.key)
  const o = offset + start.offset
  const { text } = startBlock
  const n = o === 0 ? 1 : TextUtils.getWordOffsetBackward(text, o)
  change.deleteBackwardAtRange(range, n, options)
}

/**
 * Delete backward `n` characters at a `range`.
 *
 * @param {Change} change
 * @param {Range} range
 * @param {Number} n (optional)
 * @param {Object} options
 *   @property {Boolean} normalize
 */

Changes.deleteBackwardAtRange = (change, range, n = 1, options = {}) => {
  if (n === 0) return
  const normalize = change.getFlag('normalize', options)
  const { value } = change
  const { document, schema } = value
  const { start, focus } = range

  // If the range is expanded, perform a regular delete instead.
  if (range.isExpanded) {
    change.deleteAtRange(range, { normalize })
    return
  }

  const voidParent = document.getClosestVoid(start.key, schema)

  // If there is a void parent, delete it.
  if (voidParent) {
    change.removeNodeByKey(voidParent.key, { normalize })
    return
  }

  const block = document.getClosestBlock(start.key)

  // If the closest is not void, but empty, remove it
  if (
    block &&
    !schema.isVoid(block) &&
    block.text === '' &&
    document.nodes.size !== 1
  ) {
    change.removeNodeByKey(block.key, { normalize })
    return
  }

  // If the range is at the start of the document, abort.
  if (start.isAtStartOfNode(document)) {
    return
  }

  // If the range is at the start of the text node, we need to figure out what
  // is behind it to know how to delete...
  const text = document.getDescendant(start.key)

  if (start.isAtStartOfNode(text)) {
    const prev = document.getPreviousText(text.key)
    const prevBlock = document.getClosestBlock(prev.key)
    const prevVoid = document.getClosestVoid(prev.key, schema)

    // If the previous text node has a void parent, remove it.
    if (prevVoid) {
      change.removeNodeByKey(prevVoid.key, { normalize })
      return
    }

    // If we're deleting by one character and the previous text node is not
    // inside the current block, we need to merge the two blocks together.
    if (n == 1 && prevBlock != block) {
      range = range.moveAnchorTo(prev.key, prev.text.length)
      change.deleteAtRange(range, { normalize })
      return
    }
  }

  // If the focus offset is farther than the number of characters to delete,
  // just remove the characters backwards inside the current node.
  if (n < focus.offset) {
    range = range.moveFocusBackward(n)
    change.deleteAtRange(range, { normalize })
    return
  }

  // Otherwise, we need to see how many nodes backwards to go.
  let node = text
  let offset = 0
  let traversed = focus.offset

  while (n > traversed) {
    node = document.getPreviousText(node.key)
    const next = traversed + node.text.length

    if (n <= next) {
      offset = next - n
      break
    } else {
      traversed = next
    }
  }

  range = range.moveAnchorTo(node.key, offset)
  change.deleteAtRange(range, { normalize })
}

/**
 * Delete forward until the character boundary at a `range`.
 *
 * @param {Change} change
 * @param {Range} range
 * @param {Object} options
 *   @property {Boolean} normalize
 */

Changes.deleteCharForwardAtRange = (change, range, options) => {
  const { value } = change
  const { document } = value
  const { start } = range
  const startBlock = document.getClosestBlock(start.key)
  const offset = startBlock.getOffset(start.key)
  const o = offset + start.offset
  const { text } = startBlock
  const n = TextUtils.getCharOffsetForward(text, o)
  change.deleteForwardAtRange(range, n, options)
}

/**
 * Delete forward until the line boundary at a `range`.
 *
 * @param {Change} change
 * @param {Range} range
 * @param {Object} options
 *   @property {Boolean} normalize
 */

Changes.deleteLineForwardAtRange = (change, range, options) => {
  const { value } = change
  const { document } = value
  const { start } = range
  const startBlock = document.getClosestBlock(start.key)
  const offset = startBlock.getOffset(start.key)
  const o = offset + start.offset
  change.deleteForwardAtRange(range, startBlock.text.length - o, options)
}

/**
 * Delete forward until the word boundary at a `range`.
 *
 * @param {Change} change
 * @param {Range} range
 * @param {Object} options
 *   @property {Boolean} normalize
 */

Changes.deleteWordForwardAtRange = (change, range, options) => {
  const { value } = change
  const { document } = value
  const { start } = range
  const startBlock = document.getClosestBlock(start.key)
  const offset = startBlock.getOffset(start.key)
  const o = offset + start.offset
  const { text } = startBlock
  const n = TextUtils.getWordOffsetForward(text, o)
  change.deleteForwardAtRange(range, n, options)
}

/**
 * Delete forward `n` characters at a `range`.
 *
 * @param {Change} change
 * @param {Range} range
 * @param {Number} n (optional)
 * @param {Object} options
 *   @property {Boolean} normalize
 */

Changes.deleteForwardAtRange = (change, range, n = 1, options = {}) => {
  if (n === 0) return
  const normalize = change.getFlag('normalize', options)
  const { value } = change
  const { document, schema } = value
  const { start, focus } = range

  // If the range is expanded, perform a regular delete instead.
  if (range.isExpanded) {
    change.deleteAtRange(range, { normalize })
    return
  }

  const voidParent = document.getClosestVoid(start.key, schema)

  // If the node has a void parent, delete it.
  if (voidParent) {
    change.removeNodeByKey(voidParent.key, { normalize })
    return
  }

  const block = document.getClosestBlock(start.key)

  // If the closest is not void, but empty, remove it
  if (
    block &&
    !schema.isVoid(block) &&
    block.text === '' &&
    document.nodes.size !== 1
  ) {
    const nextBlock = document.getNextBlock(block.key)
    change.removeNodeByKey(block.key, { normalize })

    if (nextBlock && nextBlock.key) {
      change.moveToStartOfNode(nextBlock)
    }
    return
  }

  // If the range is at the start of the document, abort.
  if (start.isAtEndOfNode(document)) {
    return
  }

  // If the range is at the start of the text node, we need to figure out what
  // is behind it to know how to delete...
  const text = document.getDescendant(start.key)

  if (start.isAtEndOfNode(text)) {
    const next = document.getNextText(text.key)
    const nextBlock = document.getClosestBlock(next.key)
    const nextVoid = document.getClosestVoid(next.key, schema)

    // If the next text node has a void parent, remove it.
    if (nextVoid) {
      change.removeNodeByKey(nextVoid.key, { normalize })
      return
    }

    // If we're deleting by one character and the previous text node is not
    // inside the current block, we need to merge the two blocks together.
    if (n == 1 && nextBlock != block) {
      range = range.moveFocusTo(next.key, 0)
      change.deleteAtRange(range, { normalize })
      return
    }
  }

  // If the remaining characters to the end of the node is greater than or equal
  // to the number of characters to delete, just remove the characters forwards
  // inside the current node.
  if (n <= text.text.length - focus.offset) {
    range = range.moveFocusForward(n)
    change.deleteAtRange(range, { normalize })
    return
  }

  // Otherwise, we need to see how many nodes forwards to go.
  let node = text
  let offset = focus.offset
  let traversed = text.text.length - focus.offset

  while (n > traversed) {
    node = document.getNextText(node.key)
    const next = traversed + node.text.length

    if (n <= next) {
      offset = n - traversed
      break
    } else {
      traversed = next
    }
  }

  range = range.moveFocusTo(node.key, offset)
  change.deleteAtRange(range, { normalize })
}

/**
 * Insert a `block` node at `range`.
 *
 * @param {Change} change
 * @param {Range} range
 * @param {Block|String|Object} block
 * @param {Object} options
 *   @property {Boolean} normalize
 */

Changes.insertBlockAtRange = (change, range, block, options = {}) => {
  block = Block.create(block)
  const normalize = change.getFlag('normalize', options)

  if (range.isExpanded) {
    change.deleteAtRange(range)
    range = range.moveToStart()
  }

  const { value } = change
  const { document, schema } = value
  const { start } = range
  let startKey = start.key
  let startOffset = start.offset
  const startBlock = document.getClosestBlock(startKey)
  const startInline = document.getClosestInline(startKey)
  const parent = document.getParent(startBlock.key)
  const index = parent.nodes.indexOf(startBlock)

  if (schema.isVoid(startBlock)) {
    const extra = start.isAtEndOfNode(startBlock) ? 1 : 0
    change.insertNodeByKey(parent.key, index + extra, block, { normalize })
  } else if (!startInline && startBlock.text === '') {
    change.insertNodeByKey(parent.key, index + 1, block, { normalize })
  } else if (start.isAtStartOfNode(startBlock)) {
    change.insertNodeByKey(parent.key, index, block, { normalize })
  } else if (start.isAtEndOfNode(startBlock)) {
    change.insertNodeByKey(parent.key, index + 1, block, { normalize })
  } else {
    if (startInline && schema.isVoid(startInline)) {
      const atEnd = start.isAtEndOfNode(startInline)
      const siblingText = atEnd
        ? document.getNextText(startKey)
        : document.getPreviousText(startKey)

      const splitRange = atEnd
        ? range.moveToStartOfNode(siblingText)
        : range.moveToEndOfNode(siblingText)

      startKey = splitRange.start.key
      startOffset = splitRange.start.offset
    }

    change.splitDescendantsByKey(startBlock.key, startKey, startOffset, {
      normalize: false,
    })

    change.insertNodeByKey(parent.key, index + 1, block, { normalize })
  }

  if (normalize) {
    change.normalizeNodeByKey(parent.key)
  }
}

/**
 * Insert a `fragment` at a `range`.
 *
 * @param {Change} change
 * @param {Range} range
 * @param {Document} fragment
 * @param {Object} options
 *   @property {Boolean} normalize
 */

Changes.insertFragmentAtRange = (change, range, fragment, options = {}) => {
  const normalize = change.getFlag('normalize', options)

  // If the range is expanded, delete it first.
  if (range.isExpanded) {
    change.deleteAtRange(range, { normalize: false })

    if (change.value.document.getDescendant(range.start.key)) {
      range = range.moveToStart()
    } else {
      range = range.moveTo(range.end.key, 0).normalize(change.value.document)
    }
  }

  // If the fragment is empty, there's nothing to do after deleting.
  if (!fragment.nodes.size) return

  // Regenerate the keys for all of the fragments nodes, so that they're
  // guaranteed not to collide with the existing keys in the document. Otherwise
  // they will be rengerated automatically and we won't have an easy way to
  // reference them.
  fragment = fragment.mapDescendants(child => child.regenerateKey())

  // Calculate a few things...
  const { start } = range
  const { value } = change
  const { schema } = value
  let { document } = value
  let startText = document.getDescendant(start.key)
  let startBlock = document.getClosestBlock(startText.key)
  let startChild = startBlock.getFurthestAncestor(startText.key)
  const isAtStart = start.isAtStartOfNode(startBlock)
  const parent = document.getParent(startBlock.key)
  const index = parent.nodes.indexOf(startBlock)
  const blocks = fragment.getBlocks()
  const firstChild = fragment.nodes.first()
  const lastChild = fragment.nodes.last()
  const firstBlock = blocks.first()
  const lastBlock = blocks.last()

  // If the fragment only contains a void block, use `insertBlock` instead.
  if (firstBlock === lastBlock && schema.isVoid(firstBlock)) {
    change.insertBlockAtRange(range, firstBlock, options)
    return
  }

  // If the fragment starts or ends with single nested block, (e.g., table),
  // do not merge this fragment with existing blocks.
  if (firstChild.hasBlockChildren() || lastChild.hasBlockChildren()) {
    fragment.nodes.reverse().forEach(node => {
      change.insertBlockAtRange(range, node, options)
    })
    return
  }

  // If the first and last block aren't the same, we need to insert all of the
  // nodes after the fragment's first block at the index.
  if (firstBlock != lastBlock) {
    const lonelyParent = fragment.getFurthest(
      firstBlock.key,
      p => p.nodes.size == 1
    )
    const lonelyChild = lonelyParent || firstBlock
    const startIndex = parent.nodes.indexOf(startBlock)
    fragment = fragment.removeNode(lonelyChild.key)

    fragment.nodes.forEach((node, i) => {
      const newIndex = startIndex + i + 1
      change.insertNodeByKey(parent.key, newIndex, node, { normalize: false })
    })
  }

  // Check if we need to split the node.
  if (start.offset != 0) {
    change.splitDescendantsByKey(startChild.key, start.key, start.offset, {
      normalize: false,
    })
  }

  // Update our variables with the new value.
  document = change.value.document
  startText = document.getDescendant(start.key)
  startBlock = document.getClosestBlock(start.key)
  startChild = startBlock.getFurthestAncestor(startText.key)

  // If the first and last block aren't the same, we need to move any of the
  // starting block's children after the split into the last block of the
  // fragment, which has already been inserted.
  if (firstBlock != lastBlock) {
    const nextChild = isAtStart
      ? startChild
      : startBlock.getNextSibling(startChild.key)
    const nextNodes = nextChild
      ? startBlock.nodes.skipUntil(n => n.key == nextChild.key)
      : List()
    const lastIndex = lastBlock.nodes.size

    nextNodes.forEach((node, i) => {
      const newIndex = lastIndex + i

      change.moveNodeByKey(node.key, lastBlock.key, newIndex, {
        normalize: false,
      })
    })
  }

  // If the starting block is empty, we replace it entirely with the first block
  // of the fragment, since this leads to a more expected behavior for the user.
  if (!schema.isVoid(startBlock) && startBlock.text === '') {
    change.removeNodeByKey(startBlock.key, { normalize: false })
    change.insertNodeByKey(parent.key, index, firstBlock, { normalize: false })
  } else {
    // Otherwise, we maintain the starting block, and insert all of the first
    // block's inline nodes into it at the split point.
    const inlineChild = startBlock.getFurthestAncestor(startText.key)
    const inlineIndex = startBlock.nodes.indexOf(inlineChild)

    firstBlock.nodes.forEach((inline, i) => {
      const o = start.offset == 0 ? 0 : 1
      const newIndex = inlineIndex + i + o

      change.insertNodeByKey(startBlock.key, newIndex, inline, {
        normalize: false,
      })
    })
  }

  // Normalize if requested.
  if (normalize) {
    change.normalizeNodeByKey(parent.key)
  }
}

/**
 * Insert an `inline` node at `range`.
 *
 * @param {Change} change
 * @param {Range} range
 * @param {Inline|String|Object} inline
 * @param {Object} options
 *   @property {Boolean} normalize
 */

Changes.insertInlineAtRange = (change, range, inline, options = {}) => {
  const normalize = change.getFlag('normalize', options)
  inline = Inline.create(inline)

  if (range.isExpanded) {
    change.deleteAtRange(range, { normalize: false })
    range = range.moveToStart()
  }

  const { value } = change
  const { document, schema } = value
  const { start } = range
  const parent = document.getParent(start.key)
  const startText = document.assertDescendant(start.key)
  const index = parent.nodes.indexOf(startText)

  if (schema.isVoid(parent)) return

  change.splitNodeByKey(start.key, start.offset, { normalize: false })
  change.insertNodeByKey(parent.key, index + 1, inline, { normalize: false })

  if (normalize) {
    change.normalizeNodeByKey(parent.key)
  }
}

/**
 * Insert `text` at a `range`, with optional `marks`.
 *
 * @param {Change} change
 * @param {Range} range
 * @param {String} text
 * @param {Set<Mark>} marks (optional)
 * @param {Object} options
 *   @property {Boolean} normalize
 */

Changes.insertTextAtRange = (change, range, text, marks, options = {}) => {
  let { normalize } = options
  const { value } = change
  const { document, schema } = value
  const { start } = range
  let key = start.key
  let offset = start.offset
  const parent = document.getParent(start.key)
  if (schema.isVoid(parent)) return

  if (range.isExpanded) {
    change.deleteAtRange(range, { normalize: false })

    // Update range start after delete
    if (change.value.selection.start.key !== key) {
      key = change.value.selection.start.key
      offset = change.value.selection.start.offset
    }
  }

  // PERF: Unless specified, don't normalize if only inserting text.
  if (normalize === undefined) {
    normalize = range.isExpanded && marks && marks.size !== 0
  }

  change.insertTextByKey(key, offset, text, marks, { normalize: false })

  if (normalize) {
    // normalize in the narrowest existing block that originally contains startKey and endKey
    const commonAncestor = document.getCommonAncestor(start.key, range.end.key)
    const ancestors = document
      .getAncestors(commonAncestor.key)
      .push(commonAncestor)
    const normalizeAncestor = ancestors.findLast(n =>
      change.value.document.getDescendant(n.key)
    )
    // it is possible that normalizeAncestor doesn't return any node
    // on that case fallback to startKey to be normalized
    const normalizeKey = normalizeAncestor ? normalizeAncestor.key : start.key
    change.normalizeNodeByKey(normalizeKey)
  }
}

/**
 * Remove an existing `mark` to the characters at `range`.
 *
 * @param {Change} change
 * @param {Range} range
 * @param {Mark|String} mark (optional)
 * @param {Object} options
 *   @property {Boolean} normalize
 */

Changes.removeMarkAtRange = (change, range, mark, options = {}) => {
  if (range.isCollapsed) return

  const normalize = change.getFlag('normalize', options)
  const { value } = change
  const { document } = value
  const texts = document.getTextsAtRange(range)
  const { start, end } = range

  texts.forEach(node => {
    const { key } = node
    let index = 0
    let length = node.text.length

    if (key == start.key) index = start.offset
    if (key == end.key) length = end.offset
    if (key == start.key && key == end.key) length = end.offset - start.offset

    change.removeMarkByKey(key, index, length, mark, { normalize })
  })
}

/**
 * Set the `properties` of block nodes in a `range`.
 *
 * @param {Change} change
 * @param {Range} range
 * @param {Object|String} properties
 * @param {Object} options
 *   @property {Boolean} normalize
 */

Changes.setBlocksAtRange = (change, range, properties, options = {}) => {
  const normalize = change.getFlag('normalize', options)
  const { value } = change
  const { document, schema } = value
  const blocks = document.getBlocksAtRange(range)

  const { start, end, isCollapsed } = range
  const isStartVoid = document.hasVoidParent(start.key, schema)
  const startBlock = document.getClosestBlock(start.key)
  const endBlock = document.getClosestBlock(end.key)

  // Check if we have a "hanging" selection case where the even though the
  // selection extends into the start of the end node, we actually want to
  // ignore that for UX reasons.
  const isHanging =
    isCollapsed == false &&
    start.offset == 0 &&
    end.offset == 0 &&
    isStartVoid == false &&
    start.key == startBlock.getFirstText().key &&
    end.key == endBlock.getFirstText().key

  // If it's a hanging selection, ignore the last block.
  const sets = isHanging ? blocks.slice(0, -1) : blocks

  sets.forEach(block => {
    change.setNodeByKey(block.key, properties, { normalize })
  })
}

Changes.setBlockAtRange = (...args) => {
  logger.deprecate(
    'slate@0.33.0',
    'The `setBlockAtRange` method of Slate changes has been renamed to `setBlocksAtRange`.'
  )

  Changes.setBlocksAtRange(...args)
}

/**
 * Set the `properties` of inline nodes in a `range`.
 *
 * @param {Change} change
 * @param {Range} range
 * @param {Object|String} properties
 * @param {Object} options
 *   @property {Boolean} normalize
 */

Changes.setInlinesAtRange = (change, range, properties, options = {}) => {
  const normalize = change.getFlag('normalize', options)
  const { value } = change
  const { document } = value
  const inlines = document.getInlinesAtRange(range)

  inlines.forEach(inline => {
    change.setNodeByKey(inline.key, properties, { normalize })
  })
}

Changes.setInlineAtRange = (...args) => {
  logger.deprecate(
    'slate@0.33.0',
    'The `setInlineAtRange` method of Slate changes has been renamed to `setInlinesAtRange`.'
  )

  Changes.setInlinesAtRange(...args)
}

/**
 * Split the block nodes at a `range`, to optional `height`.
 *
 * @param {Change} change
 * @param {Range} range
 * @param {Number} height (optional)
 * @param {Object} options
 *   @property {Boolean} normalize
 */

Changes.splitBlockAtRange = (change, range, height = 1, options = {}) => {
  const normalize = change.getFlag('normalize', options)
  const { start, end } = range
  let { value } = change
  let { document } = value
  let node = document.assertDescendant(start.key)
  let parent = document.getClosestBlock(node.key)
  let h = 0

  while (parent && parent.object == 'block' && h < height) {
    node = parent
    parent = document.getClosestBlock(parent.key)
    h++
  }

  change.splitDescendantsByKey(node.key, start.key, start.offset, {
    normalize: normalize && range.isCollapsed,
  })

  value = change.value
  document = value.document

  if (range.isExpanded) {
    if (range.isBackward) range = range.flip()
    const nextBlock = document.getNextBlock(node.key)
    range = range.moveAnchorToStartOfNode(nextBlock)
    range = range.setFocus(range.focus.setPath(null))

    if (start.key === end.key) {
      range = range.moveFocusTo(range.anchor.key, end.offset - start.offset)
    }

    range = document.resolveRange(range)
    change.deleteAtRange(range, { normalize })
  }
}

/**
 * Split the inline nodes at a `range`, to optional `height`.
 *
 * @param {Change} change
 * @param {Range} range
 * @param {Number} height (optional)
 * @param {Object} options
 *   @property {Boolean} normalize
 */

Changes.splitInlineAtRange = (
  change,
  range,
  height = Infinity,
  options = {}
) => {
  const normalize = change.getFlag('normalize', options)

  if (range.isExpanded) {
    change.deleteAtRange(range, { normalize })
    range = range.moveToStart()
  }

  const { start } = range
  const { value } = change
  const { document } = value
  let node = document.assertDescendant(start.key)
  let parent = document.getClosestInline(node.key)
  let h = 0

  while (parent && parent.object == 'inline' && h < height) {
    node = parent
    parent = document.getClosestInline(parent.key)
    h++
  }

  change.splitDescendantsByKey(node.key, start.key, start.offset, { normalize })
}

/**
 * Add or remove a `mark` from the characters at `range`, depending on whether
 * it's already there.
 *
 * @param {Change} change
 * @param {Range} range
 * @param {Mixed} mark
 * @param {Object} options
 *   @property {Boolean} normalize
 */

Changes.toggleMarkAtRange = (change, range, mark, options = {}) => {
  if (range.isCollapsed) return

  mark = Mark.create(mark)

  const normalize = change.getFlag('normalize', options)
  const { value } = change
  const { document } = value
  const marks = document.getActiveMarksAtRange(range)
  const exists = marks.some(m => m.equals(mark))

  if (exists) {
    change.removeMarkAtRange(range, mark, { normalize })
  } else {
    change.addMarkAtRange(range, mark, { normalize })
  }
}

/**
 * Unwrap all of the block nodes in a `range` from a block with `properties`.
 *
 * @param {Change} change
 * @param {Range} range
 * @param {String|Object} properties
 * @param {Object} options
 *   @property {Boolean} normalize
 */

Changes.unwrapBlockAtRange = (change, range, properties, options = {}) => {
  properties = Node.createProperties(properties)

  const normalize = change.getFlag('normalize', options)
  const { value } = change
  let { document, schema } = value
  const blocks = document.getBlocksAtRange(range)
  const wrappers = blocks
    .map(block => {
      return document.getClosest(block.key, parent => {
        if (parent.object != 'block') return false
        if (properties.type != null && parent.type != properties.type)
          return false
<<<<<<< HEAD
=======
        if (
          properties.isVoid != null &&
          schema.isVoid(parent) != properties.isVoid
        )
          return false
>>>>>>> 357239db
        if (properties.data != null && !parent.data.isSuperset(properties.data))
          return false
        return true
      })
    })
    .filter(exists => exists)
    .toOrderedSet()
    .toList()

  wrappers.forEach(block => {
    const first = block.nodes.first()
    const last = block.nodes.last()
    const parent = document.getParent(block.key)
    const index = parent.nodes.indexOf(block)

    const children = block.nodes.filter(child => {
      return blocks.some(b => child == b || child.hasDescendant(b.key))
    })

    const firstMatch = children.first()
    const lastMatch = children.last()

    if (first == firstMatch && last == lastMatch) {
      block.nodes.forEach((child, i) => {
        change.moveNodeByKey(child.key, parent.key, index + i, {
          normalize: false,
        })
      })

      change.removeNodeByKey(block.key, { normalize: false })
    } else if (last == lastMatch) {
      block.nodes.skipUntil(n => n == firstMatch).forEach((child, i) => {
        change.moveNodeByKey(child.key, parent.key, index + 1 + i, {
          normalize: false,
        })
      })
    } else if (first == firstMatch) {
      block.nodes
        .takeUntil(n => n == lastMatch)
        .push(lastMatch)
        .forEach((child, i) => {
          change.moveNodeByKey(child.key, parent.key, index + i, {
            normalize: false,
          })
        })
    } else {
      const firstText = firstMatch.getFirstText()

      change.splitDescendantsByKey(block.key, firstText.key, 0, {
        normalize: false,
      })

      document = change.value.document

      children.forEach((child, i) => {
        if (i == 0) {
          const extra = child
          child = document.getNextBlock(child.key)
          change.removeNodeByKey(extra.key, { normalize: false })
        }

        change.moveNodeByKey(child.key, parent.key, index + 1 + i, {
          normalize: false,
        })
      })
    }
  })

  // TODO: optmize to only normalize the right block
  if (normalize) {
    change.normalizeDocument()
  }
}

/**
 * Unwrap the inline nodes in a `range` from an inline with `properties`.
 *
 * @param {Change} change
 * @param {Range} range
 * @param {String|Object} properties
 * @param {Object} options
 *   @property {Boolean} normalize
 */

Changes.unwrapInlineAtRange = (change, range, properties, options = {}) => {
  properties = Node.createProperties(properties)

  const normalize = change.getFlag('normalize', options)
  const { value } = change
  const { document, schema } = value
  const texts = document.getTextsAtRange(range)
  const inlines = texts
    .map(text => {
      return document.getClosest(text.key, parent => {
        if (parent.object != 'inline') return false
        if (properties.type != null && parent.type != properties.type)
          return false
<<<<<<< HEAD
=======
        if (
          properties.isVoid != null &&
          schema.isVoid(parent) != properties.isVoid
        )
          return false
>>>>>>> 357239db
        if (properties.data != null && !parent.data.isSuperset(properties.data))
          return false
        return true
      })
    })
    .filter(exists => exists)
    .toOrderedSet()
    .toList()

  inlines.forEach(inline => {
    const parent = change.value.document.getParent(inline.key)
    const index = parent.nodes.indexOf(inline)

    inline.nodes.forEach((child, i) => {
      change.moveNodeByKey(child.key, parent.key, index + i, {
        normalize: false,
      })
    })

    change.removeNodeByKey(inline.key, { normalize: false })
  })

  // TODO: optmize to only normalize the right block
  if (normalize) {
    change.normalizeDocument()
  }
}

/**
 * Wrap all of the blocks in a `range` in a new `block`.
 *
 * @param {Change} change
 * @param {Range} range
 * @param {Block|Object|String} block
 * @param {Object} options
 *   @property {Boolean} normalize
 */

Changes.wrapBlockAtRange = (change, range, block, options = {}) => {
  block = Block.create(block)
  block = block.set('nodes', block.nodes.clear())

  const normalize = change.getFlag('normalize', options)
  const { value } = change
  const { document } = value

  const blocks = document.getBlocksAtRange(range)
  const firstblock = blocks.first()
  const lastblock = blocks.last()
  let parent, siblings, index

  // If there is only one block in the selection then we know the parent and
  // siblings.
  if (blocks.length === 1) {
    parent = document.getParent(firstblock.key)
    siblings = blocks
  } else {
    // Determine closest shared parent to all blocks in selection.
    parent = document.getClosest(firstblock.key, p1 => {
      return !!document.getClosest(lastblock.key, p2 => p1 == p2)
    })
  }

  // If no shared parent could be found then the parent is the document.
  if (parent == null) parent = document

  // Create a list of direct children siblings of parent that fall in the
  // selection.
  if (siblings == null) {
    const indexes = parent.nodes.reduce((ind, node, i) => {
      if (node == firstblock || node.hasDescendant(firstblock.key)) ind[0] = i
      if (node == lastblock || node.hasDescendant(lastblock.key)) ind[1] = i
      return ind
    }, [])

    index = indexes[0]
    siblings = parent.nodes.slice(indexes[0], indexes[1] + 1)
  }

  // Get the index to place the new wrapped node at.
  if (index == null) {
    index = parent.nodes.indexOf(siblings.first())
  }

  // Inject the new block node into the parent.
  change.insertNodeByKey(parent.key, index, block, { normalize: false })

  // Move the sibling nodes into the new block node.
  siblings.forEach((node, i) => {
    change.moveNodeByKey(node.key, block.key, i, { normalize: false })
  })

  if (normalize) {
    change.normalizeNodeByKey(parent.key)
  }
}

/**
 * Wrap the text and inlines in a `range` in a new `inline`.
 *
 * @param {Change} change
 * @param {Range} range
 * @param {Inline|Object|String} inline
 * @param {Object} options
 *   @property {Boolean} normalize
 */

Changes.wrapInlineAtRange = (change, range, inline, options = {}) => {
  const { value } = change
  let { document, schema } = value
  const normalize = change.getFlag('normalize', options)
  const { start, end } = range

  if (range.isCollapsed) {
    // Wrapping an inline void
    const inlineParent = document.getClosestInline(start.key)

    if (!schema.isVoid(inlineParent)) {
      return
    }

    return change.wrapInlineByKey(inlineParent.key, inline, options)
  }

  inline = Inline.create(inline)
  inline = inline.set('nodes', inline.nodes.clear())

  const blocks = document.getBlocksAtRange(range)
  let startBlock = document.getClosestBlock(start.key)
  let endBlock = document.getClosestBlock(end.key)
  const startInline = document.getClosestInline(start.key)
  const endInline = document.getClosestInline(end.key)
  let startChild = startBlock.getFurthestAncestor(start.key)
  let endChild = endBlock.getFurthestAncestor(end.key)

  if (!startInline || startInline != endInline) {
    change.splitDescendantsByKey(endChild.key, end.key, end.offset, {
      normalize: false,
    })

    change.splitDescendantsByKey(startChild.key, start.key, start.offset, {
      normalize: false,
    })
  }

  document = change.value.document
  startBlock = document.getDescendant(startBlock.key)
  endBlock = document.getDescendant(endBlock.key)
  startChild = startBlock.getFurthestAncestor(start.key)
  endChild = endBlock.getFurthestAncestor(end.key)
  const startIndex = startBlock.nodes.indexOf(startChild)
  const endIndex = endBlock.nodes.indexOf(endChild)

  if (startInline && startInline == endInline) {
    const text = startBlock
      .getTextsAtRange(range)
      .get(0)
      .splitText(start.offset)[1]
      .splitText(end.offset - start.offset)[0]
    inline = inline.set('nodes', List([text]))
    Changes.insertInlineAtRange(change, range, inline, { normalize: false })
    const inlinekey = inline.getFirstText().key
    const rng = {
      anchor: {
        key: inlinekey,
        offset: 0,
      },
      focus: {
        key: inlinekey,
        offset: end.offset - start.offset,
      },
      isFocused: true,
    }
    change.select(rng)
  } else if (startBlock == endBlock) {
    document = change.value.document
    startBlock = document.getClosestBlock(start.key)
    startChild = startBlock.getFurthestAncestor(start.key)

    const startInner = document.getNextSibling(startChild.key)
    const startInnerIndex = startBlock.nodes.indexOf(startInner)
    const endInner =
      start.key == end.key
        ? startInner
        : startBlock.getFurthestAncestor(end.key)
    const inlines = startBlock.nodes
      .skipUntil(n => n == startInner)
      .takeUntil(n => n == endInner)
      .push(endInner)

    const node = inline.regenerateKey()

    change.insertNodeByKey(startBlock.key, startInnerIndex, node, {
      normalize: false,
    })

    inlines.forEach((child, i) => {
      change.moveNodeByKey(child.key, node.key, i, { normalize: false })
    })

    if (normalize) {
      change.normalizeNodeByKey(startBlock.key)
    }
  } else {
    const startInlines = startBlock.nodes.slice(startIndex + 1)
    const endInlines = endBlock.nodes.slice(0, endIndex + 1)
    const startNode = inline.regenerateKey()
    const endNode = inline.regenerateKey()

    change.insertNodeByKey(startBlock.key, startIndex + 1, startNode, {
      normalize: false,
    })

    change.insertNodeByKey(endBlock.key, endIndex, endNode, {
      normalize: false,
    })

    startInlines.forEach((child, i) => {
      change.moveNodeByKey(child.key, startNode.key, i, { normalize: false })
    })

    endInlines.forEach((child, i) => {
      change.moveNodeByKey(child.key, endNode.key, i, { normalize: false })
    })

    if (normalize) {
      change.normalizeNodeByKey(startBlock.key).normalizeNodeByKey(endBlock.key)
    }

    blocks.slice(1, -1).forEach(block => {
      const node = inline.regenerateKey()
      change.insertNodeByKey(block.key, 0, node, { normalize: false })

      block.nodes.forEach((child, i) => {
        change.moveNodeByKey(child.key, node.key, i, { normalize: false })
      })

      if (normalize) {
        change.normalizeNodeByKey(block.key)
      }
    })
  }
}

/**
 * Wrap the text in a `range` in a prefix/suffix.
 *
 * @param {Change} change
 * @param {Range} range
 * @param {String} prefix
 * @param {String} suffix (optional)
 * @param {Object} options
 *   @property {Boolean} normalize
 */

Changes.wrapTextAtRange = (
  change,
  range,
  prefix,
  suffix = prefix,
  options = {}
) => {
  const normalize = change.getFlag('normalize', options)
  const { start, end } = range
  const startRange = range.moveToStart()
  let endRange = range.moveToEnd()

  if (start.key == end.key) {
    endRange = endRange.moveForward(prefix.length)
  }

  change.insertTextAtRange(startRange, prefix, [], { normalize })
  change.insertTextAtRange(endRange, suffix, [], { normalize })
}

/**
 * Export.
 *
 * @type {Object}
 */

export default Changes<|MERGE_RESOLUTION|>--- conflicted
+++ resolved
@@ -1134,7 +1134,7 @@
 
   const normalize = change.getFlag('normalize', options)
   const { value } = change
-  let { document, schema } = value
+  let { document } = value
   const blocks = document.getBlocksAtRange(range)
   const wrappers = blocks
     .map(block => {
@@ -1142,14 +1142,6 @@
         if (parent.object != 'block') return false
         if (properties.type != null && parent.type != properties.type)
           return false
-<<<<<<< HEAD
-=======
-        if (
-          properties.isVoid != null &&
-          schema.isVoid(parent) != properties.isVoid
-        )
-          return false
->>>>>>> 357239db
         if (properties.data != null && !parent.data.isSuperset(properties.data))
           return false
         return true
@@ -1239,7 +1231,7 @@
 
   const normalize = change.getFlag('normalize', options)
   const { value } = change
-  const { document, schema } = value
+  const { document } = value
   const texts = document.getTextsAtRange(range)
   const inlines = texts
     .map(text => {
@@ -1247,14 +1239,6 @@
         if (parent.object != 'inline') return false
         if (properties.type != null && parent.type != properties.type)
           return false
-<<<<<<< HEAD
-=======
-        if (
-          properties.isVoid != null &&
-          schema.isVoid(parent) != properties.isVoid
-        )
-          return false
->>>>>>> 357239db
         if (properties.data != null && !parent.data.isSuperset(properties.data))
           return false
         return true
