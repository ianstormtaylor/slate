--- conflicted
+++ resolved
@@ -386,19 +386,12 @@
   function nextChild() {
     index += 1
     previous = child
-<<<<<<< HEAD
     child = children.get(index)
     next = children.get(index + 1)
-    if (max != null && offset == max) nextDef()
-    return !!child
-=======
-    child = children[index]
-    next = children[index + 1]
     if (!child) return false
     lastCount = count
     count += 1
     return true
->>>>>>> 6ddba0ea
   }
 
   function rewind(pastZero = false) {
