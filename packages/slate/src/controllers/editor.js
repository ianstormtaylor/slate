--- conflicted
+++ resolved
@@ -107,12 +107,12 @@
       return transformed.toArray()
     })
 
-<<<<<<< HEAD
     const pathIndex = {}
+    const dirtyPaths = Array.prototype.concat.apply(newDirtyPaths, dirty)
     this.tmp.dirty = []
 
     // PERF: De-dupe the paths so we don't do extra normalization.
-    dirty.forEach(dirtyPath => {
+    dirtyPaths.forEach(dirtyPath => {
       const key = dirtyPath.join(',')
 
       if (!pathIndex[key]) {
@@ -121,9 +121,6 @@
 
       pathIndex[key] = true
     })
-=======
-    this.tmp.dirty = Array.prototype.concat.apply(newDirtyPaths, dirty)
->>>>>>> 8ab49c04
 
     // If we're not already, queue the flushing process on the next tick.
     if (!this.tmp.flushing) {
