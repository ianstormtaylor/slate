--- conflicted
+++ resolved
@@ -26,12 +26,8 @@
   <value>
     <document>
       <paragraph>
-<<<<<<< HEAD
-        <link>wo</link>fragment<cursor /><link>rd</link>
-=======
         <link>wo</link>
         <cursor />fragment<link>rd</link>
->>>>>>> 0a2d68a9
       </paragraph>
     </document>
   </value>
