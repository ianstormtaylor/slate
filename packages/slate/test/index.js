--- conflicted
+++ resolved
@@ -1,36 +1,21 @@
+/* eslint-disable import/no-extraneous-dependencies */
 /**
  * Dependencies.
  */
-<<<<<<< HEAD
-/* eslint-disable import/no-extraneous-dependencies */
-import { resetKeyGenerator } from 'slate'
-=======
 
-import { KeyUtils } from '..'
->>>>>>> 638d3e8e
+import { KeyUtils } from 'slate'
 
 /**
  * Tests.
  */
 
 describe('slate', () => {
-  beforeEach(resetKeyGenerator)
-
   require('./serializers')
   require('./schema')
   require('./changes')
   require('./history')
   require('./operations')
   require('./models')
-<<<<<<< HEAD
-=======
 })
 
-/**
- * Reset Slate's internal key generator state before each text.
- */
-
-beforeEach(() => {
-  KeyUtils.resetGenerator()
->>>>>>> 638d3e8e
-})+beforeEach(KeyUtils.resetGenerator)