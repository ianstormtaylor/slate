<<<<<<< HEAD
/* eslint-disable import/no-extraneous-dependencies */
/**
 * Dependencies.
 */

import { KeyUtils } from 'slate'
=======
import assert from 'assert'
import { fixtures } from 'slate-dev-test-utils'
import { Node, Schema, Value } from '..'

describe('slate', () => {
  fixtures(__dirname, 'models/leaf', ({ module }) => {
    const { input, output } = module
    const fn = module.default
    const actual = fn(input).toJSON()
    const expected = output.toJSON()
    assert.deepEqual(actual, expected)
  })
>>>>>>> 9b0e061b

  fixtures(__dirname, 'models/text', ({ module }) => {
    const { input, output } = module
    const fn = module.default
    const actual = fn(input).toJSON()
    const expected = output.toJSON()
    assert.deepEqual(actual, expected)
  })

<<<<<<< HEAD
describe('slate', () => {
  require('./serializers')
  require('./schema')
  require('./changes')
  require('./history')
  require('./operations')
  require('./models')
})

beforeEach(KeyUtils.resetGenerator)
=======
  fixtures(__dirname, 'models/node', ({ module }) => {
    const { input, output } = module
    const fn = module.default
    let actual = fn(input)
    let expected = output

    if (Node.isNode(actual)) {
      actual = actual.toJSON()
    }

    if (Node.isNode(expected)) {
      expected = expected.toJSON()
    }

    assert.deepEqual(actual, expected)
  })

  fixtures(__dirname, 'models/change', ({ module }) => {
    const { input, output, schema, flags, customChange } = module
    const s = Schema.create(schema)
    const expected = output.toJSON()
    const actual = input
      .change(flags)
      .setValue({ schema: s })
      .withoutNormalization(customChange)
      .value.toJSON()

    assert.deepEqual(actual, expected)
  })

  fixtures(__dirname, 'serializers/raw/deserialize', ({ module }) => {
    const { input, output, options } = module
    const actual = Value.fromJSON(input, options).toJSON()
    const expected = output.toJSON()
    assert.deepEqual(actual, expected)
  })

  fixtures(__dirname, 'serializers/raw/serialize', ({ module }) => {
    const { input, output, options } = module
    const actual = input.toJSON(options)
    const expected = output
    assert.deepEqual(actual, expected)
  })

  fixtures(__dirname, 'operations', ({ module }) => {
    const { input, output } = module
    const operations = module.default
    const change = input.change()
    change.applyOperations(operations)
    const opts = {
      preserveSelection: true,
      preserveDecorations: true,
      preserveData: true,
    }
    const actual = change.value.toJSON(opts)
    const expected = output.toJSON(opts)
    assert.deepEqual(actual, expected)
  })

  fixtures(__dirname, 'changes', ({ module }) => {
    const { input, output } = module
    const fn = module.default
    const change = input.change()
    fn(change)
    const opts = { preserveSelection: true, preserveData: true }
    const actual = change.value.toJSON(opts)
    const expected = output.toJSON(opts)
    assert.deepEqual(actual, expected)
  })

  fixtures(__dirname, 'schema', ({ module }) => {
    const { input, output, schema } = module
    const s = Schema.create(schema)
    let expected = output
    let actual = input
      .change()
      .setValue({ schema: s })
      .normalize().value

    if (Value.isValue(actual)) actual = actual.toJSON()
    if (Value.isValue(expected)) expected = expected.toJSON()

    assert.deepEqual(actual, expected)
  })

  fixtures(__dirname, 'history', ({ module }) => {
    const { input, output } = module
    const fn = module.default
    const next = fn(input)
    const opts = { preserveSelection: true, preserveData: true }
    const actual = next.toJSON(opts)
    const expected = output.toJSON(opts)
    assert.deepEqual(actual, expected)
  })
})
>>>>>>> 9b0e061b
<|MERGE_RESOLUTION|>--- conflicted
+++ resolved
@@ -1,14 +1,6 @@
-<<<<<<< HEAD
-/* eslint-disable import/no-extraneous-dependencies */
-/**
- * Dependencies.
- */
-
-import { KeyUtils } from 'slate'
-=======
 import assert from 'assert'
 import { fixtures } from 'slate-dev-test-utils'
-import { Node, Schema, Value } from '..'
+import { Node, Schema, Value } from 'slate'
 
 describe('slate', () => {
   fixtures(__dirname, 'models/leaf', ({ module }) => {
@@ -18,7 +10,6 @@
     const expected = output.toJSON()
     assert.deepEqual(actual, expected)
   })
->>>>>>> 9b0e061b
 
   fixtures(__dirname, 'models/text', ({ module }) => {
     const { input, output } = module
@@ -28,18 +19,6 @@
     assert.deepEqual(actual, expected)
   })
 
-<<<<<<< HEAD
-describe('slate', () => {
-  require('./serializers')
-  require('./schema')
-  require('./changes')
-  require('./history')
-  require('./operations')
-  require('./models')
-})
-
-beforeEach(KeyUtils.resetGenerator)
-=======
   fixtures(__dirname, 'models/node', ({ module }) => {
     const { input, output } = module
     const fn = module.default
@@ -134,5 +113,4 @@
     const expected = output.toJSON(opts)
     assert.deepEqual(actual, expected)
   })
-})
->>>>>>> 9b0e061b
+})