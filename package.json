--- conflicted
+++ resolved
@@ -47,13 +47,9 @@
     "http-server": "^0.9.0",
     "is-image": "^1.0.1",
     "is-url": "^1.2.2",
-<<<<<<< HEAD
-    "jsdom": "^9.8.0",
-=======
     "jsdom": "9.6.0",
     "jsdom-global": "2.1.0",
     "microtime": "2.1.1",
->>>>>>> 270c2ab2
     "mocha": "^2.5.3",
     "np": "^2.9.0",
     "npm-run-all": "^2.3.0",
