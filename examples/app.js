--- conflicted
+++ resolved
@@ -34,7 +34,6 @@
 import SyncingOperations from './syncing-operations'
 import Tables from './tables'
 import Mentions from './mentions'
-import SmokeTest from './smoke-test'
 
 /**
  * Examples.
@@ -64,11 +63,7 @@
   ['Rich Text', RichText, '/rich-text'],
   ['RTL', RTL, '/rtl'],
   ['Search Highlighting', SearchHighlighting, '/search-highlighting'],
-<<<<<<< HEAD
-  ['Smoke Test', SmokeTest, '/smoke'],
-=======
   ['Smoke Test', SmokeTest, '/smoke-test/:subpage?'],
->>>>>>> 7f6b7cf0
   ['Syncing Operations', SyncingOperations, '/syncing-operations'],
   ['Tables', Tables, '/tables'],
   ['Versions', Versions, '/versions'],
