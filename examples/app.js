--- conflicted
+++ resolved
@@ -66,12 +66,9 @@
   ['Syncing Operations', SyncingOperations, '/syncing-operations'],
   ['Tables', Tables, '/tables'],
   ['Versions', Versions, '/versions'],
-<<<<<<< HEAD
   ['Input Tester', InputTester, '/input-tester'],
   ['Mentions', Mentions, '/mentions'],
   ['Smoke Test', SmokeTest, '/smoke'],
-=======
->>>>>>> 68e5ff95
 ]
 
 /**
